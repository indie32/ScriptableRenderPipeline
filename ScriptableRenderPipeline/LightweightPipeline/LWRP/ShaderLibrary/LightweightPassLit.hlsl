#ifndef LIGHTWEIGHT_PASS_LIT_INCLUDED
#define LIGHTWEIGHT_PASS_LIT_INCLUDED

#include "LWRP/ShaderLibrary/InputSurface.hlsl"
#include "LWRP/ShaderLibrary/Lighting.hlsl"

struct LightweightVertexInput
{
    float4 vertex : POSITION;
    float3 normal : NORMAL;
    float4 tangent : TANGENT;
    float2 texcoord : TEXCOORD0;
    float2 lightmapUV : TEXCOORD1;
    UNITY_VERTEX_INPUT_INSTANCE_ID

};

struct LightweightVertexOutput
{
    float2 uv                       : TEXCOORD0;
    float4 lightmapUVOrVertexSH     : TEXCOORD1; // holds either lightmapUV or vertex SH. depending on LIGHTMAP_ON
    float3 posWS                    : TEXCOORD2;
    half3  normal                   : TEXCOORD3;

#ifdef _NORMALMAP
    half3 tangent                   : TEXCOORD4;
    half3 binormal                  : TEXCOORD5;
#endif

    half3 viewDir                   : TEXCOORD6;
    half4 fogFactorAndVertexLight   : TEXCOORD7; // x: fogFactor, yzw: vertex light

#ifdef _SHADOWS_ENABLED
    float4 shadowCoord               : TEXCOORD8;
#endif

    float4 screenUV                 : TEXCOORD9;

    float4 clipPos                  : SV_POSITION;
    UNITY_VERTEX_INPUT_INSTANCE_ID
};

void InitializeInputData(LightweightVertexOutput IN, half3 normalTS, out InputData inputData)
{
    inputData.positionWS = IN.posWS.xyz;

#ifdef _NORMALMAP
    inputData.normalWS = TangentToWorldNormal(normalTS, IN.tangent, IN.binormal, IN.normal);
#else
    inputData.normalWS = normalize(IN.normal);
#endif

#ifdef SHADER_API_MOBILE
    // viewDirection should be normalized here, but we avoid doing it as it's close enough and we save some ALU.
    inputData.viewDirectionWS = IN.viewDir;
#else
    inputData.viewDirectionWS = normalize(IN.viewDir);
#endif

#ifdef _SHADOWS_ENABLED
    inputData.shadowCoord = IN.shadowCoord;
#else
    inputData.shadowCoord = float4(0, 0, 0, 0);
#endif

    inputData.fogCoord = IN.fogFactorAndVertexLight.x;
    inputData.vertexLighting = IN.fogFactorAndVertexLight.yzw;
    inputData.bakedGI = SampleGI(IN.lightmapUVOrVertexSH, inputData.normalWS);
}

///////////////////////////////////////////////////////////////////////////////
//                  Vertex and Fragment functions                            //
///////////////////////////////////////////////////////////////////////////////

// Vertex: Used for Standard and StandardSimpleLighting shaders
LightweightVertexOutput LitPassVertex(LightweightVertexInput v)
{
    LightweightVertexOutput o = (LightweightVertexOutput)0;

    UNITY_SETUP_INSTANCE_ID(v);
    UNITY_TRANSFER_INSTANCE_ID(v, o);

    o.uv = TRANSFORM_TEX(v.texcoord, _MainTex);

    o.posWS = TransformObjectToWorld(v.vertex.xyz);
    o.clipPos = TransformWorldToHClip(o.posWS);
    o.viewDir = SafeNormalize(GetCameraPositionWS() - o.posWS);

    // initializes o.normal and if _NORMALMAP also o.tangent and o.binormal
    OUTPUT_NORMAL(v, o);

    // We either sample GI from lightmap or SH. lightmap UV and vertex SH coefficients
    // are packed in lightmapUVOrVertexSH to save interpolator.
    // The following funcions initialize
    OUTPUT_LIGHTMAP_UV(v.lightmapUV, unity_LightmapST, o.lightmapUVOrVertexSH);
    OUTPUT_SH(o.normal, o.lightmapUVOrVertexSH);

    half3 vertexLight = VertexLighting(o.posWS, o.normal);
    half fogFactor = ComputeFogFactor(o.clipPos.z);
    o.fogFactorAndVertexLight = half4(fogFactor, vertexLight);

<<<<<<< HEAD
    //TODO: flip Y based on screen params.
    //Is there a function in the library to already do this?
    o.screenUV = o.clipPos * 0.5f;
    o.screenUV.xy = float2(o.screenUV.x, o.screenUV.y * -1) + o.screenUV.w;
    o.screenUV.zw = o.clipPos.zw;

#if defined(_SHADOWS_ENABLED) && !defined(_SHADOWS_CASCADE)
=======
//TODO: Macro?
#if defined(_SHADOWS_ENABLED)
    #if    defined(_SHADOWS_SCREEN)
    o.shadowCoord = ComputeScreenPos(o.clipPos);
    #elif !defined(_SHADOWS_CASCADE)
>>>>>>> 2218a489
    o.shadowCoord = ComputeShadowCoord(o.posWS.xyz);
    #endif
#endif

    return o;
}

// Used for Standard shader
half4 LitPassFragment(LightweightVertexOutput IN) : SV_Target
{
    UNITY_SETUP_INSTANCE_ID(IN);

    SurfaceData surfaceData;
    InitializeStandardLitSurfaceData(IN.uv, surfaceData);

    InputData inputData;
    InitializeInputData(IN, surfaceData.normalTS, inputData);

    //TODO: Work with JP to properly apply this AO term.
    //      For now just roll into texture ao so it takes part in proper lighting calculations
    surfaceData.occlusion *= MSVO(IN.screenUV);

    half4 color = LightweightFragmentPBR(inputData, surfaceData.albedo, surfaceData.metallic, surfaceData.specular, surfaceData.smoothness, surfaceData.occlusion, surfaceData.emission, surfaceData.alpha);

    ApplyFog(color.rgb, inputData.fogCoord);
    return color;
}

// Used for StandardSimpleLighting shader
half4 LitPassFragmentSimple(LightweightVertexOutput IN) : SV_Target
{
    UNITY_SETUP_INSTANCE_ID(IN);

    float2 uv = IN.uv;
    half4 diffuseAlpha = SAMPLE_TEXTURE2D(_MainTex, sampler_MainTex, uv);
    half3 diffuse = diffuseAlpha.rgb * _Color.rgb;

#ifdef _GLOSSINESS_FROM_BASE_ALPHA
    half alpha = _Color.a;
#else
    half alpha = diffuseAlpha.a * _Color.a;
#endif

    AlphaDiscard(alpha, _Cutoff);

#ifdef _NORMALMAP
    half3 normalTS = Normal(uv);
#else
    half3 normalTS = half3(0, 0, 1);
#endif

    half3 emission = Emission(uv);
    half4 specularGloss = SpecularGloss(uv, diffuseAlpha.a);
    half shininess = _Shininess * 128.0h;

    InputData inputData;
    InitializeInputData(IN, normalTS, inputData);

    return LightweightFragmentBlinnPhong(inputData, diffuse, specularGloss, shininess, emission, alpha);
};

#endif<|MERGE_RESOLUTION|>--- conflicted
+++ resolved
@@ -33,8 +33,6 @@
 #ifdef _SHADOWS_ENABLED
     float4 shadowCoord               : TEXCOORD8;
 #endif
-
-    float4 screenUV                 : TEXCOORD9;
 
     float4 clipPos                  : SV_POSITION;
     UNITY_VERTEX_INPUT_INSTANCE_ID
@@ -99,21 +97,11 @@
     half fogFactor = ComputeFogFactor(o.clipPos.z);
     o.fogFactorAndVertexLight = half4(fogFactor, vertexLight);
 
-<<<<<<< HEAD
-    //TODO: flip Y based on screen params.
-    //Is there a function in the library to already do this?
-    o.screenUV = o.clipPos * 0.5f;
-    o.screenUV.xy = float2(o.screenUV.x, o.screenUV.y * -1) + o.screenUV.w;
-    o.screenUV.zw = o.clipPos.zw;
-
-#if defined(_SHADOWS_ENABLED) && !defined(_SHADOWS_CASCADE)
-=======
 //TODO: Macro?
 #if defined(_SHADOWS_ENABLED)
     #if    defined(_SHADOWS_SCREEN)
     o.shadowCoord = ComputeScreenPos(o.clipPos);
     #elif !defined(_SHADOWS_CASCADE)
->>>>>>> 2218a489
     o.shadowCoord = ComputeShadowCoord(o.posWS.xyz);
     #endif
 #endif
@@ -132,9 +120,6 @@
     InputData inputData;
     InitializeInputData(IN, surfaceData.normalTS, inputData);
 
-    //TODO: Work with JP to properly apply this AO term.
-    //      For now just roll into texture ao so it takes part in proper lighting calculations
-    surfaceData.occlusion *= MSVO(IN.screenUV);
 
     half4 color = LightweightFragmentPBR(inputData, surfaceData.albedo, surfaceData.metallic, surfaceData.specular, surfaceData.smoothness, surfaceData.occlusion, surfaceData.emission, surfaceData.alpha);
 
