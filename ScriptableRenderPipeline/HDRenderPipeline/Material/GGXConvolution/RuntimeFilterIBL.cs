--- conflicted
+++ resolved
@@ -23,16 +23,7 @@
 
         RenderPipelineResources m_RenderPipelineResources;
 
-<<<<<<< HEAD
-        public IBLFilterGGX(RenderPipelineResources renderPipelinesResources)
-=======
-        public bool supportMis
-        {
-            get { return !TextureCache.isMobileBuildTarget; }
-        }
-
         public IBLFilterGGX(RenderPipelineResources renderPipelineResources)
->>>>>>> cb94b440
         {
             m_RenderPipelineResources = renderPipelineResources;
         }
