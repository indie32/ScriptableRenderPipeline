Shader "HDRenderPipeline/LayeredLitTessellation"
{
    Properties
    {
        // Following set of parameters represent the parameters node inside the MaterialGraph.
        // They are use to fill a SurfaceData. With a MaterialGraph this should not exist.

        // All the following properties are filled by the referenced lit shader.

        // Reminder. Color here are in linear but the UI (color picker) do the conversion sRGB to linear
        _BaseColor0("BaseColor0", Color) = (1, 1, 1, 1)
        _BaseColor1("BaseColor1", Color) = (1, 1, 1, 1)
        _BaseColor2("BaseColor2", Color) = (1, 1, 1, 1)
        _BaseColor3("BaseColor3", Color) = (1, 1, 1, 1)

        _BaseColorMap0("BaseColorMap0", 2D) = "white" {}
        _BaseColorMap1("BaseColorMap1", 2D) = "white" {}
        _BaseColorMap2("BaseColorMap2", 2D) = "white" {}
        _BaseColorMap3("BaseColorMap3", 2D) = "white" {}

        _Metallic0("Metallic0", Range(0.0, 1.0)) = 0
        _Metallic1("Metallic1", Range(0.0, 1.0)) = 0
        _Metallic2("Metallic2", Range(0.0, 1.0)) = 0
        _Metallic3("Metallic3", Range(0.0, 1.0)) = 0

        _Smoothness0("Smoothness0", Range(0.0, 1.0)) = 1.0
        _Smoothness1("Smoothness1", Range(0.0, 1.0)) = 1.0
        _Smoothness2("Smoothness2", Range(0.0, 1.0)) = 1.0
        _Smoothness3("Smoothness3", Range(0.0, 1.0)) = 1.0

        _SmoothnessRemapMin0("SmoothnessRemapMin0", Range(0.0, 1.0)) = 0.0
        _SmoothnessRemapMin1("SmoothnessRemapMin1", Range(0.0, 1.0)) = 0.0
        _SmoothnessRemapMin2("SmoothnessRemapMin2", Range(0.0, 1.0)) = 0.0
        _SmoothnessRemapMin3("SmoothnessRemapMin3", Range(0.0, 1.0)) = 0.0

        _SmoothnessRemapMax0("SmoothnessRemapMax0", Range(0.0, 1.0)) = 1.0
        _SmoothnessRemapMax1("SmoothnessRemapMax1", Range(0.0, 1.0)) = 1.0
        _SmoothnessRemapMax2("SmoothnessRemapMax2", Range(0.0, 1.0)) = 1.0
        _SmoothnessRemapMax3("SmoothnessRemapMax3", Range(0.0, 1.0)) = 1.0

        _MaskMap0("MaskMap0", 2D) = "white" {}
        _MaskMap1("MaskMap1", 2D) = "white" {}
        _MaskMap2("MaskMap2", 2D) = "white" {}
        _MaskMap3("MaskMap3", 2D) = "white" {}

        _NormalMap0("NormalMap0", 2D) = "bump" {}
        _NormalMap1("NormalMap1", 2D) = "bump" {}
        _NormalMap2("NormalMap2", 2D) = "bump" {}
        _NormalMap3("NormalMap3", 2D) = "bump" {}

        _NormalMapOS0("NormalMapOS0", 2D) = "white" {}
        _NormalMapOS1("NormalMapOS1", 2D) = "white" {}
        _NormalMapOS2("NormalMapOS2", 2D) = "white" {}
        _NormalMapOS3("NormalMapOS3", 2D) = "white" {}

        _NormalScale0("_NormalScale0", Range(0.0, 2.0)) = 1
        _NormalScale1("_NormalScale1", Range(0.0, 2.0)) = 1
        _NormalScale2("_NormalScale2", Range(0.0, 2.0)) = 1
        _NormalScale3("_NormalScale3", Range(0.0, 2.0)) = 1

        _BentNormalMap0("BentNormalMap0", 2D) = "bump" {}
        _BentNormalMap1("BentNormalMap1", 2D) = "bump" {}
        _BentNormalMap2("BentNormalMap2", 2D) = "bump" {}
        _BentNormalMap3("BentNormalMap3", 2D) = "bump" {}

        _BentNormalMapOS0("BentNormalMapOS0", 2D) = "white" {}
        _BentNormalMapOS1("BentNormalMapOS1", 2D) = "white" {}
        _BentNormalMapOS2("BentNormalMapOS2", 2D) = "white" {}
        _BentNormalMapOS3("BentNormalMapOS3", 2D) = "white" {}

        _HeightMap0("HeightMap0", 2D) = "black" {}
        _HeightMap1("HeightMap1", 2D) = "black" {}
        _HeightMap2("HeightMap2", 2D) = "black" {}
        _HeightMap3("HeightMap3", 2D) = "black" {}

        [HideInInspector] _HeightAmplitude0("Height Scale0", Float) = 1
        [HideInInspector] _HeightAmplitude1("Height Scale1", Float) = 1
        [HideInInspector] _HeightAmplitude2("Height Scale2", Float) = 1
        [HideInInspector] _HeightAmplitude3("Height Scale3", Float) = 1

        _HeightCenter0("Height Bias0", Range(0.0, 1.0)) = 0.5
        _HeightCenter1("Height Bias1", Range(0.0, 1.0)) = 0.5
        _HeightCenter2("Height Bias2", Range(0.0, 1.0)) = 0.5
        _HeightCenter3("Height Bias3", Range(0.0, 1.0)) = 0.5

        _HeightMin0("Height Min0", Float) = -1
        _HeightMin1("Height Min1", Float) = -1
        _HeightMin2("Height Min2", Float) = -1
        _HeightMin3("Height Min3", Float) = -1

        _HeightMax0("Height Max0", Float) = 1
        _HeightMax1("Height Max1", Float) = 1
        _HeightMax2("Height Max2", Float) = 1
        _HeightMax3("Height Max3", Float) = 1

        _DetailMap0("DetailMap0", 2D) = "black" {}
        _DetailMap1("DetailMap1", 2D) = "black" {}
        _DetailMap2("DetailMap2", 2D) = "black" {}
        _DetailMap3("DetailMap3", 2D) = "black" {}

        _DetailAlbedoScale0("_DetailAlbedoScale0", Range(-2.0, 2.0)) = 1
        _DetailAlbedoScale1("_DetailAlbedoScale1", Range(-2.0, 2.0)) = 1
        _DetailAlbedoScale2("_DetailAlbedoScale2", Range(-2.0, 2.0)) = 1
        _DetailAlbedoScale3("_DetailAlbedoScale3", Range(-2.0, 2.0)) = 1

        _DetailNormalScale0("_DetailNormalScale0", Range(0.0, 2.0)) = 1
        _DetailNormalScale1("_DetailNormalScale1", Range(0.0, 2.0)) = 1
        _DetailNormalScale2("_DetailNormalScale2", Range(0.0, 2.0)) = 1
        _DetailNormalScale3("_DetailNormalScale3", Range(0.0, 2.0)) = 1

        _DetailSmoothnessScale0("_DetailSmoothnessScale0", Range(-2.0, 2.0)) = 1
        _DetailSmoothnessScale1("_DetailSmoothnessScale1", Range(-2.0, 2.0)) = 1
        _DetailSmoothnessScale2("_DetailSmoothnessScale2", Range(-2.0, 2.0)) = 1
        _DetailSmoothnessScale3("_DetailSmoothnessScale3", Range(-2.0, 2.0)) = 1

        [Enum(TangentSpace, 0, ObjectSpace, 1)] _NormalMapSpace0("NormalMap space", Float) = 0
        [Enum(TangentSpace, 0, ObjectSpace, 1)] _NormalMapSpace1("NormalMap space", Float) = 0
        [Enum(TangentSpace, 0, ObjectSpace, 1)] _NormalMapSpace2("NormalMap space", Float) = 0
        [Enum(TangentSpace, 0, ObjectSpace, 1)] _NormalMapSpace3("NormalMap space", Float) = 0

        // All the following properties exist only in layered lit material

        // Layer blending options
        _LayerMaskMap("LayerMaskMap", 2D) = "white" {}
        _LayerInfluenceMaskMap("LayerInfluenceMaskMap", 2D) = "white" {}
        [ToggleOff] _UseHeightBasedBlend("UseHeightBasedBlend", Float) = 0.0

        _HeightOffset0("Height Offset0", Float) = 0
        _HeightOffset1("Height Offset1", Float) = 0
        _HeightOffset2("Height Offset2", Float) = 0
        _HeightOffset3("Height Offset3", Float) = 0

        _HeightTransition("Height Transition", Range(0, 1.0)) = 0.0

        [ToggleOff] _UseDensityMode("Use Density mode", Float) = 0.0
        [ToggleOff] _UseMainLayerInfluence("UseMainLayerInfluence", Float) = 0.0

        _InheritBaseNormal1("_InheritBaseNormal1", Range(0, 1.0)) = 0.0
        _InheritBaseNormal2("_InheritBaseNormal2", Range(0, 1.0)) = 0.0
        _InheritBaseNormal3("_InheritBaseNormal3", Range(0, 1.0)) = 0.0

        _InheritBaseHeight1("_InheritBaseHeight1", Range(0, 1.0)) = 0.0
        _InheritBaseHeight2("_InheritBaseHeight2", Range(0, 1.0)) = 0.0
        _InheritBaseHeight3("_InheritBaseHeight3", Range(0, 1.0)) = 0.0

        _InheritBaseColor1("_InheritBaseColor1", Range(0, 1.0)) = 0.0
        _InheritBaseColor2("_InheritBaseColor2", Range(0, 1.0)) = 0.0
        _InheritBaseColor3("_InheritBaseColor3", Range(0, 1.0)) = 0.0

        [ToggleOff] _OpacityAsDensity0("_OpacityAsDensity0", Float) = 0.0
        [ToggleOff] _OpacityAsDensity1("_OpacityAsDensity1", Float) = 0.0
        [ToggleOff] _OpacityAsDensity2("_OpacityAsDensity2", Float) = 0.0
        [ToggleOff] _OpacityAsDensity3("_OpacityAsDensity3", Float) = 0.0

        _LayerTilingBlendMask("_LayerTilingBlendMask", Float) = 1

        [HideInInspector] _LayerCount("_LayerCount", Float) = 2.0

        [Enum(None, 0, Multiply, 1, Add, 2)] _VertexColorMode("Vertex color mode", Float) = 0

        [ToggleOff]  _ObjectScaleAffectTile("_ObjectScaleAffectTile", Float) = 0.0
        [Enum(UV0, 0, UV1, 1, UV2, 2, UV3, 3, Planar, 4, Triplanar, 5)] _UVBlendMask("UV Set for blendMask", Float) = 0
        [HideInInspector] _UVMappingMaskBlendMask("_UVMappingMaskBlendMask", Color) = (1, 0, 0, 0)
        _TexWorldScaleBlendMask("Tiling", Float) = 1.0

        // Following are builtin properties

        _DistortionVectorMap("DistortionVectorMap", 2D) = "black" {}

<<<<<<< HEAD
        // Wind
        [ToggleOff]  _EnableWind("Enable Wind", Float) = 0.0
        _InitialBend("Initial Bend", float) = 1.0
        _Stiffness("Stiffness", float) = 1.0
        _Drag("Drag", float) = 1.0
        _ShiverDrag("Shiver Drag", float) = 0.2
        _ShiverDirectionality("Shiver Directionality", Range(0.0, 1.0)) = 0.5

        [ToggleOff] _EnableFpsMode("Enable Fps Mode", Float) = 0.0
        _FpsModeFov("_FpsModeFov", Float) = 60.0

=======
>>>>>>> 52a0801d
        [ToggleOff]  _EnableSpecularOcclusion("Enable specular occlusion", Float) = 0.0

        _EmissiveColor("EmissiveColor", Color) = (0, 0, 0)
        _EmissiveColorMap("EmissiveColorMap", 2D) = "white" {}
        _EmissiveIntensity("EmissiveIntensity", Float) = 0
        [ToggleOff] _AlbedoAffectEmissive("Albedo Affect Emissive", Float) = 0.0

        [ToggleOff] _DistortionEnable("Enable Distortion", Float) = 0.0
        [ToggleOff] _DistortionOnly("Distortion Only", Float) = 0.0
        [ToggleOff] _DistortionDepthTest("Distortion Depth Test Enable", Float) = 0.0
        [ToggleOff] _DepthOffsetEnable("Depth Offset View space", Float) = 0.0

        [ToggleOff] _AlphaCutoffEnable("Alpha Cutoff Enable", Float) = 0.0

        _AlphaCutoff("Alpha Cutoff", Range(0.0, 1.0)) = 0.5

        // Stencil state
        [HideInInspector] _StencilRef("_StencilRef", Int) = 2 // StencilLightingUsage.RegularLighting (fixed at compile time)

        // Blending state
        [HideInInspector] _SurfaceType("__surfacetype", Float) = 0.0
        [HideInInspector] _BlendMode ("__blendmode", Float) = 0.0
        [HideInInspector] _SrcBlend ("__src", Float) = 1.0
        [HideInInspector] _DstBlend ("__dst", Float) = 0.0
        [HideInInspector] _ZWrite ("__zw", Float) = 1.0
        [HideInInspector] _CullMode("__cullmode", Float) = 2.0
        [HideInInspector] _ZTestMode("_ZTestMode", Int) = 8

        [ToggleOff] _DoubleSidedEnable("Double sided enable", Float) = 0.0
        [Enum(None, 0, Mirror, 1, Flip, 2)] _DoubleSidedNormalMode("Double sided normal mode", Float) = 1
        [HideInInspector] _DoubleSidedConstants("_DoubleSidedConstants", Vector) = (1, 1, -1, 0)

        [ToggleOff]  _EnablePerPixelDisplacement("Enable per pixel displacement", Float) = 0.0
        _PPDMinSamples("Min sample for POM", Range(1.0, 64.0)) = 5
        _PPDMaxSamples("Max sample for POM", Range(1.0, 64.0)) = 15
        _PPDLodThreshold("Start lod to fade out the POM effect", Range(0.0, 16.0)) = 5
        [ToggleOff] _PerPixelDisplacementObjectScale("Per pixel displacement object scale", Float) = 1.0

        [Enum(Use Emissive Color, 0, Use Emissive Mask, 1)] _EmissiveColorMode("Emissive color mode", Float) = 1

        // Displacement map
        [ToggleOff] _EnableVertexDisplacement("Enable vertex displacement", Float) = 0.0
        [ToggleOff] _VertexDisplacementObjectScale("Vertex displacement object scale", Float) = 1.0
        [ToggleOff] _VertexDisplacementTilingScale("Vertex displacement tiling height scale", Float) = 1.0

        // Wind
        [ToggleOff]  _EnableWind("Enable Wind", Float) = 0.0
        _InitialBend("Initial Bend", float) = 1.0
        _Stiffness("Stiffness", float) = 1.0
        _Drag("Drag", float) = 1.0
        _ShiverDrag("Shiver Drag", float) = 0.2
        _ShiverDirectionality("Shiver Directionality", Range(0.0, 1.0)) = 0.5

        // Caution: C# code in BaseLitUI.cs call LightmapEmissionFlagsProperty() which assume that there is an existing "_EmissionColor"
        // value that exist to identify if the GI emission need to be enabled.
        // In our case we don't use such a mechanism but need to keep the code quiet. We declare the value and always enable it.
        // TODO: Fix the code in legacy unity so we can customize the beahvior for GI
        _EmissionColor("Color", Color) = (1, 1, 1)

        _TexWorldScale0("Tiling", Float) = 1.0
        _TexWorldScale1("Tiling", Float) = 1.0
        _TexWorldScale2("Tiling", Float) = 1.0
        _TexWorldScale3("Tiling", Float) = 1.0

        [Enum(UV0, 0, UV1, 1, UV2, 2, UV3, 3, Planar, 4, Triplanar, 5)] _UVBase0("UV Set for base0", Float) = 0 // no UV1/2/3 for main layer (matching Lit.shader and for PPDisplacement restriction)
        [Enum(UV0, 0, UV1, 1, UV2, 2, UV3, 3, Planar, 4, Triplanar, 5)] _UVBase1("UV Set for base1", Float) = 0
        [Enum(UV0, 0, UV1, 1, UV2, 2, UV3, 3, Planar, 4, Triplanar, 5)] _UVBase2("UV Set for base2", Float) = 0
        [Enum(UV0, 0, UV1, 1, UV2, 2, UV3, 3, Planar, 4, Triplanar, 5)] _UVBase3("UV Set for base3", Float) = 0

        [HideInInspector] _UVMappingMask0("_UVMappingMask0", Color) = (1, 0, 0, 0)
        [HideInInspector] _UVMappingMask1("_UVMappingMask1", Color) = (1, 0, 0, 0)
        [HideInInspector] _UVMappingMask2("_UVMappingMask2", Color) = (1, 0, 0, 0)
        [HideInInspector] _UVMappingMask3("_UVMappingMask3", Color) = (1, 0, 0, 0)

        [Enum(UV0, 0, UV1, 1, UV2, 2, UV3, 3)] _UVDetail0("UV Set for detail0", Float) = 0
        [Enum(UV0, 0, UV1, 1, UV2, 2, UV3, 3)] _UVDetail1("UV Set for detail1", Float) = 0
        [Enum(UV0, 0, UV1, 1, UV2, 2, UV3, 3)] _UVDetail2("UV Set for detail2", Float) = 0
        [Enum(UV0, 0, UV1, 1, UV2, 2, UV3, 3)] _UVDetail3("UV Set for detail3", Float) = 0

        [HideInInspector] _UVDetailsMappingMask0("_UVDetailsMappingMask0", Color) = (1, 0, 0, 0)
        [HideInInspector] _UVDetailsMappingMask1("_UVDetailsMappingMask1", Color) = (1, 0, 0, 0)
        [HideInInspector] _UVDetailsMappingMask2("_UVDetailsMappingMask2", Color) = (1, 0, 0, 0)
        [HideInInspector] _UVDetailsMappingMask3("_UVDetailsMappingMask3", Color) = (1, 0, 0, 0)

        [HideInInspector] _ShowMaterialReferences("_ShowMaterialReferences", Float) = 0
        [HideInInspector] _ShowLayer0("_ShowLayer0", Float) = 0
        [HideInInspector] _ShowLayer1("_ShowLayer1", Float) = 0
        [HideInInspector] _ShowLayer2("_ShowLayer2", Float) = 0
        [HideInInspector] _ShowLayer3("_ShowLayer3", Float) = 0

        // Tessellation specific
        [Enum(None, 0, Phong, 1)] _TessellationMode("Tessellation mode", Float) = 0
        _TessellationFactor("Tessellation Factor", Range(0.0, 15.0)) = 4.0
        _TessellationFactorMinDistance("Tessellation start fading distance", Float) = 20.0
        _TessellationFactorMaxDistance("Tessellation end fading distance", Float) = 50.0
        _TessellationFactorTriangleSize("Tessellation triangle size", Float) = 100.0
        _TessellationShapeFactor("Tessellation shape factor", Range(0.0, 1.0)) = 0.75 // Only use with Phong
        _TessellationBackFaceCullEpsilon("Tessellation back face epsilon", Range(-1.0, 0.0)) = -0.25
        // TODO: Handle culling mode for backface culling
    }

    HLSLINCLUDE

    #pragma target 5.0
    #pragma only_renderers d3d11 ps4 // TEMP: until we go further in dev
    // #pragma enable_d3d11_debug_symbols

    #pragma shader_feature _ALPHATEST_ON
    #pragma shader_feature _DISTORTION_ON
    #pragma shader_feature _DEPTHOFFSET_ON
    #pragma shader_feature _DOUBLESIDED_ON
    #pragma shader_feature _PER_PIXEL_DISPLACEMENT
    #pragma shader_feature _PER_PIXEL_DISPLACEMENT_OBJECT_SCALE
    #pragma shader_feature _VERTEX_DISPLACEMENT
    #pragma shader_feature _VERTEX_DISPLACEMENT_OBJECT_SCALE
    #pragma shader_feature _VERTEX_DISPLACEMENT_TILING_SCALE
    #pragma shader_feature _VERTEX_WIND
    #pragma shader_feature _TESSELLATION_PHONG

    #pragma shader_feature _LAYER_TILING_COUPLED_WITH_UNIFORM_OBJECT_SCALE
    #pragma shader_feature _ _LAYER_MAPPING_PLANAR_BLENDMASK _LAYER_MAPPING_TRIPLANAR_BLENDMASK
    #pragma shader_feature _ _LAYER_MAPPING_PLANAR0 _LAYER_MAPPING_TRIPLANAR0
    #pragma shader_feature _ _LAYER_MAPPING_PLANAR1 _LAYER_MAPPING_TRIPLANAR1
    #pragma shader_feature _ _LAYER_MAPPING_PLANAR2 _LAYER_MAPPING_TRIPLANAR2
    #pragma shader_feature _ _LAYER_MAPPING_PLANAR3 _LAYER_MAPPING_TRIPLANAR3
    #pragma shader_feature _NORMALMAP_TANGENT_SPACE0
    #pragma shader_feature _NORMALMAP_TANGENT_SPACE1
    #pragma shader_feature _NORMALMAP_TANGENT_SPACE2
    #pragma shader_feature _NORMALMAP_TANGENT_SPACE3
    #pragma shader_feature _ _REQUIRE_UV2 _REQUIRE_UV3

    #pragma shader_feature _NORMALMAP0
    #pragma shader_feature _NORMALMAP1
    #pragma shader_feature _NORMALMAP2
    #pragma shader_feature _NORMALMAP3
    #pragma shader_feature _MASKMAP0
    #pragma shader_feature _MASKMAP1
    #pragma shader_feature _MASKMAP2
    #pragma shader_feature _MASKMAP3
    #pragma shader_feature _BENTNORMALMAP0
    #pragma shader_feature _BENTNORMALMAP1
    #pragma shader_feature _BENTNORMALMAP2
    #pragma shader_feature _BENTNORMALMAP3
    #pragma shader_feature _EMISSIVE_COLOR_MAP
    #pragma shader_feature _ENABLESPECULAROCCLUSION
    #pragma shader_feature _HEIGHTMAP0
    #pragma shader_feature _HEIGHTMAP1
    #pragma shader_feature _HEIGHTMAP2
    #pragma shader_feature _HEIGHTMAP3
    #pragma shader_feature _DETAIL_MAP0
    #pragma shader_feature _DETAIL_MAP1
    #pragma shader_feature _DETAIL_MAP2
    #pragma shader_feature _DETAIL_MAP3
    #pragma shader_feature _ _LAYER_MASK_VERTEX_COLOR_MUL _LAYER_MASK_VERTEX_COLOR_ADD
    #pragma shader_feature _MAIN_LAYER_INFLUENCE_MODE
    #pragma shader_feature _DENSITY_MODE
    #pragma shader_feature _HEIGHT_BASED_BLEND
    #pragma shader_feature _ _LAYEREDLIT_3_LAYERS _LAYEREDLIT_4_LAYERS
<<<<<<< HEAD
    #pragma shader_feature _VERTEX_WIND
    #pragma shader_feature _FPS_MODE
=======
>>>>>>> 52a0801d

    #pragma shader_feature _ _BLENDMODE_LERP _BLENDMODE_ADD _BLENDMODE_SOFT_ADD _BLENDMODE_MULTIPLY _BLENDMODE_PRE_MULTIPLY

    #pragma multi_compile LIGHTMAP_OFF LIGHTMAP_ON
    #pragma multi_compile DIRLIGHTMAP_OFF DIRLIGHTMAP_COMBINED
    #pragma multi_compile DYNAMICLIGHTMAP_OFF DYNAMICLIGHTMAP_ON
    // enable dithering LOD crossfade
    #pragma multi_compile _ LOD_FADE_CROSSFADE
    // TODO: We should have this keyword only if VelocityInGBuffer is enable, how to do that ?
    //#pragma multi_compile VELOCITYOUTPUT_OFF VELOCITYOUTPUT_ON

    //-------------------------------------------------------------------------------------
    // Define
    //-------------------------------------------------------------------------------------

    #define UNITY_MATERIAL_LIT // Need to be define before including Material.hlsl
    #define TESSELLATION_ON
    // Use surface gradient normal mapping as it handle correctly triplanar normal mapping and multiple UVSet
    #define SURFACE_GRADIENT
    // This shader support vertex modification
    #define HAVE_VERTEX_MODIFICATION
    #define HAVE_TESSELLATION_MODIFICATION

    //-------------------------------------------------------------------------------------
    // Include
    //-------------------------------------------------------------------------------------

    #include "../../../Core/ShaderLibrary/common.hlsl"
    #include "../../../Core/ShaderLibrary/Wind.hlsl"
    #include "../../../Core/ShaderLibrary/tessellation.hlsl"
    #include "../../ShaderPass/FragInputs.hlsl"
    #include "../../ShaderPass/ShaderPass.cs.hlsl"

    //-------------------------------------------------------------------------------------
    // variable declaration
    //-------------------------------------------------------------------------------------

    #define _MAX_LAYER 4

    #if defined(_LAYEREDLIT_4_LAYERS)
    #   define _LAYER_COUNT 4
    #elif defined(_LAYEREDLIT_3_LAYERS)
    #   define _LAYER_COUNT 3
    #else
    #   define _LAYER_COUNT 2
    #endif

    // Explicitely said that we are a layered shader as we share code between lit and layered lit
    #define LAYERED_LIT_SHADER

    //-------------------------------------------------------------------------------------
    // variable declaration
    //-------------------------------------------------------------------------------------

    #include "../../Material/Lit/LitProperties.hlsl"

    // All our shaders use same name for entry point
    #pragma vertex Vert
    #pragma fragment Frag

    ENDHLSL

    SubShader
    {
       Pass
        {
            Name "GBuffer"  // Name is not used
            Tags { "LightMode" = "GBuffer" } // This will be only for opaque object based on the RenderQueue index

            Cull [_CullMode]

            Stencil
            {
                Ref  [_StencilRef]
                Comp Always
                Pass Replace
            }

            HLSLPROGRAM

            #pragma hull Hull
            #pragma domain Domain

            #define SHADERPASS SHADERPASS_GBUFFER
            #include "../../ShaderVariables.hlsl"
            #include "../../Material/Material.hlsl"
            #include "../Lit/ShaderPass/LitSharePass.hlsl"
            #include "../Lit/LitData.hlsl"
            #include "../../ShaderPass/ShaderPassGBuffer.hlsl"

            ENDHLSL
        }

        // This pass is the same as GBuffer only it does not do alpha test (the clip instruction is removed)
        // This is due to the fact that on GCN, any shader with a clip instruction cannot benefit from HiZ so when we do a prepass, in order to get the most performance, we need to make a special case in the subsequent GBuffer pass.
        Pass
        {
            Name "GBufferWithPrepass"  // Name is not used
            Tags { "LightMode" = "GBufferWithPrepass" } // This will be only for opaque object based on the RenderQueue index

            Cull [_CullMode]

            Stencil
            {
                Ref  [_StencilRef]
                Comp Always
                Pass Replace
            }

            HLSLPROGRAM

            #pragma hull Hull
            #pragma domain Domain

            #define SHADERPASS SHADERPASS_GBUFFER
            #define _BYPASS_ALPHA_TEST
            #include "../../ShaderVariables.hlsl"
            #include "../../Material/Material.hlsl"
            #include "../Lit/ShaderPass/LitSharePass.hlsl"
            #include "../Lit/LitData.hlsl"
            #include "../../ShaderPass/ShaderPassGBuffer.hlsl"

            ENDHLSL
        }

        Pass
        {
            Name "GBufferDebugDisplay"  // Name is not used
            Tags{ "LightMode" = "GBufferDebugDisplay" } // This will be only for opaque object based on the RenderQueue index

            Cull [_CullMode]

            Stencil
            {
                Ref  [_StencilRef]
                Comp Always
                Pass Replace
            }

            HLSLPROGRAM

            #pragma hull Hull
            #pragma domain Domain

            #define DEBUG_DISPLAY
            #define SHADERPASS SHADERPASS_GBUFFER
            #include "../../ShaderVariables.hlsl"
            #include "../../Debug/DebugDisplay.hlsl"
            #include "../../Material/Material.hlsl"
            #include "../Lit/ShaderPass/LitSharePass.hlsl"
            #include "../Lit/LitData.hlsl"
            #include "../../ShaderPass/ShaderPassGBuffer.hlsl"

            ENDHLSL
        }

        // Extracts information for lightmapping, GI (emission, albedo, ...)
        // This pass it not used during regular rendering.
        Pass
        {
            Name "META"
            Tags{ "LightMode" = "Meta" }

            Cull Off

            HLSLPROGRAM

            // Lightmap memo
            // DYNAMICLIGHTMAP_ON is used when we have an "enlighten lightmap" ie a lightmap updated at runtime by enlighten.This lightmap contain indirect lighting from realtime lights and realtime emissive material.Offline baked lighting(from baked material / light,
            // both direct and indirect lighting) will hand up in the "regular" lightmap->LIGHTMAP_ON.

            // No tessellation for Meta pass
            #undef TESSELLATION_ON

            #define SHADERPASS SHADERPASS_LIGHT_TRANSPORT
            #include "../../ShaderVariables.hlsl"
            #include "../../Material/Material.hlsl"
            #include "../Lit/ShaderPass/LitMetaPass.hlsl"
            #include "../Lit/LitData.hlsl"
            #include "../../ShaderPass/ShaderPassLightTransport.hlsl"

            ENDHLSL
        }

        Pass
        {
            Name "Motion Vectors"
            Tags{ "LightMode" = "MotionVectors" } // Caution, this need to be call like this to setup the correct parameters by C++ (legacy Unity)

            Cull[_CullMode]

            ZWrite Off // TODO: Test Z equal here.

            HLSLPROGRAM

            // TODO: Tesselation can't work with velocity for now...
            #pragma hull Hull
            #pragma domain Domain

            #define SHADERPASS SHADERPASS_VELOCITY
            #include "../../ShaderVariables.hlsl"
            #include "../../Material/Material.hlsl"
            #include "../Lit/ShaderPass/LitVelocityPass.hlsl"
            #include "../Lit/LitData.hlsl"
            #include "../../ShaderPass/ShaderPassVelocity.hlsl"

            ENDHLSL
        }

        Pass
        {
            Name "ShadowCaster"
            Tags{ "LightMode" = "ShadowCaster" }

            Cull[_CullMode]

            ZClip Off
            ZWrite On
            ZTest LEqual

            HLSLPROGRAM

            #pragma hull Hull
            #pragma domain Domain

            #define SHADERPASS SHADERPASS_SHADOWS
            #define USE_LEGACY_UNITY_MATRIX_VARIABLES
            #include "../../ShaderVariables.hlsl"
            #include "../../Material/Material.hlsl"
            #include "../Lit/ShaderPass/LitDepthPass.hlsl"
            #include "../Lit/LitData.hlsl"
            #include "../../ShaderPass/ShaderPassDepthOnly.hlsl"

            ENDHLSL
        }

        Pass
        {
            Name "DepthOnly"
            Tags{ "LightMode" = "DepthOnly" }

            Cull[_CullMode]

            ZWrite On

            HLSLPROGRAM

            #pragma hull Hull
            #pragma domain Domain

            #define SHADERPASS SHADERPASS_DEPTH_ONLY
            #include "../../ShaderVariables.hlsl"
            #include "../../Material/Material.hlsl"
            #include "../Lit/ShaderPass/LitDepthPass.hlsl"
            #include "../Lit/LitData.hlsl"
            #include "../../ShaderPass/ShaderPassDepthOnly.hlsl"

            ENDHLSL
        }

        Pass
        {
            Name "Distortion" // Name is not used
            Tags { "LightMode" = "DistortionVectors" } // This will be only for transparent object based on the RenderQueue index

            Blend One One
            ZTest [_ZTestMode]
            ZWrite off
            Cull [_CullMode]

            HLSLPROGRAM

            #pragma hull Hull
            #pragma domain Domain

            #define SHADERPASS SHADERPASS_DISTORTION
            #include "../../ShaderVariables.hlsl"
            #include "../../Material/Material.hlsl"
            #include "../Lit/ShaderPass/LitDistortionPass.hlsl"
            #include "../Lit/LitData.hlsl"
            #include "../../ShaderPass/ShaderPassDistortion.hlsl"

            ENDHLSL
        }

        Pass
        {
            Name "Forward" // Name is not used
            Tags{ "LightMode" = "Forward" } // This will be only for transparent object based on the RenderQueue index

            Blend[_SrcBlend][_DstBlend]
            ZWrite[_ZWrite]
            Cull[_CullMode]

            HLSLPROGRAM

            #pragma hull Hull
            #pragma domain Domain

            #define SHADERPASS SHADERPASS_FORWARD
            #include "../../ShaderVariables.hlsl"
            #include "../../Lighting/Forward.hlsl"
            // TEMP until pragma work in include
            #pragma multi_compile LIGHTLOOP_SINGLE_PASS LIGHTLOOP_TILE_PASS

            #include "../../Lighting/Lighting.hlsl"
            #include "../Lit/ShaderPass/LitSharePass.hlsl"
            #include "../Lit/LitData.hlsl"
            #include "../../ShaderPass/ShaderPassForward.hlsl"

            ENDHLSL
        }

        Pass
        {
            Name "ForwardDisplayDebug" // Name is not used
            Tags{ "LightMode" = "ForwardDisplayDebug" } // This will be only for transparent object based on the RenderQueue index

            Blend[_SrcBlend][_DstBlend]
            ZWrite[_ZWrite]
            Cull[_CullMode]

            HLSLPROGRAM

            #pragma hull Hull
            #pragma domain Domain

            #define DEBUG_DISPLAY
            #define SHADERPASS SHADERPASS_FORWARD
            #include "../../ShaderVariables.hlsl"
            #include "../../Debug/DebugDisplay.hlsl"
            #include "../../Lighting/Forward.hlsl"
            // TEMP until pragma work in include
            #pragma multi_compile LIGHTLOOP_SINGLE_PASS LIGHTLOOP_TILE_PASS

            #include "../../Lighting/Lighting.hlsl"
            #include "../Lit/ShaderPass/LitSharePass.hlsl"
            #include "../Lit/LitData.hlsl"
            #include "../../ShaderPass/ShaderPassForward.hlsl"

            ENDHLSL
        }
    }

    CustomEditor "Experimental.Rendering.HDPipeline.LayeredLitGUI"
}<|MERGE_RESOLUTION|>--- conflicted
+++ resolved
@@ -167,20 +167,9 @@
 
         _DistortionVectorMap("DistortionVectorMap", 2D) = "black" {}
 
-<<<<<<< HEAD
-        // Wind
-        [ToggleOff]  _EnableWind("Enable Wind", Float) = 0.0
-        _InitialBend("Initial Bend", float) = 1.0
-        _Stiffness("Stiffness", float) = 1.0
-        _Drag("Drag", float) = 1.0
-        _ShiverDrag("Shiver Drag", float) = 0.2
-        _ShiverDirectionality("Shiver Directionality", Range(0.0, 1.0)) = 0.5
-
         [ToggleOff] _EnableFpsMode("Enable Fps Mode", Float) = 0.0
         _FpsModeFov("_FpsModeFov", Float) = 60.0
 
-=======
->>>>>>> 52a0801d
         [ToggleOff]  _EnableSpecularOcclusion("Enable specular occlusion", Float) = 0.0
 
         _EmissiveColor("EmissiveColor", Color) = (0, 0, 0)
@@ -339,11 +328,8 @@
     #pragma shader_feature _DENSITY_MODE
     #pragma shader_feature _HEIGHT_BASED_BLEND
     #pragma shader_feature _ _LAYEREDLIT_3_LAYERS _LAYEREDLIT_4_LAYERS
-<<<<<<< HEAD
-    #pragma shader_feature _VERTEX_WIND
+
     #pragma shader_feature _FPS_MODE
-=======
->>>>>>> 52a0801d
 
     #pragma shader_feature _ _BLENDMODE_LERP _BLENDMODE_ADD _BLENDMODE_SOFT_ADD _BLENDMODE_MULTIPLY _BLENDMODE_PRE_MULTIPLY
 
