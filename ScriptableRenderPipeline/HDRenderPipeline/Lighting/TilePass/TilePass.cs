using UnityEngine.Rendering;
using System.Collections.Generic;
using System;

namespace UnityEngine.Experimental.Rendering.HDPipeline
{
    class ShadowSetup : IDisposable
    {
        // shadow related stuff
        const int k_MaxShadowDataSlots              = 64;
        const int k_MaxPayloadSlotsPerShadowData    =  4;
        ShadowmapBase[]         m_Shadowmaps;
        ShadowManager           m_ShadowMgr;
        static ComputeBuffer    s_ShadowDataBuffer;
        static ComputeBuffer    s_ShadowPayloadBuffer;

        public static GPUShadowType HDShadowLightType(Light l)
        {
            // We only process light with additional data
            var ald = l.GetComponent<HDAdditionalLightData>();

            if (ald == null)
            {
                return ShadowRegistry.ShadowLightType(l);
            }

            GPUShadowType shadowType = GPUShadowType.Unknown;

            switch (ald.lightTypeExtent)
            {
                case LightTypeExtent.Punctual:
                    shadowType = ShadowRegistry.ShadowLightType(l);
                    break;

                // Area and projector not supported yet
            }

            return shadowType;
        }

        public ShadowSetup(ShadowInitParameters shadowInit, ShadowSettings shadowSettings, out IShadowManager shadowManager)
        {
            s_ShadowDataBuffer      = new ComputeBuffer( k_MaxShadowDataSlots, System.Runtime.InteropServices.Marshal.SizeOf( typeof( ShadowData ) ) );
            s_ShadowPayloadBuffer   = new ComputeBuffer( k_MaxShadowDataSlots * k_MaxPayloadSlotsPerShadowData, System.Runtime.InteropServices.Marshal.SizeOf( typeof( ShadowPayload ) ) );
            ShadowAtlas.AtlasInit atlasInit;
            atlasInit.baseInit.width           = (uint)shadowInit.shadowAtlasWidth;
            atlasInit.baseInit.height          = (uint)shadowInit.shadowAtlasHeight;
            atlasInit.baseInit.slices          = 1;
            atlasInit.baseInit.shadowmapBits   = 32;
            atlasInit.baseInit.shadowmapFormat = RenderTextureFormat.Shadowmap;
            atlasInit.baseInit.samplerState    = SamplerState.Default();
            atlasInit.baseInit.comparisonSamplerState = ComparisonSamplerState.Default();
            atlasInit.baseInit.clearColor      = new Vector4( 0.0f, 0.0f, 0.0f, 0.0f );
            atlasInit.baseInit.maxPayloadCount = 0;
            atlasInit.baseInit.shadowSupport   = ShadowmapBase.ShadowSupport.Directional | ShadowmapBase.ShadowSupport.Point | ShadowmapBase.ShadowSupport.Spot;
            atlasInit.shaderKeyword            = null;
            /*
            var varianceInit = atlasInit;
            varianceInit.baseInit.shadowmapFormat = ShadowVariance.GetFormat( false, false, true );

            var varianceInit2 = varianceInit;
            varianceInit2.baseInit.shadowmapFormat = ShadowVariance.GetFormat( true, true, false );

            var varianceInit3 = varianceInit;
            varianceInit3.baseInit.shadowmapFormat = ShadowVariance.GetFormat( true, false, true );
            */
            m_Shadowmaps = new ShadowmapBase[] { /*new ShadowVariance( ref varianceInit ), new ShadowVariance( ref varianceInit2 ), new ShadowVariance( ref varianceInit3 ), */new ShadowAtlas( ref atlasInit ) };

            ShadowContext.SyncDel syncer = (ShadowContext sc) =>
                {
                    // update buffers
                    uint offset, count;
                    ShadowData[] sds;
                    sc.GetShadowDatas(out sds, out offset, out count);
                    Debug.Assert(offset == 0);
                    s_ShadowDataBuffer.SetData(sds);   // unfortunately we can't pass an offset or count to this function
                    ShadowPayload[] payloads;
                    sc.GetPayloads(out payloads, out offset, out count);
                    Debug.Assert(offset == 0);
                    s_ShadowPayloadBuffer.SetData(payloads);
                };

            // binding code. This needs to be in sync with ShadowContext.hlsl
            ShadowContext.BindDel binder = (ShadowContext sc, CommandBuffer cb, ComputeShader computeShader, int computeKernel) =>
                {
                    uint offset, count;
                    RenderTargetIdentifier[] tex;
                    sc.GetTex2DArrays(out tex, out offset, out count);

                    if(computeShader)
                    {
                        // bind buffers
                        cb.SetComputeBufferParam(computeShader, computeKernel, HDShaderIDs._ShadowDatasExp, s_ShadowDataBuffer);
                        cb.SetComputeBufferParam(computeShader, computeKernel, HDShaderIDs._ShadowPayloads, s_ShadowPayloadBuffer);
                        // bind textures
                        /*
                        cb.SetComputeTextureParam(computeShader, computeKernel, HDShaderIDs._ShadowmapExp_VSM_0, tex[0]);
                        cb.SetComputeTextureParam(computeShader, computeKernel, HDShaderIDs._ShadowmapExp_VSM_1, tex[1]);
                        cb.SetComputeTextureParam(computeShader, computeKernel, HDShaderIDs._ShadowmapExp_VSM_2, tex[2]);
                        */
                        cb.SetComputeTextureParam(computeShader, computeKernel, HDShaderIDs._ShadowmapExp_PCF, tex[0]);
                    }
                    else
                    {
                        // bind buffers
                        cb.SetGlobalBuffer(HDShaderIDs._ShadowDatasExp, s_ShadowDataBuffer);
                        cb.SetGlobalBuffer(HDShaderIDs._ShadowPayloads, s_ShadowPayloadBuffer);
                        // bind textures
                        /*
                        cb.SetGlobalTexture(HDShaderIDs._ShadowmapExp_VSM_0, tex[0]);
                        cb.SetGlobalTexture(HDShaderIDs._ShadowmapExp_VSM_1, tex[1]);
                        cb.SetGlobalTexture(HDShaderIDs._ShadowmapExp_VSM_2, tex[2]);
                        */
                        cb.SetGlobalTexture(HDShaderIDs._ShadowmapExp_PCF, tex[0]);
                    }

                    // TODO: Currently samplers are hard coded in ShadowContext.hlsl, so we can't really set them here
                };

            ShadowContext.CtxtInit scInit;
            scInit.storage.maxShadowDataSlots        = k_MaxShadowDataSlots;
            scInit.storage.maxPayloadSlots           = k_MaxShadowDataSlots * k_MaxPayloadSlotsPerShadowData;
            scInit.storage.maxTex2DArraySlots        = 4;
            scInit.storage.maxTexCubeArraySlots      = 0;
            scInit.storage.maxComparisonSamplerSlots = 1;
            scInit.storage.maxSamplerSlots           = 4;
            scInit.dataSyncer                        = syncer;
            scInit.resourceBinder                    = binder;

            m_ShadowMgr = new ShadowManager(shadowSettings, ref scInit, m_Shadowmaps);
            // set global overrides - these need to match the override specified in ShadowDispatch.hlsl
            bool useGlobalOverrides = true;
            m_ShadowMgr.SetGlobalShadowOverride( GPUShadowType.Point        , ShadowAlgorithm.PCF, ShadowVariant.V4, ShadowPrecision.High, useGlobalOverrides );
            m_ShadowMgr.SetGlobalShadowOverride( GPUShadowType.Spot         , ShadowAlgorithm.PCF, ShadowVariant.V4, ShadowPrecision.High, useGlobalOverrides );
            m_ShadowMgr.SetGlobalShadowOverride( GPUShadowType.Directional  , ShadowAlgorithm.PCF, ShadowVariant.V3, ShadowPrecision.High, useGlobalOverrides );

            m_ShadowMgr.SetShadowLightTypeDelegate(HDShadowLightType);

            shadowManager = m_ShadowMgr;
        }

        public void Dispose()
        {
            if (m_Shadowmaps != null)
            {
                (m_Shadowmaps[0] as ShadowAtlas).Dispose();
                /*
                (m_Shadowmaps[1] as ShadowAtlas).Dispose();
                (m_Shadowmaps[2] as ShadowAtlas).Dispose();
                (m_Shadowmaps[3] as ShadowAtlas).Dispose();
                */
                m_Shadowmaps = null;
            }
            m_ShadowMgr = null;

            if (s_ShadowDataBuffer != null)
                s_ShadowDataBuffer.Release();
            if (s_ShadowPayloadBuffer != null)
                s_ShadowPayloadBuffer.Release();
        }
    }

    namespace TilePass
    {
        //-----------------------------------------------------------------------------
        // structure definition
        //-----------------------------------------------------------------------------

        [GenerateHLSL]
        public enum LightVolumeType
        {
            Cone,
            Sphere,
            Box,
            Count
        }

        [GenerateHLSL]
        public enum LightCategory
        {
            Punctual,
            Area,
            Env,
            Count
        }

        [GenerateHLSL]
        public enum LightFeatureFlags
        {
            // Light bit mask must match LightDefinitions.s_LightFeatureMaskFlags value
            Punctual    = 1 << 12,
            Area        = 1 << 13,
            Directional = 1 << 14,
            Env         = 1 << 15,
            Sky         = 1 << 16,
            SSRefraction = 1 << 17,
            SSReflection = 1 << 18,
            // If adding more light be sure to not overflow LightDefinitions.s_LightFeatureMaskFlags
        }

        [GenerateHLSL]
        public class LightDefinitions
        {
            public static int s_MaxNrLightsPerCamera = 1024;
            public static int s_MaxNrBigTileLightsPlusOne = 512;      // may be overkill but the footprint is 2 bits per pixel using uint16.
            public static float s_ViewportScaleZ = 1.0f;

            // enable unity's original left-hand shader camera space (right-hand internally in unity).
            public static int s_UseLeftHandCameraSpace = 1;

            public static int s_TileSizeFptl = 16;
            public static int s_TileSizeClustered = 32;

            // feature variants
            public static int s_NumFeatureVariants = 27;

            // Following define the maximum number of bits use in each feature category.
            public static uint s_LightFeatureMaskFlags = 0xFFF000;
            public static uint s_LightFeatureMaskFlagsOpaque = 0xFFF000 & ~((uint)LightFeatureFlags.SSRefraction); // Opaque don't support screen space refraction
            public static uint s_LightFeatureMaskFlagsTransparent = 0xFFF000 & ~((uint)LightFeatureFlags.SSReflection); // Transparent don't support screen space reflection
            public static uint s_MaterialFeatureMaskFlags = 0x000FFF;   // don't use all bits just to be safe from signed and/or float conversions :/
        }

        [GenerateHLSL]
        public struct SFiniteLightBound
        {
            public Vector3 boxAxisX;
            public Vector3 boxAxisY;
            public Vector3 boxAxisZ;
            public Vector3 center;        // a center in camera space inside the bounding volume of the light source.
            public Vector2 scaleXY;
            public float radius;
        };

        [GenerateHLSL]
        public struct LightVolumeData
        {
            public Vector3 lightPos;
            public uint lightVolume;

            public Vector3 lightAxisX;
            public uint lightCategory;

            public Vector3 lightAxisY;
            public float radiusSq;

            public Vector3 lightAxisZ;      // spot +Z axis
            public float cotan;

            public Vector3 boxInnerDist;
            public uint featureFlags;

            public Vector3 boxInvRange;
            public float unused2;
        };

        [Serializable]
        public class TileSettings
        {
            public bool enableTileAndCluster; // For debug / test
            public bool enableComputeLightEvaluation;
            public bool enableComputeLightVariants;
            public bool enableComputeMaterialVariants;

            // clustered light list specific buffers and data begin
            public bool enableClustered;
            public bool enableFptlForOpaqueWhenClustered; // still useful on opaques. Should be true by default to force tile on opaque.
            public bool enableBigTilePrepass;

            [Range(0.0f, 1.0f)]
            public float diffuseGlobalDimmer = 1.0f;
            [Range(0.0f, 1.0f)]
            public float specularGlobalDimmer = 1.0f;

            public enum TileDebug : int
            {
                None = 0, Punctual = 1, Area = 2, AreaAndPunctual = 3, Environment = 4, EnvironmentAndPunctual = 5, EnvironmentAndArea = 6, EnvironmentAndAreaAndPunctual = 7,
                FeatureVariants = 8
            }; //TODO: we should probably make this checkboxes

            public TileSettings()
            {
                enableTileAndCluster = true;
                enableComputeLightEvaluation = true;
                enableComputeLightVariants = true;
                enableComputeMaterialVariants = true;

                enableClustered = true;
                enableFptlForOpaqueWhenClustered = true;
                enableBigTilePrepass = true;

                diffuseGlobalDimmer = 1.0f;
                specularGlobalDimmer = 1.0f;
            }
        }

        public class LightLoop
        {
            public const int k_MaxDirectionalLightsOnScreen = 4;
            public const int k_MaxPunctualLightsOnScreen    = 512;
            public const int k_MaxAreaLightsOnScreen        = 64;
            public const int k_MaxLightsOnScreen = k_MaxDirectionalLightsOnScreen + k_MaxPunctualLightsOnScreen + k_MaxAreaLightsOnScreen;
            public const int k_MaxEnvLightsOnScreen = 64;
            public const int k_MaxShadowOnScreen = 16;
            public const int k_MaxCascadeCount = 4; //Should be not less than m_Settings.directionalLightCascadeCount;

            // Static keyword is required here else we get a "DestroyBuffer can only be call in main thread"
            static ComputeBuffer s_DirectionalLightDatas = null;
            static ComputeBuffer s_LightDatas = null;
            static ComputeBuffer s_EnvLightDatas = null;
            static ComputeBuffer s_shadowDatas = null;

            static Texture2DArray m_DefaultTexture2DArray;

            TextureCacheCubemap m_CubeReflTexArray;
            int m_CubeReflTexArraySize = 128;
            TextureCache2D m_CookieTexArray;
            int m_CookieTexArraySize = 16;
            TextureCacheCubemap m_CubeCookieTexArray;
            int m_CubeCookieTexArraySize = 16;

            public class LightList
            {
                public List<DirectionalLightData> directionalLights;
                public List<LightData> lights;
                public List<EnvLightData> envLights;
                public List<ShadowData> shadows;
                public Vector4[] directionalShadowSplitSphereSqr;

                public List<SFiniteLightBound> bounds;
                public List<LightVolumeData> lightVolumes;

                public void Clear()
                {
                    directionalLights.Clear();
                    lights.Clear();
                    envLights.Clear();
                    shadows.Clear();

                    bounds.Clear();
                    lightVolumes.Clear();
                }

                public void Allocate()
                {
                    directionalLights = new List<DirectionalLightData>();
                    lights = new List<LightData>();
                    envLights = new List<EnvLightData>();
                    shadows = new List<ShadowData>();
                    directionalShadowSplitSphereSqr = new Vector4[k_MaxCascadeCount];

                    bounds = new List<SFiniteLightBound>();
                    lightVolumes = new List<LightVolumeData>();
                }
            }

            LightList m_lightList;
            int m_punctualLightCount = 0;
            int m_areaLightCount = 0;
            int m_lightCount = 0;
            bool m_enableBakeShadowMask = false; // Track if any light require shadow mask. In this case we will need to enable the keyword shadow mask
            float m_maxShadowDistance = 0.0f; // Save value from shadow settings

            private ComputeShader buildScreenAABBShader { get { return m_Resources.buildScreenAABBShader; } }
            private ComputeShader buildPerTileLightListShader { get { return m_Resources.buildPerTileLightListShader; } }
            private ComputeShader buildPerBigTileLightListShader { get { return m_Resources.buildPerBigTileLightListShader; } }
            private ComputeShader buildPerVoxelLightListShader { get { return m_Resources.buildPerVoxelLightListShader; } }

            private ComputeShader buildMaterialFlagsShader { get { return m_Resources.buildMaterialFlagsShader; } }
            private ComputeShader buildDispatchIndirectShader { get { return m_Resources.buildDispatchIndirectShader; } }
            private ComputeShader clearDispatchIndirectShader { get { return m_Resources.clearDispatchIndirectShader; } }
            private ComputeShader deferredComputeShader { get { return m_Resources.deferredComputeShader; } }
            private ComputeShader deferredDirectionalShadowComputeShader { get { return m_Resources.deferredDirectionalShadowComputeShader; } }


            static int s_GenAABBKernel;
            static int s_GenListPerTileKernel;
            static int s_GenListPerVoxelKernel;
            static int s_ClearVoxelAtomicKernel;
            static int s_ClearDispatchIndirectKernel;
            static int s_BuildDispatchIndirectKernel;
            static int s_BuildMaterialFlagsWriteKernel;
            static int s_BuildMaterialFlagsOrKernel;

            static int s_shadeOpaqueDirectClusteredKernel;
            static int s_shadeOpaqueDirectFptlKernel;
            static int s_shadeOpaqueDirectClusteredDebugDisplayKernel;
            static int s_shadeOpaqueDirectFptlDebugDisplayKernel;

            static int s_shadeOpaqueDirectShadowMaskClusteredKernel;
            static int s_shadeOpaqueDirectShadowMaskFptlKernel;
            static int s_shadeOpaqueDirectShadowMaskClusteredDebugDisplayKernel;
            static int s_shadeOpaqueDirectShadowMaskFptlDebugDisplayKernel;

            // Tag: SUPPORT_COMPUTE_CLUSTER_OPAQUE - Uncomment this if you want to do cluster opaque with compute shader (by default we support only fptl on opaque)
            //static int[] s_shadeOpaqueIndirectClusteredKernels = new int[LightDefinitions.s_NumFeatureVariants];
            static int[] s_shadeOpaqueIndirectFptlKernels = new int[LightDefinitions.s_NumFeatureVariants];
            static int[] s_shadeOpaqueIndirectShadowMaskFptlKernels = new int[LightDefinitions.s_NumFeatureVariants];

            static int s_deferredDirectionalShadowKernel;

            static ComputeBuffer s_LightVolumeDataBuffer = null;
            static ComputeBuffer s_ConvexBoundsBuffer = null;
            static ComputeBuffer s_AABBBoundsBuffer = null;
            static ComputeBuffer s_LightList = null;
            static ComputeBuffer s_TileList = null;
            static ComputeBuffer s_TileFeatureFlags = null;
            static ComputeBuffer s_DispatchIndirectBuffer = null;

            static ComputeBuffer s_BigTileLightList = null;        // used for pre-pass coarse culling on 64x64 tiles
            static int s_GenListPerBigTileKernel;

            const bool k_UseDepthBuffer = true;      // only has an impact when EnableClustered is true (requires a depth-prepass)
            const bool k_UseAsyncCompute = true;        // should not use on mobile

            const int k_Log2NumClusters = 6;     // accepted range is from 0 to 6. NumClusters is 1<<g_iLog2NumClusters
            const float k_ClustLogBase = 1.02f;     // each slice 2% bigger than the previous
            float m_ClustScale;
            static ComputeBuffer s_PerVoxelLightLists = null;
            static ComputeBuffer s_PerVoxelOffset = null;
            static ComputeBuffer s_PerTileLogBaseTweak = null;
            static ComputeBuffer s_GlobalLightListAtomic = null;
            // clustered light list specific buffers and data end

            bool usingFptl
            {
                get
                {
                    bool isEnabledMSAA = false;
                    Debug.Assert(!isEnabledMSAA || m_TileSettings.enableClustered);
                    bool disableFptl = (!m_TileSettings.enableFptlForOpaqueWhenClustered && m_TileSettings.enableClustered) || isEnabledMSAA;
                    return !disableFptl;
                }
            }

            // Following is an array of material of size eight for all combination of keyword: OUTPUT_SPLIT_LIGHTING - LIGHTLOOP_TILE_PASS - SHADOWS_SHADOWMASK - USE_FPTL_LIGHTLIST/USE_CLUSTERED_LIGHTLIST - DEBUG_DISPLAY
            Material[, , , ,] m_lightingMaterial;
            Material m_DebugViewTilesMaterial;

            Light m_CurrentSunLight;
            int m_CurrentSunLightShadowIndex = -1;

            public Light GetCurrentSunLight() { return m_CurrentSunLight; }

            // shadow related stuff
            FrameId                 m_FrameId = new FrameId();
            ShadowSetup             m_ShadowSetup; // doesn't actually have to reside here, it would be enough to pass the IShadowManager in from the outside
            IShadowManager          m_ShadowMgr;
            List<int>               m_ShadowRequests = new List<int>();
            Dictionary<int, int>    m_ShadowIndices = new Dictionary<int, int>();

            void InitShadowSystem(ShadowInitParameters initParam, ShadowSettings shadowSettings)
            {
                m_ShadowSetup = new ShadowSetup(initParam, shadowSettings, out m_ShadowMgr);
            }

            void DeinitShadowSystem()
            {
                if (m_ShadowSetup != null)
                {
                    m_ShadowSetup.Dispose();
                    m_ShadowSetup = null;
                    m_ShadowMgr = null;
                }
            }


            int GetNumTileFtplX(Camera camera)
            {
                return (camera.pixelWidth + (LightDefinitions.s_TileSizeFptl - 1)) / LightDefinitions.s_TileSizeFptl;
            }

            int GetNumTileFtplY(Camera camera)
            {
                return (camera.pixelHeight + (LightDefinitions.s_TileSizeFptl - 1)) / LightDefinitions.s_TileSizeFptl;
            }

            int GetNumTileClusteredX(Camera camera)
            {
                return (camera.pixelWidth + (LightDefinitions.s_TileSizeClustered - 1)) / LightDefinitions.s_TileSizeClustered;
            }

            int GetNumTileClusteredY(Camera camera)
            {
                return (camera.pixelHeight + (LightDefinitions.s_TileSizeClustered - 1)) / LightDefinitions.s_TileSizeClustered;
            }

            public static bool GetFeatureVariantsEnabled(TileSettings tileSettings)
            {
                return tileSettings.enableComputeLightEvaluation && (tileSettings.enableComputeLightVariants || tileSettings.enableComputeMaterialVariants) && !(tileSettings.enableClustered && !tileSettings.enableFptlForOpaqueWhenClustered);
            }

            TileSettings m_TileSettings = null;
            RenderPipelineResources m_Resources = null;

            public LightLoop()
            {}

            public void Build(RenderPipelineResources renderPipelineResources, TileSettings tileSettings, TextureSettings textureSettings, ShadowInitParameters shadowInit, ShadowSettings shadowSettings)
            {
                m_Resources = renderPipelineResources;
                m_TileSettings = tileSettings;

                m_lightList = new LightList();
                m_lightList.Allocate();

                s_DirectionalLightDatas = new ComputeBuffer(k_MaxDirectionalLightsOnScreen, System.Runtime.InteropServices.Marshal.SizeOf(typeof(DirectionalLightData)));
                s_LightDatas = new ComputeBuffer(k_MaxPunctualLightsOnScreen + k_MaxAreaLightsOnScreen, System.Runtime.InteropServices.Marshal.SizeOf(typeof(LightData)));
                s_EnvLightDatas = new ComputeBuffer(k_MaxEnvLightsOnScreen, System.Runtime.InteropServices.Marshal.SizeOf(typeof(EnvLightData)));
                s_shadowDatas = new ComputeBuffer(k_MaxCascadeCount + k_MaxShadowOnScreen, System.Runtime.InteropServices.Marshal.SizeOf(typeof(ShadowData)));

                m_CookieTexArray = new TextureCache2D();
                m_CookieTexArray.AllocTextureArray(m_CookieTexArraySize, textureSettings.spotCookieSize, textureSettings.spotCookieSize, TextureFormat.RGBA32, true);
                m_CubeCookieTexArray = new TextureCacheCubemap();
                m_CubeCookieTexArray.AllocTextureArray(m_CubeCookieTexArraySize, textureSettings.pointCookieSize, TextureFormat.RGBA32, true);
                m_CubeReflTexArray = new TextureCacheCubemap();
                m_CubeReflTexArray.AllocTextureArray(m_CubeReflTexArraySize, textureSettings.reflectionCubemapSize, TextureCache.GetPreferredHdrCompressedTextureFormat, true);

                s_GenAABBKernel = buildScreenAABBShader.FindKernel("ScreenBoundsAABB");

                bool enableFeatureVariants = GetFeatureVariantsEnabled(m_TileSettings);
                if (enableFeatureVariants)
                {
                    s_GenListPerTileKernel = buildPerTileLightListShader.FindKernel(m_TileSettings.enableBigTilePrepass ? "TileLightListGen_SrcBigTile_FeatureFlags" : "TileLightListGen_FeatureFlags");
                }
                else
                {
                    s_GenListPerTileKernel = buildPerTileLightListShader.FindKernel(m_TileSettings.enableBigTilePrepass ? "TileLightListGen_SrcBigTile" : "TileLightListGen");
                }
                s_AABBBoundsBuffer = new ComputeBuffer(2 * k_MaxLightsOnScreen, 3 * sizeof(float));
                s_ConvexBoundsBuffer = new ComputeBuffer(k_MaxLightsOnScreen, System.Runtime.InteropServices.Marshal.SizeOf(typeof(SFiniteLightBound)));
                s_LightVolumeDataBuffer = new ComputeBuffer(k_MaxLightsOnScreen, System.Runtime.InteropServices.Marshal.SizeOf(typeof(LightVolumeData)));
                s_DispatchIndirectBuffer = new ComputeBuffer(LightDefinitions.s_NumFeatureVariants * 3, sizeof(uint), ComputeBufferType.IndirectArguments);

                if (m_TileSettings.enableClustered)
                {
                    var kernelName = m_TileSettings.enableBigTilePrepass ? (k_UseDepthBuffer ? "TileLightListGen_DepthRT_SrcBigTile" : "TileLightListGen_NoDepthRT_SrcBigTile") : (k_UseDepthBuffer ? "TileLightListGen_DepthRT" : "TileLightListGen_NoDepthRT");
                    s_GenListPerVoxelKernel = buildPerVoxelLightListShader.FindKernel(kernelName);
                    s_ClearVoxelAtomicKernel = buildPerVoxelLightListShader.FindKernel("ClearAtomic");
                    s_GlobalLightListAtomic = new ComputeBuffer(1, sizeof(uint));
                }

                if (m_TileSettings.enableBigTilePrepass)
                {
                    s_GenListPerBigTileKernel = buildPerBigTileLightListShader.FindKernel("BigTileLightListGen");
                }

                s_BuildDispatchIndirectKernel = buildDispatchIndirectShader.FindKernel("BuildDispatchIndirect");
                s_ClearDispatchIndirectKernel = clearDispatchIndirectShader.FindKernel("ClearDispatchIndirect");

                s_BuildMaterialFlagsOrKernel = buildMaterialFlagsShader.FindKernel("MaterialFlagsGen_Or");
                s_BuildMaterialFlagsWriteKernel = buildMaterialFlagsShader.FindKernel("MaterialFlagsGen_Write");

                s_shadeOpaqueDirectClusteredKernel = deferredComputeShader.FindKernel("Deferred_Direct_Clustered");
                s_shadeOpaqueDirectFptlKernel = deferredComputeShader.FindKernel("Deferred_Direct_Fptl");
                s_shadeOpaqueDirectClusteredDebugDisplayKernel = deferredComputeShader.FindKernel("Deferred_Direct_Clustered_DebugDisplay");
                s_shadeOpaqueDirectFptlDebugDisplayKernel = deferredComputeShader.FindKernel("Deferred_Direct_Fptl_DebugDisplay");

                s_shadeOpaqueDirectShadowMaskClusteredKernel = deferredComputeShader.FindKernel("Deferred_Direct_ShadowMask_Clustered");
                s_shadeOpaqueDirectShadowMaskFptlKernel = deferredComputeShader.FindKernel("Deferred_Direct_ShadowMask_Fptl");
                s_shadeOpaqueDirectShadowMaskClusteredDebugDisplayKernel = deferredComputeShader.FindKernel("Deferred_Direct_ShadowMask_Clustered_DebugDisplay");
                s_shadeOpaqueDirectShadowMaskFptlDebugDisplayKernel = deferredComputeShader.FindKernel("Deferred_Direct_ShadowMask_Fptl_DebugDisplay");

                s_deferredDirectionalShadowKernel = deferredDirectionalShadowComputeShader.FindKernel("DeferredDirectionalShadow");

                for (int variant = 0; variant < LightDefinitions.s_NumFeatureVariants; variant++)
                {
                    // Tag: SUPPORT_CLUSTER_OPAQUE - Uncomment this if you want to do cluster opaque (by default we support only fptl on opaque)
                    // s_shadeOpaqueIndirectClusteredKernels[variant] = deferredComputeShader.FindKernel("Deferred_Indirect_Clustered_Variant" + variant);
                    s_shadeOpaqueIndirectFptlKernels[variant] = deferredComputeShader.FindKernel("Deferred_Indirect_Fptl_Variant" + variant);
                    s_shadeOpaqueIndirectShadowMaskFptlKernels[variant] = deferredComputeShader.FindKernel("Deferred_Indirect_ShadowMask_Fptl_Variant" + variant);
                }

                s_LightList = null;
                s_TileList = null;
                s_TileFeatureFlags = null;

                // OUTPUT_SPLIT_LIGHTING - LIGHTLOOP_TILE_PASS - SHADOWS_SHADOWMASK - USE_FPTL_LIGHTLIST/USE_CLUSTERED_LIGHTLIST - DEBUG_DISPLAY
                m_lightingMaterial = new Material[2, 2, 2, 2, 2];

                for (int outputSplitLighting = 0; outputSplitLighting < 2; ++outputSplitLighting)
                {
                    for (int lightLoopTilePass = 0; lightLoopTilePass < 2; ++lightLoopTilePass)
                    {
                        for (int ShadowMask = 0; ShadowMask < 2; ++ShadowMask)
                        {
                            for (int clustered = 0; clustered < 2; ++clustered)
                            {
                                for (int debugDisplay = 0; debugDisplay < 2; ++debugDisplay)
                                {
                                    m_lightingMaterial[outputSplitLighting, lightLoopTilePass, ShadowMask, clustered, debugDisplay] = CoreUtils.CreateEngineMaterial(m_Resources.deferredShader);
                                    CoreUtils.SetKeyword(m_lightingMaterial[outputSplitLighting, lightLoopTilePass, ShadowMask, clustered, debugDisplay], "OUTPUT_SPLIT_LIGHTING", outputSplitLighting == 1);
                                    CoreUtils.SelectKeyword(m_lightingMaterial[outputSplitLighting, lightLoopTilePass, ShadowMask, clustered, debugDisplay], "LIGHTLOOP_TILE_PASS", "LIGHTLOOP_SINGLE_PASS", lightLoopTilePass == 1);
                                    CoreUtils.SetKeyword(m_lightingMaterial[outputSplitLighting, lightLoopTilePass, ShadowMask, clustered, debugDisplay], "SHADOWS_SHADOWMASK", ShadowMask == 1);
                                    CoreUtils.SelectKeyword(m_lightingMaterial[outputSplitLighting, lightLoopTilePass, ShadowMask, clustered, debugDisplay], "USE_CLUSTERED_LIGHTLIST", "USE_FPTL_LIGHTLIST", clustered == 1);
                                    CoreUtils.SetKeyword(m_lightingMaterial[outputSplitLighting, lightLoopTilePass, ShadowMask, clustered, debugDisplay], "DEBUG_DISPLAY", debugDisplay == 1);

                                    m_lightingMaterial[outputSplitLighting, lightLoopTilePass, ShadowMask, clustered, debugDisplay].SetInt(HDShaderIDs._StencilRef, outputSplitLighting == 1 ? (int)StencilLightingUsage.SplitLighting : (int)StencilLightingUsage.RegularLighting);
                                    m_lightingMaterial[outputSplitLighting, lightLoopTilePass, ShadowMask, clustered, debugDisplay].SetInt(HDShaderIDs._StencilCmp, (int)CompareFunction.Equal);
                                    m_lightingMaterial[outputSplitLighting, lightLoopTilePass, ShadowMask, clustered, debugDisplay].SetInt(HDShaderIDs._SrcBlend, (int)BlendMode.One);
                                    m_lightingMaterial[outputSplitLighting, lightLoopTilePass, ShadowMask, clustered, debugDisplay].SetInt(HDShaderIDs._DstBlend, (int)BlendMode.Zero);
                                }
                            }
                        }
                    }
                }

                m_DebugViewTilesMaterial = CoreUtils.CreateEngineMaterial(m_Resources.debugViewTilesShader);

                m_DefaultTexture2DArray = new Texture2DArray(1, 1, 1, TextureFormat.ARGB32, false);
                m_DefaultTexture2DArray.SetPixels32(new Color32[1] { new Color32(128, 128, 128, 128) }, 0);
                m_DefaultTexture2DArray.Apply();

#if UNITY_EDITOR
                UnityEditor.SceneView.onSceneGUIDelegate -= OnSceneGUI;
                UnityEditor.SceneView.onSceneGUIDelegate += OnSceneGUI;
#endif

                InitShadowSystem(shadowInit, shadowSettings);
            }

            public void Cleanup()
            {
                DeinitShadowSystem();

#if UNITY_EDITOR
                UnityEditor.SceneView.onSceneGUIDelegate -= OnSceneGUI;
#endif

                CoreUtils.SafeRelease(s_DirectionalLightDatas);
                CoreUtils.SafeRelease(s_LightDatas);
                CoreUtils.SafeRelease(s_EnvLightDatas);
                CoreUtils.SafeRelease(s_shadowDatas);

                if (m_CubeReflTexArray != null)
                {
                    m_CubeReflTexArray.Release();
                    m_CubeReflTexArray = null;
                }
                if (m_CookieTexArray != null)
                {
                    m_CookieTexArray.Release();
                    m_CookieTexArray = null;
                }
                if (m_CubeCookieTexArray != null)
                {
                    m_CubeCookieTexArray.Release();
                    m_CubeCookieTexArray = null;
                }

                ReleaseResolutionDependentBuffers();

                CoreUtils.SafeRelease(s_AABBBoundsBuffer);
                CoreUtils.SafeRelease(s_ConvexBoundsBuffer);
                CoreUtils.SafeRelease(s_LightVolumeDataBuffer);
                CoreUtils.SafeRelease(s_DispatchIndirectBuffer);

                // enableClustered
                CoreUtils.SafeRelease(s_GlobalLightListAtomic);

                for (int outputSplitLighting = 0; outputSplitLighting < 2; ++outputSplitLighting)
                {
                    for (int lightLoopTilePass = 0; lightLoopTilePass < 2; ++lightLoopTilePass)
                    {
                        for (int ShadowMask = 0; ShadowMask < 2; ++ShadowMask)
                        {
                            for (int clustered = 0; clustered < 2; ++clustered)
                            {
                                for (int debugDisplay = 0; debugDisplay < 2; ++debugDisplay)
                                {
                                    CoreUtils.Destroy(m_lightingMaterial[outputSplitLighting, lightLoopTilePass, ShadowMask, clustered, debugDisplay]);
                                }
                            }
                        }
                    }
                }

                CoreUtils.Destroy(m_DebugViewTilesMaterial);
            }

            public void NewFrame()
            {
                m_CookieTexArray.NewFrame();
                m_CubeCookieTexArray.NewFrame();
                m_CubeReflTexArray.NewFrame();
            }

            public bool NeedResize()
            {
                return s_LightList == null || s_TileList == null || s_TileFeatureFlags == null ||
                    (s_BigTileLightList == null && m_TileSettings.enableBigTilePrepass) ||
                    (s_PerVoxelLightLists == null && m_TileSettings.enableClustered);
            }

            public void ReleaseResolutionDependentBuffers()
            {
                CoreUtils.SafeRelease(s_LightList);
                CoreUtils.SafeRelease(s_TileList);
                CoreUtils.SafeRelease(s_TileFeatureFlags);

                // enableClustered
                CoreUtils.SafeRelease(s_PerVoxelLightLists);
                CoreUtils.SafeRelease(s_PerVoxelOffset);
                CoreUtils.SafeRelease(s_PerTileLogBaseTweak);

                // enableBigTilePrepass
                CoreUtils.SafeRelease(s_BigTileLightList);
            }

            int NumLightIndicesPerClusteredTile()
            {
                return 8 * (1 << k_Log2NumClusters);       // total footprint for all layers of the tile (measured in light index entries)
            }

            public void AllocResolutionDependentBuffers(int width, int height)
            {
                var nrTilesX = (width + LightDefinitions.s_TileSizeFptl - 1) / LightDefinitions.s_TileSizeFptl;
                var nrTilesY = (height + LightDefinitions.s_TileSizeFptl - 1) / LightDefinitions.s_TileSizeFptl;
                var nrTiles = nrTilesX * nrTilesY;
                const int capacityUShortsPerTile = 32;
                const int dwordsPerTile = (capacityUShortsPerTile + 1) >> 1;        // room for 31 lights and a nrLights value.

                s_LightList = new ComputeBuffer((int)LightCategory.Count * dwordsPerTile * nrTiles, sizeof(uint));       // enough list memory for a 4k x 4k display
                s_TileList = new ComputeBuffer((int)LightDefinitions.s_NumFeatureVariants * nrTiles, sizeof(uint));
                s_TileFeatureFlags = new ComputeBuffer(nrTilesX * nrTilesY, sizeof(uint));

                if (m_TileSettings.enableClustered)
                {
                    var nrClustersX = (width + LightDefinitions.s_TileSizeClustered - 1) / LightDefinitions.s_TileSizeClustered;
                    var nrClustersY = (height + LightDefinitions.s_TileSizeClustered - 1) / LightDefinitions.s_TileSizeClustered;
                    var nrClusterTiles = nrClustersX * nrClustersY;

                    s_PerVoxelOffset = new ComputeBuffer((int)LightCategory.Count * (1 << k_Log2NumClusters) * nrClusterTiles, sizeof(uint));
                    s_PerVoxelLightLists = new ComputeBuffer(NumLightIndicesPerClusteredTile() * nrClusterTiles, sizeof(uint));

                    if (k_UseDepthBuffer)
                    {
                        s_PerTileLogBaseTweak = new ComputeBuffer(nrClusterTiles, sizeof(float));
                    }
                }

                if (m_TileSettings.enableBigTilePrepass)
                {
                    var nrBigTilesX = (width + 63) / 64;
                    var nrBigTilesY = (height + 63) / 64;
                    var nrBigTiles = nrBigTilesX * nrBigTilesY;
                    s_BigTileLightList = new ComputeBuffer(LightDefinitions.s_MaxNrBigTileLightsPlusOne * nrBigTiles, sizeof(uint));
                }
            }

            static Matrix4x4 GetFlipMatrix()
            {
                Matrix4x4 flip = Matrix4x4.identity;
                bool isLeftHand = ((int)LightDefinitions.s_UseLeftHandCameraSpace) != 0;
                if (isLeftHand) flip.SetColumn(2, new Vector4(0.0f, 0.0f, -1.0f, 0.0f));
                return flip;
            }

            static Matrix4x4 WorldToCamera(Camera camera)
            {
                return GetFlipMatrix() * camera.worldToCameraMatrix;
            }

            static Matrix4x4 CameraProjection(Camera camera)
            {
                return camera.projectionMatrix * GetFlipMatrix();
            }

            public Vector3 GetLightColor(VisibleLight light)
            {
                return new Vector3(light.finalColor.r, light.finalColor.g, light.finalColor.b);
            }

            public bool GetDirectionalLightData(ShadowSettings shadowSettings, GPULightType gpuLightType, VisibleLight light, HDAdditionalLightData additionalData, AdditionalShadowData additionalShadowData, int lightIndex)
            {
                var directionalLightData = new DirectionalLightData();

                float diffuseDimmer = m_TileSettings.diffuseGlobalDimmer * additionalData.lightDimmer;
                float specularDimmer = m_TileSettings.specularGlobalDimmer * additionalData.lightDimmer;
                if (diffuseDimmer  <= 0.0f && specularDimmer <= 0.0f)
                    return false;

                // Light direction for directional is opposite to the forward direction
                directionalLightData.forward = light.light.transform.forward;
                // Rescale for cookies and windowing.
                directionalLightData.up         = light.light.transform.up    * 2 / additionalData.shapeWidth;
                directionalLightData.right      = light.light.transform.right * 2 / additionalData.shapeLength;
                directionalLightData.positionWS = light.light.transform.position;
                directionalLightData.color = GetLightColor(light);
                directionalLightData.diffuseScale = additionalData.affectDiffuse ? diffuseDimmer : 0.0f;
                directionalLightData.specularScale = additionalData.affectSpecular ? specularDimmer : 0.0f;
                directionalLightData.shadowIndex = directionalLightData.cookieIndex = -1;

                if (light.light.cookie != null)
                {
                    directionalLightData.tileCookie = light.light.cookie.wrapMode == TextureWrapMode.Repeat;
                    directionalLightData.cookieIndex = m_CookieTexArray.FetchSlice(light.light.cookie);
                }
                // fix up shadow information
                int shadowIdx;
                if (m_ShadowIndices.TryGetValue(lightIndex, out shadowIdx))
                {
                    directionalLightData.shadowIndex = shadowIdx;
                    m_CurrentSunLight = light.light;
                    m_CurrentSunLightShadowIndex = shadowIdx;
                }

                // TODO: Currently m_maxShadowDistance is based on shadow settings, but this value is define for a whole level. We should be able to change this value during gameplay
                float scale;
                float bias;
                GetSCaleAndBiasForLinearDistanceFade(m_maxShadowDistance, out scale, out bias);
                directionalLightData.fadeDistanceScaleAndBias = new Vector2(scale, bias);
                directionalLightData.shadowMaskSelector = Vector4.zero;

                if (IsBakedShadowMaskLight(light.light))
                {
                    directionalLightData.shadowMaskSelector[light.light.bakingOutput.occlusionMaskChannel] = 1.0f;
                    // TODO: make this option per light, not global
                    directionalLightData.dynamicShadowCasterOnly = QualitySettings.shadowmaskMode == ShadowmaskMode.Shadowmask;
                }
                else
                {
                    // use -1 to say that we don't use shadow mask
                    directionalLightData.shadowMaskSelector.x = -1.0f;
                    directionalLightData.dynamicShadowCasterOnly = false;
                }

                m_CurrentSunLight = m_CurrentSunLight == null ? light.light : m_CurrentSunLight;

                m_lightList.directionalLights.Add(directionalLightData);

                return true;
            }

            void GetSCaleAndBiasForLinearDistanceFade(float fadeDistance, out float scale, out float bias)
            {
                // Fade with distance calculation is just a linear fade from 90% of fade distance to fade distance. 90% arbitrarily chosen but should work well enough.
                float distanceFadeNear = 0.9f * fadeDistance;
                scale = 1.0f / (fadeDistance - distanceFadeNear);
                bias = - distanceFadeNear / (fadeDistance - distanceFadeNear);
            }

            float ComputeLinearDistanceFade(float distanceToCamera, float fadeDistance)
            {
                float scale;
                float bias;
                GetSCaleAndBiasForLinearDistanceFade(fadeDistance, out scale, out bias);

                return 1.0f - Mathf.Clamp01(distanceToCamera * scale + bias);
            }

            public bool GetLightData(ShadowSettings shadowSettings, Camera camera, GPULightType gpuLightType, VisibleLight light, HDAdditionalLightData additionalLightData, AdditionalShadowData additionalshadowData, int lightIndex)
            {
                var lightData = new LightData();

                lightData.lightType = gpuLightType;

                lightData.positionWS = light.light.transform.position;
                // Setting 0 for invSqrAttenuationRadius mean we have no range attenuation, but still have inverse square attenuation.
                lightData.invSqrAttenuationRadius = additionalLightData.applyRangeAttenuation ? 1.0f / (light.range * light.range) : 0.0f;
                lightData.color = GetLightColor(light);

                lightData.forward = light.light.transform.forward; // Note: Light direction is oriented backward (-Z)
                lightData.up = light.light.transform.up;
                lightData.right = light.light.transform.right;

                lightData.size = new Vector2(additionalLightData.shapeLength, additionalLightData.shapeWidth);

                if (lightData.lightType == GPULightType.ProjectorBox)
                {
                    // Rescale for cookies and windowing.
                    lightData.right *= 2.0f / additionalLightData.shapeLength;
                    lightData.up    *= 2.0f / additionalLightData.shapeWidth;
                }
                else if (lightData.lightType == GPULightType.ProjectorPyramid)
                {
                    // Get width and height for the current frustum
                    var spotAngle = light.spotAngle;

                    float frustumHeight;
                    float frustumWidth;
                    if (additionalLightData.aspectRatio >= 1.0f)
                    {
                        frustumHeight = 2.0f * Mathf.Tan(spotAngle * 0.5f * Mathf.Deg2Rad);
                        frustumWidth = frustumHeight * additionalLightData.aspectRatio;
                    }
                    else
                    {
                        frustumWidth = 2.0f * Mathf.Tan(spotAngle * 0.5f * Mathf.Deg2Rad);
                        frustumHeight = frustumWidth / additionalLightData.aspectRatio;
                    }

                    lightData.size = new Vector2(frustumWidth, frustumHeight);

                    // Rescale for cookies and windowing.
                    lightData.right *= 2.0f / frustumWidth;
                    lightData.up *= 2.0f / frustumHeight;
                }

                if (lightData.lightType == GPULightType.Spot)
                {
                    var spotAngle = light.spotAngle;

                    var innerConePercent = additionalLightData.GetInnerSpotPercent01();
                    var cosSpotOuterHalfAngle = Mathf.Clamp(Mathf.Cos(spotAngle * 0.5f * Mathf.Deg2Rad), 0.0f, 1.0f);
                    var sinSpotOuterHalfAngle = Mathf.Sqrt(1.0f - cosSpotOuterHalfAngle * cosSpotOuterHalfAngle);
                    var cosSpotInnerHalfAngle = Mathf.Clamp(Mathf.Cos(spotAngle * 0.5f * innerConePercent * Mathf.Deg2Rad), 0.0f, 1.0f); // inner cone

                    var val = Mathf.Max(0.001f, (cosSpotInnerHalfAngle - cosSpotOuterHalfAngle));
                    lightData.angleScale = 1.0f / val;
                    lightData.angleOffset = -cosSpotOuterHalfAngle * lightData.angleScale;

                    // Rescale for cookies and windowing.
                    float cotOuterHalfAngle = cosSpotOuterHalfAngle / sinSpotOuterHalfAngle;
                    lightData.up    *= cotOuterHalfAngle;
                    lightData.right *= cotOuterHalfAngle;
                }
                else
                {
                    // These are the neutral values allowing GetAngleAnttenuation in shader code to return 1.0
                    lightData.angleScale = 0.0f;
                    lightData.angleOffset = 1.0f;
                }

                float distanceToCamera = (lightData.positionWS - camera.transform.position).magnitude;
                float distanceFade = ComputeLinearDistanceFade(distanceToCamera, additionalLightData.fadeDistance);
                float lightScale = additionalLightData.lightDimmer * distanceFade;

                lightData.diffuseScale = additionalLightData.affectDiffuse ? lightScale * m_TileSettings.diffuseGlobalDimmer : 0.0f;
                lightData.specularScale = additionalLightData.affectSpecular ? lightScale * m_TileSettings.specularGlobalDimmer : 0.0f;

                if (lightData.diffuseScale <= 0.0f && lightData.specularScale <= 0.0f)
                    return false;

                lightData.cookieIndex = -1;
                lightData.shadowIndex = -1;

                if (light.light.cookie != null)
                {
                    // TODO: add texture atlas support for cookie textures.
                    switch (light.lightType)
                    {
                        case LightType.Spot:
                            lightData.cookieIndex = m_CookieTexArray.FetchSlice(light.light.cookie);
                            break;
                        case LightType.Point:
                            lightData.cookieIndex = m_CubeCookieTexArray.FetchSlice(light.light.cookie);
                            break;
                    }
                }
                else if (light.lightType == LightType.Spot && additionalLightData.spotLightShape != SpotLightShape.Cone)
                {
                    // Projectors lights must always have a cookie texture.
                    lightData.cookieIndex = m_CookieTexArray.FetchSlice(Texture2D.whiteTexture);
                }

                if (additionalshadowData)
                {
                    float shadowDistanceFade = ComputeLinearDistanceFade(distanceToCamera, additionalshadowData.shadowFadeDistance);
                    lightData.shadowDimmer = additionalshadowData.shadowDimmer * shadowDistanceFade;
                }
                else
                {
                    lightData.shadowDimmer = 1.0f;
                }

                // fix up shadow information
                int shadowIdx;
                if (m_ShadowIndices.TryGetValue(lightIndex, out shadowIdx))
                {
                    lightData.shadowIndex = shadowIdx;
                }

                // Value of max smoothness is from artists point of view, need to convert from perceptual smoothness to roughness
                lightData.minRoughness = (1.0f - additionalLightData.maxSmoothness) * (1.0f - additionalLightData.maxSmoothness);

                lightData.shadowMaskSelector = Vector4.zero;

                if (IsBakedShadowMaskLight(light.light))
                {
                    lightData.shadowMaskSelector[light.light.bakingOutput.occlusionMaskChannel] = 1.0f;
                    // TODO: make this option per light, not global
                    lightData.dynamicShadowCasterOnly = QualitySettings.shadowmaskMode == ShadowmaskMode.Shadowmask;
                }
                else
                {
                    // use -1 to say that we don't use shadow mask
                    lightData.shadowMaskSelector.x = -1.0f;
                    lightData.dynamicShadowCasterOnly = false;
                }

                m_lightList.lights.Add(lightData);

                return true;
            }

            // TODO: we should be able to do this calculation only with LightData without VisibleLight light, but for now pass both
            public void GetLightVolumeDataAndBound(LightCategory lightCategory, GPULightType gpuLightType, LightVolumeType lightVolumeType, VisibleLight light, LightData lightData, Matrix4x4 worldToView)
            {
                // Then Culling side
                var range = light.range;
                var lightToWorld = light.localToWorld;
                Vector3 positionWS = lightData.positionWS;
                Vector3 positionVS = worldToView.MultiplyPoint(positionWS);

                Matrix4x4 lightToView = worldToView * lightToWorld;
                Vector3   xAxisVS     = lightToView.GetColumn(0);
                Vector3   yAxisVS     = lightToView.GetColumn(1);
                Vector3   zAxisVS     = lightToView.GetColumn(2);

                // Fill bounds
                var bound = new SFiniteLightBound();
                var lightVolumeData = new LightVolumeData();

                lightVolumeData.lightCategory = (uint)lightCategory;
                lightVolumeData.lightVolume = (uint)lightVolumeType;

                if (gpuLightType == GPULightType.Spot || gpuLightType == GPULightType.ProjectorPyramid)
                {
                    Vector3 lightDir = lightToWorld.GetColumn(2);

                    // represents a left hand coordinate system in world space since det(worldToView)<0
                    Vector3 vx = xAxisVS;
                    Vector3 vy = yAxisVS;
                    Vector3 vz = zAxisVS;

                    const float pi = 3.1415926535897932384626433832795f;
                    const float degToRad = (float)(pi / 180.0);

                    var sa = light.light.spotAngle;
                    var cs = Mathf.Cos(0.5f * sa * degToRad);
                    var si = Mathf.Sin(0.5f * sa * degToRad);

                    if (gpuLightType == GPULightType.ProjectorPyramid)
                    {
                        Vector3 lightPosToProjWindowCorner = (0.5f * lightData.size.x) * vx + (0.5f * lightData.size.y) * vy + 1.0f * vz;
                        cs = Vector3.Dot(vz, Vector3.Normalize(lightPosToProjWindowCorner));
                        si = Mathf.Sqrt(1.0f - cs * cs);
                    }

                    const float FltMax = 3.402823466e+38F;
                    var ta = cs > 0.0f ? (si / cs) : FltMax;
                    var cota = si > 0.0f ? (cs / si) : FltMax;

                    //const float cotasa = l.GetCotanHalfSpotAngle();

                    // apply nonuniform scale to OBB of spot light
                    var squeeze = true;//sa < 0.7f * 90.0f;      // arb heuristic
                    var fS = squeeze ? ta : si;
                    bound.center = worldToView.MultiplyPoint(positionWS + ((0.5f * range) * lightDir));    // use mid point of the spot as the center of the bounding volume for building screen-space AABB for tiled lighting.

                    // scale axis to match box or base of pyramid
                    bound.boxAxisX = (fS * range) * vx;
                    bound.boxAxisY = (fS * range) * vy;
                    bound.boxAxisZ = (0.5f * range) * vz;

                    // generate bounding sphere radius
                    var fAltDx = si;
                    var fAltDy = cs;
                    fAltDy = fAltDy - 0.5f;
                    //if(fAltDy<0) fAltDy=-fAltDy;

                    fAltDx *= range; fAltDy *= range;

                    // Handle case of pyramid with this select (currently unused)
                    var altDist = Mathf.Sqrt(fAltDy * fAltDy + (true ? 1.0f : 2.0f) * fAltDx * fAltDx);
                    bound.radius = altDist > (0.5f * range) ? altDist : (0.5f * range);       // will always pick fAltDist
                    bound.scaleXY = squeeze ? new Vector2(0.01f, 0.01f) : new Vector2(1.0f, 1.0f);

                    lightVolumeData.lightAxisX = vx;
                    lightVolumeData.lightAxisY = vy;
                    lightVolumeData.lightAxisZ = vz;
                    lightVolumeData.lightPos = positionVS;
                    lightVolumeData.radiusSq = range * range;
                    lightVolumeData.cotan = cota;
                    lightVolumeData.featureFlags = (uint)LightFeatureFlags.Punctual;
                }
                else if (gpuLightType == GPULightType.Point)
                {
                    Vector3 vx = xAxisVS;
                    Vector3 vy = yAxisVS;
                    Vector3 vz = zAxisVS;

                    bound.center   = positionVS;
                    bound.boxAxisX = vx * range;
                    bound.boxAxisY = vy * range;
                    bound.boxAxisZ = vz * range;
                    bound.scaleXY.Set(1.0f, 1.0f);
                    bound.radius = range;

                    // fill up ldata
                    lightVolumeData.lightAxisX = vx;
                    lightVolumeData.lightAxisY = vy;
                    lightVolumeData.lightAxisZ = vz;
                    lightVolumeData.lightPos = bound.center;
                    lightVolumeData.radiusSq = range * range;
                    lightVolumeData.featureFlags = (uint)LightFeatureFlags.Punctual;
                }
                else if (gpuLightType == GPULightType.Line)
                {
                    Vector3 dimensions = new Vector3(lightData.size.x + 2 * range, 2 * range, 2 * range); // Omni-directional
                    Vector3 extents = 0.5f * dimensions;

                    bound.center = positionVS;
                    bound.boxAxisX = extents.x * xAxisVS;
                    bound.boxAxisY = extents.y * yAxisVS;
                    bound.boxAxisZ = extents.z * zAxisVS;
                    bound.scaleXY.Set(1.0f, 1.0f);
                    bound.radius = extents.magnitude;

                    lightVolumeData.lightPos = positionVS;
                    lightVolumeData.lightAxisX = xAxisVS;
                    lightVolumeData.lightAxisY = yAxisVS;
                    lightVolumeData.lightAxisZ = zAxisVS;
                    lightVolumeData.boxInnerDist = new Vector3(lightData.size.x, 0, 0);
                    lightVolumeData.boxInvRange.Set(1.0f / range, 1.0f / range, 1.0f / range);
                    lightVolumeData.featureFlags = (uint)LightFeatureFlags.Area;
                }
                else if (gpuLightType == GPULightType.Rectangle)
                {
                    Vector3 dimensions = new Vector3(lightData.size.x + 2 * range, lightData.size.y + 2 * range, range); // One-sided
                    Vector3 extents = 0.5f * dimensions;
                    Vector3 centerVS = positionVS + extents.z * zAxisVS;

                    bound.center = centerVS;
                    bound.boxAxisX = extents.x * xAxisVS;
                    bound.boxAxisY = extents.y * yAxisVS;
                    bound.boxAxisZ = extents.z * zAxisVS;
                    bound.scaleXY.Set(1.0f, 1.0f);
                    bound.radius = extents.magnitude;

                    lightVolumeData.lightPos     = centerVS;
                    lightVolumeData.lightAxisX   = xAxisVS;
                    lightVolumeData.lightAxisY   = yAxisVS;
                    lightVolumeData.lightAxisZ   = zAxisVS;
                    lightVolumeData.boxInnerDist = extents;
                    lightVolumeData.boxInvRange.Set(Mathf.Infinity, Mathf.Infinity, Mathf.Infinity);
                    lightVolumeData.featureFlags = (uint)LightFeatureFlags.Area;
                }
                else if (gpuLightType == GPULightType.ProjectorBox)
                {
                    Vector3 dimensions  = new Vector3(lightData.size.x, lightData.size.y, range);  // One-sided
                    Vector3 extents = 0.5f * dimensions;
                    Vector3 centerVS = positionVS + extents.z * zAxisVS;

                    bound.center   = centerVS;
                    bound.boxAxisX = extents.x * xAxisVS;
                    bound.boxAxisY = extents.y * yAxisVS;
                    bound.boxAxisZ = extents.z * zAxisVS;
                    bound.radius   = extents.magnitude;
                    bound.scaleXY.Set(1.0f, 1.0f);

                    lightVolumeData.lightPos     = centerVS;
                    lightVolumeData.lightAxisX   = xAxisVS;
                    lightVolumeData.lightAxisY   = yAxisVS;
                    lightVolumeData.lightAxisZ   = zAxisVS;
                    lightVolumeData.boxInnerDist = extents;
                    lightVolumeData.boxInvRange.Set(Mathf.Infinity, Mathf.Infinity, Mathf.Infinity);
                    lightVolumeData.featureFlags = (uint)LightFeatureFlags.Punctual;
                }
                else
                {
                    Debug.Assert(false, "TODO: encountered an unknown GPULightType.");
                }

                m_lightList.bounds.Add(bound);
                m_lightList.lightVolumes.Add(lightVolumeData);
            }

            public void GetEnvLightData(VisibleReflectionProbe probe)
            {
                var envLightData = new EnvLightData();

                // CAUTION: localToWorld is the transform for the widget of the reflection probe. i.e the world position of the point use to do the cubemap capture (mean it include the local offset)
                envLightData.positionWS = probe.localToWorld.GetColumn(3);

                // TODO: Support sphere influence in UI
                if (probe.boxProjection == 0)
                {
                    envLightData.envShapeType = EnvShapeType.Box;
                    // If user request to have no projection, then setup a high number for minProjectionDistance
                    // this will mimic infinite shape projection
                    envLightData.minProjectionDistance = 65504.0f;
                }
                else
                {
                    envLightData.envShapeType = EnvShapeType.Box;
                    envLightData.minProjectionDistance = 0.0f;
                }

                // remove scale from the matrix (Scale in this matrix is use to scale the widget)
                envLightData.right = probe.localToWorld.GetColumn(0);
                envLightData.right.Normalize();
                envLightData.up = probe.localToWorld.GetColumn(1);
                envLightData.up.Normalize();
                envLightData.forward = probe.localToWorld.GetColumn(2);
                envLightData.forward.Normalize();

                // Artists prefer to have blend distance inside the volume!
                // So we let the current UI but we assume blendDistance is an inside factor instead
                // Blend distance can't be larger than the max radius
                // probe.bounds.extents is BoxSize / 2
                float maxBlendDist = Mathf.Min(probe.bounds.extents.x, Mathf.Min(probe.bounds.extents.y, probe.bounds.extents.z));
                float blendDistance = Mathf.Min(maxBlendDist, probe.blendDistance);
                envLightData.innerDistance = probe.bounds.extents - new Vector3(blendDistance, blendDistance, blendDistance);

                envLightData.envIndex = m_CubeReflTexArray.FetchSlice(probe.texture);

                envLightData.offsetLS = probe.center; // center is misnamed, it is the offset (in local space) from center of the bounding box to the cubemap capture point
                envLightData.blendDistance = blendDistance;

                m_lightList.envLights.Add(envLightData);
            }

            public void GetEnvLightVolumeDataAndBound(VisibleReflectionProbe probe, LightVolumeType lightVolumeType, Matrix4x4 worldToView)
            {
                var bound = new SFiniteLightBound();
                var lightVolumeData = new LightVolumeData();

                var bnds = probe.bounds;
                var boxOffset = probe.center;                  // reflection volume offset relative to cube map capture point
                var blendDistance = probe.blendDistance;

                var mat = probe.localToWorld;

                Vector3 vx = mat.GetColumn(0);
                Vector3 vy = mat.GetColumn(1);
                Vector3 vz = mat.GetColumn(2);
                Vector3 vw = mat.GetColumn(3);
                vx.Normalize(); // Scale shouldn't affect the probe or its bounds
                vy.Normalize();
                vz.Normalize();

                // C is reflection volume center in world space (NOT same as cube map capture point)
                var e = bnds.extents;       // 0.5f * Vector3.Max(-boxSizes[p], boxSizes[p]);
                var C = vx * boxOffset.x + vy * boxOffset.y + vz * boxOffset.z + vw;

                var combinedExtent = e + new Vector3(blendDistance, blendDistance, blendDistance);

                // transform to camera space (becomes a left hand coordinate frame in Unity since Determinant(worldToView)<0)
                vx = worldToView.MultiplyVector(vx);
                vy = worldToView.MultiplyVector(vy);
                vz = worldToView.MultiplyVector(vz);

                var Cw = worldToView.MultiplyPoint(C);

                bound.center = Cw;
                bound.boxAxisX = combinedExtent.x * vx;
                bound.boxAxisY = combinedExtent.y * vy;
                bound.boxAxisZ = combinedExtent.z * vz;
                bound.scaleXY.Set(1.0f, 1.0f);
                bound.radius = combinedExtent.magnitude;


                lightVolumeData.lightCategory = (uint)LightCategory.Env;
                lightVolumeData.lightVolume = (uint)lightVolumeType;
                lightVolumeData.featureFlags = (uint)LightFeatureFlags.Env;

                lightVolumeData.lightPos = Cw;
                lightVolumeData.lightAxisX = vx;
                lightVolumeData.lightAxisY = vy;
                lightVolumeData.lightAxisZ = vz;
                var delta = combinedExtent - e;
                lightVolumeData.boxInnerDist = e;
                lightVolumeData.boxInvRange.Set(1.0f / delta.x, 1.0f / delta.y, 1.0f / delta.z);

                m_lightList.bounds.Add(bound);
                m_lightList.lightVolumes.Add(lightVolumeData);
            }
            public int GetCurrentShadowCount()
            {
                return m_ShadowRequests.Count;
            }

            public int GetShadowAtlasCount()
            {
                return (int)m_ShadowMgr.GetShadowMapCount();
            }

            public void UpdateCullingParameters(ref ScriptableCullingParameters cullingParams)
            {
                m_ShadowMgr.UpdateCullingParameters( ref cullingParams );
            }

            public bool IsBakedShadowMaskLight(Light light)
            {
                return light.bakingOutput.lightmapBakeType == LightmapBakeType.Mixed &&
                        light.bakingOutput.mixedLightingMode == MixedLightingMode.Shadowmask &&
                        light.bakingOutput.occlusionMaskChannel != -1; // We need to have an occlusion mask channel assign, else we have no shadow mask
            }

            // Return true if BakedShadowMask are enabled
            public bool PrepareLightsForGPU(ShadowSettings shadowSettings, CullResults cullResults, Camera camera)
            {
                // If any light require it, we need to enabled bake shadow mask feature
                m_enableBakeShadowMask = false;

                m_lightList.Clear();

                Vector3 camPosWS = camera.transform.position;

                // Note: Light with null intensity/Color are culled by the C++, no need to test it here
                if (cullResults.visibleLights.Count != 0 || cullResults.visibleReflectionProbes.Count != 0)
                {
                    // 0. deal with shadows
                    {
                        m_FrameId.frameCount++;
                        // get the indices for all lights that want to have shadows
                        m_ShadowRequests.Clear();
                        m_ShadowRequests.Capacity = cullResults.visibleLights.Count;
                        int lcnt = cullResults.visibleLights.Count;
                        for (int i = 0; i < lcnt; ++i)
                        {
                            VisibleLight vl = cullResults.visibleLights[i];
                            if (vl.light.shadows == LightShadows.None)
                                continue;

                            AdditionalShadowData asd = vl.light.GetComponent<AdditionalShadowData>();
                            if (asd != null && asd.shadowDimmer > 0.0f)
                                m_ShadowRequests.Add(i);
                        }
                        // pass this list to a routine that assigns shadows based on some heuristic
                        uint    shadowRequestCount = (uint)m_ShadowRequests.Count;
                        //TODO: Do not call ToArray here to avoid GC, refactor API
                        int[]   shadowRequests = m_ShadowRequests.ToArray();
                        int[]   shadowDataIndices;
                        m_ShadowMgr.ProcessShadowRequests(m_FrameId, cullResults, camera, ShaderConfig.s_CameraRelativeRendering != 0, cullResults.visibleLights,
                            ref shadowRequestCount, shadowRequests, out shadowDataIndices);

                        // update the visibleLights with the shadow information
                        m_ShadowIndices.Clear();
                        for (uint i = 0; i < shadowRequestCount; i++)
                        {
                            m_ShadowIndices.Add(shadowRequests[i], shadowDataIndices[i]);
                        }
                    }

                    float oldSpecularGlobalDimmer = m_TileSettings.specularGlobalDimmer;
                    // Change some parameters in case of "special" rendering (can be preview, reflection, etc.)
                    if (camera.cameraType == CameraType.Reflection)
                    {
                        m_TileSettings.specularGlobalDimmer = 0.0f;
                    }

                    // 1. Count the number of lights and sort all lights by category, type and volume - This is required for the fptl/cluster shader code
                    // If we reach maximum of lights available on screen, then we discard the light.
                    // Lights are processed in order, so we don't discards light based on their importance but based on their ordering in visible lights list.
                    int directionalLightcount = 0;
                    int punctualLightcount = 0;
                    int areaLightCount = 0;

                    int lightCount = Math.Min(cullResults.visibleLights.Count, k_MaxLightsOnScreen);
                    var sortKeys = new uint[lightCount];
                    int sortCount = 0;

                    for (int lightIndex = 0, numLights = cullResults.visibleLights.Count; (lightIndex < numLights) && (sortCount < lightCount); ++lightIndex)
                    {
                        var light = cullResults.visibleLights[lightIndex];

                        // We only process light with additional data
                        var additionalData = light.light.GetComponent<HDAdditionalLightData>();

                        // Debug.Assert(additionalData == null, "Missing HDAdditionalData on a light - Should have been create by HDLightEditor");

                        if (additionalData == null)
<<<<<<< HEAD
                        {
                            // SampleGame Change BEGIN
                            DebugOverlay.Write(0, 0, "^F00Missing HD light data for {0}", light.light.transform.FullHierarchyName());
                            // SampleGame Change END
                            return;                        
                        }
=======
                            return false;
>>>>>>> 604b4122

                        LightCategory lightCategory = LightCategory.Count;
                        GPULightType gpuLightType = GPULightType.Point;
                        LightVolumeType lightVolumeType = LightVolumeType.Count;

                        if (additionalData.lightTypeExtent == LightTypeExtent.Punctual)
                        {
                            lightCategory = LightCategory.Punctual;

                            switch (light.lightType)
                            {
                                case LightType.Spot:
                                    if (punctualLightcount >= k_MaxPunctualLightsOnScreen)
                                        continue;
                                    switch (additionalData.spotLightShape)
                                    {
                                        case SpotLightShape.Cone:
                                            gpuLightType = GPULightType.Spot;
                                            lightVolumeType = LightVolumeType.Cone;
                                            break;
                                        case SpotLightShape.Pyramid:
                                            gpuLightType = GPULightType.ProjectorPyramid;
                                            lightVolumeType = LightVolumeType.Cone;
                                            break;
                                        case SpotLightShape.Box:
                                            gpuLightType = GPULightType.ProjectorBox;
                                            lightVolumeType = LightVolumeType.Box;
                                            break;
                                        default:
                                            Debug.Assert(false, "Encountered an unknown SpotLightShape.");
                                            break;
                                    }
                                    break;

                                case LightType.Directional:
                                    if (directionalLightcount >= k_MaxDirectionalLightsOnScreen)
                                        continue;
                                    gpuLightType = GPULightType.Directional;
                                    // No need to add volume, always visible
                                    lightVolumeType = LightVolumeType.Count; // Count is none
                                    break;

                                case LightType.Point:
                                    if (punctualLightcount >= k_MaxPunctualLightsOnScreen)
                                        continue;
                                    gpuLightType = GPULightType.Point;
                                    lightVolumeType = LightVolumeType.Sphere;
                                    break;

                                default:
                                    Debug.Assert(false, "Encountered an unknown LightType.");
                                    break;
                            }
                        }
                        else
                        {
                            lightCategory = LightCategory.Area;

                            switch (additionalData.lightTypeExtent)
                            {
                                case LightTypeExtent.Rectangle:
                                    if (areaLightCount >= k_MaxAreaLightsOnScreen)
                                        continue;
                                    gpuLightType = GPULightType.Rectangle;
                                    lightVolumeType = LightVolumeType.Box;
                                    break;

                                case LightTypeExtent.Line:
                                    if (areaLightCount >= k_MaxAreaLightsOnScreen)
                                        continue;
                                    gpuLightType = GPULightType.Line;
                                    lightVolumeType = LightVolumeType.Box;
                                    break;

                                default:
                                    Debug.Assert(false, "Encountered an unknown LightType.");
                                    break;
                            }
                        }

                        uint shadow = m_ShadowIndices.ContainsKey(lightIndex) ? 1u : 0;
                        // 5 bit (0x1F) light category, 5 bit (0x1F) GPULightType, 5 bit (0x1F) lightVolume, 1 bit for shadow casting, 16 bit index
                        sortKeys[sortCount++] = (uint)lightCategory << 27 | (uint)gpuLightType << 22 | (uint)lightVolumeType << 17 | shadow << 16 | (uint)lightIndex;
                    }

                    CoreUtils.QuickSort(sortKeys, 0, sortCount - 1); // Call our own quicksort instead of Array.Sort(sortKeys, 0, sortCount) so we don't allocate memory (note the SortCount-1 that is different from original call).

                    // TODO: Refactor shadow management
                    // The good way of managing shadow:
                    // Here we sort everyone and we decide which light is important or not (this is the responsibility of the lightloop)
                    // we allocate shadow slot based on maximum shadow allowed on screen and attribute slot by bigger solid angle
                    // THEN we ask to the ShadowRender to render the shadow, not the reverse as it is today (i.e render shadow than expect they
                    // will be use...)
                    // The lightLoop is in charge, not the shadow pass.
                    // For now we will still apply the maximum of shadow here but we don't apply the sorting by priority + slot allocation yet
                    m_CurrentSunLight = null;
                    m_CurrentSunLightShadowIndex = -1;

                    // 2. Go through all lights, convert them to GPU format.
                    // Create simultaneously data for culling (LigthVolumeData and rendering)
                    var worldToView = WorldToCamera(camera);

                    for (int sortIndex = 0; sortIndex < sortCount; ++sortIndex)
                    {
                        // In 1. we have already classify and sorted the light, we need to use this sorted order here
                        uint sortKey = sortKeys[sortIndex];
                        LightCategory lightCategory = (LightCategory)((sortKey >> 27) & 0x1F);
                        GPULightType gpuLightType = (GPULightType)((sortKey >> 22) & 0x1F);
                        LightVolumeType lightVolumeType = (LightVolumeType)((sortKey >> 17) & 0x1F);
                        int lightIndex = (int)(sortKey & 0xFFFF);

                        var light = cullResults.visibleLights[lightIndex];

                        m_enableBakeShadowMask = m_enableBakeShadowMask || IsBakedShadowMaskLight(light.light);

                        var additionalLightData = light.light.GetComponent<HDAdditionalLightData>();
                        var additionalShadowData = light.light.GetComponent<AdditionalShadowData>(); // Can be null

                        // Directional rendering side, it is separated as it is always visible so no volume to handle here
                        if (gpuLightType == GPULightType.Directional)
                        {
                            if (GetDirectionalLightData(shadowSettings, gpuLightType, light, additionalLightData, additionalShadowData, lightIndex))
                            {
                                directionalLightcount++;

                                // We make the light position camera-relative as late as possible in order
                                // to allow the preceding code to work with the absolute world space coordinates.
                                if (ShaderConfig.s_CameraRelativeRendering != 0)
                                {
                                    // Caution: 'DirectionalLightData.positionWS' is camera-relative after this point.
                                    int n = m_lightList.directionalLights.Count;
                                    DirectionalLightData lightData = m_lightList.directionalLights[n - 1];
                                    lightData.positionWS -= camPosWS;
                                    m_lightList.directionalLights[n - 1] = lightData;
                                }
                            }
                            continue;
                        }

                        // Punctual, area, projector lights - the rendering side.
                        if (GetLightData(shadowSettings, camera, gpuLightType, light, additionalLightData, additionalShadowData, lightIndex))
                        {
                            switch (lightCategory)
                            {
                                case LightCategory.Punctual:
                                    punctualLightcount++;
                                    break;
                                case LightCategory.Area:
                                    areaLightCount++;
                                    break;
                                default:
                                    Debug.Assert(false, "TODO: encountered an unknown LightCategory.");
                                    break;
                            }

                            // Then culling side. Must be call in this order as we pass the created Light data to the function
                            GetLightVolumeDataAndBound(lightCategory, gpuLightType, lightVolumeType, light, m_lightList.lights[m_lightList.lights.Count - 1], worldToView);

                            // We make the light position camera-relative as late as possible in order
                            // to allow the preceding code to work with the absolute world space coordinates.
                            if (ShaderConfig.s_CameraRelativeRendering != 0)
                            {
                                // Caution: 'LightData.positionWS' is camera-relative after this point.
                                int n = m_lightList.lights.Count;
                                LightData lightData = m_lightList.lights[n - 1];
                                lightData.positionWS -= camPosWS;
                                m_lightList.lights[n - 1] = lightData;
                            }
                        }
                    }

                    // Sanity check
                    Debug.Assert(m_lightList.directionalLights.Count == directionalLightcount);
                    Debug.Assert(m_lightList.lights.Count == areaLightCount + punctualLightcount);

                    m_punctualLightCount = punctualLightcount;
                    m_areaLightCount     = areaLightCount;

                    // Redo everything but this time with envLights
                    int envLightCount = 0;

                    int probeCount = Math.Min(cullResults.visibleReflectionProbes.Count, k_MaxEnvLightsOnScreen);
                    sortKeys = new uint[probeCount];
                    sortCount = 0;

                    for (int probeIndex = 0, numProbes = cullResults.visibleReflectionProbes.Count; (probeIndex < numProbes) && (sortCount < probeCount); probeIndex++)
                    {
                        VisibleReflectionProbe probe = cullResults.visibleReflectionProbes[probeIndex];

                        // probe.texture can be null when we are adding a reflection probe in the editor
                        if (probe.texture == null || envLightCount >= k_MaxEnvLightsOnScreen)
                            continue;

                        // Work around the culling issues. TODO: fix culling in C++.
                        if (probe.probe == null || !probe.probe.isActiveAndEnabled)
                            continue;

                        // Work around the data issues.
                        if (probe.localToWorld.determinant == 0)
                        {
                            Debug.LogError("Reflection probe " + probe.probe.name + " has an invalid local frame and needs to be fixed.");
                            continue;
                        }

                        // TODO: Support LightVolumeType.Sphere, currently in UI there is no way to specify a sphere influence volume
                        LightVolumeType lightVolumeType = probe.boxProjection != 0 ? LightVolumeType.Box : LightVolumeType.Box;
                        ++envLightCount;

                        float boxVolume = 8 * probe.bounds.extents.x * probe.bounds.extents.y * probe.bounds.extents.z;
                        float logVolume = Mathf.Clamp(256 + Mathf.Log(boxVolume, 1.1f), 0, 8191); // Allow for negative exponents

                        // 13 bit volume, 3 bit LightVolumeType, 16 bit index
                        sortKeys[sortCount++] = (uint)logVolume << 19 | (uint)lightVolumeType << 16 | ((uint)probeIndex & 0xFFFF); // Sort by volume
                    }

                    // Not necessary yet but call it for future modification with sphere influence volume
                    CoreUtils.QuickSort(sortKeys, 0, sortCount - 1); // Call our own quicksort instead of Array.Sort(sortKeys, 0, sortCount) so we don't allocate memory (note the SortCount-1 that is different from original call).

                    for (int sortIndex = 0; sortIndex < sortCount; ++sortIndex)
                    {
                        // In 1. we have already classify and sorted the light, we need to use this sorted order here
                        uint sortKey = sortKeys[sortIndex];
                        LightVolumeType lightVolumeType = (LightVolumeType)((sortKey >> 16) & 0x3);
                        int probeIndex = (int)(sortKey & 0xFFFF);

                        VisibleReflectionProbe probe = cullResults.visibleReflectionProbes[probeIndex];

                        GetEnvLightData(probe);

                        GetEnvLightVolumeDataAndBound(probe, lightVolumeType, worldToView);

                        // We make the light position camera-relative as late as possible in order
                        // to allow the preceding code to work with the absolute world space coordinates.
                        if (ShaderConfig.s_CameraRelativeRendering != 0)
                        {
                            // Caution: 'EnvLightData.positionWS' is camera-relative after this point.
                            int n = m_lightList.envLights.Count;
                            EnvLightData envLightData = m_lightList.envLights[n - 1];
                            envLightData.positionWS -= camPosWS;
                            m_lightList.envLights[n - 1] = envLightData;
                        }
                    }

                    // Sanity check
                    Debug.Assert(m_lightList.envLights.Count == envLightCount);

                    // Restore values after "special rendering"
                    m_TileSettings.specularGlobalDimmer = oldSpecularGlobalDimmer;
                }

                m_lightCount = m_lightList.lights.Count + m_lightList.envLights.Count;
                Debug.Assert(m_lightList.bounds.Count == m_lightCount);
                Debug.Assert(m_lightList.lightVolumes.Count == m_lightCount);

                UpdateDataBuffers();

<<<<<<< HEAD
                //DebugOverlay.WriteNext("NumLights:    {0}", m_lightList.lights.Count);
                //DebugOverlay.WriteNext("NumEnvLights: {0}", m_lightList.envLights.Count);
                //DebugOverlay.WriteNext("NumShadows:   {0}", m_lightList.shadows.Count);
                //DebugOverlay.WriteNext("NumDirLights: {0}", m_lightList.directionalLights.Count);
=======
                m_maxShadowDistance = shadowSettings.maxShadowDistance;

                return m_enableBakeShadowMask;
>>>>>>> 604b4122
            }

            void VoxelLightListGeneration(CommandBuffer cmd, Camera camera, Matrix4x4 projscr, Matrix4x4 invProjscr, RenderTargetIdentifier cameraDepthBufferRT)
            {
                // clear atomic offset index
                cmd.SetComputeBufferParam(buildPerVoxelLightListShader, s_ClearVoxelAtomicKernel, HDShaderIDs.g_LayeredSingleIdxBuffer, s_GlobalLightListAtomic);
                cmd.DispatchCompute(buildPerVoxelLightListShader, s_ClearVoxelAtomicKernel, 1, 1, 1);

                bool isOrthographic = camera.orthographic;
                cmd.SetComputeIntParam(buildPerVoxelLightListShader, HDShaderIDs.g_isOrthographic, isOrthographic ? 1 : 0);
                cmd.SetComputeIntParam(buildPerVoxelLightListShader, HDShaderIDs._EnvLightIndexShift, m_lightList.lights.Count);
                cmd.SetComputeIntParam(buildPerVoxelLightListShader, HDShaderIDs.g_iNrVisibLights, m_lightCount);
                cmd.SetComputeMatrixParam(buildPerVoxelLightListShader, HDShaderIDs.g_mScrProjection, projscr);
                cmd.SetComputeMatrixParam(buildPerVoxelLightListShader, HDShaderIDs.g_mInvScrProjection, invProjscr);

                cmd.SetComputeIntParam(buildPerVoxelLightListShader, HDShaderIDs.g_iLog2NumClusters, k_Log2NumClusters);

                //Vector4 v2_near = invProjscr * new Vector4(0.0f, 0.0f, 0.0f, 1.0f);
                //Vector4 v2_far = invProjscr * new Vector4(0.0f, 0.0f, 1.0f, 1.0f);
                //float nearPlane2 = -(v2_near.z/v2_near.w);
                //float farPlane2 = -(v2_far.z/v2_far.w);
                var nearPlane = camera.nearClipPlane;
                var farPlane = camera.farClipPlane;
                cmd.SetComputeFloatParam(buildPerVoxelLightListShader, HDShaderIDs.g_fNearPlane, nearPlane);
                cmd.SetComputeFloatParam(buildPerVoxelLightListShader, HDShaderIDs.g_fFarPlane, farPlane);

                const float C = (float)(1 << k_Log2NumClusters);
                var geomSeries = (1.0 - Mathf.Pow(k_ClustLogBase, C)) / (1 - k_ClustLogBase);        // geometric series: sum_k=0^{C-1} base^k
                m_ClustScale = (float)(geomSeries / (farPlane - nearPlane));

                cmd.SetComputeFloatParam(buildPerVoxelLightListShader, HDShaderIDs.g_fClustScale, m_ClustScale);
                cmd.SetComputeFloatParam(buildPerVoxelLightListShader, HDShaderIDs.g_fClustBase, k_ClustLogBase);

                cmd.SetComputeTextureParam(buildPerVoxelLightListShader, s_GenListPerVoxelKernel, HDShaderIDs.g_depth_tex, cameraDepthBufferRT);
                cmd.SetComputeBufferParam(buildPerVoxelLightListShader, s_GenListPerVoxelKernel, HDShaderIDs.g_vLayeredLightList, s_PerVoxelLightLists);
                cmd.SetComputeBufferParam(buildPerVoxelLightListShader, s_GenListPerVoxelKernel, HDShaderIDs.g_LayeredOffset, s_PerVoxelOffset);
                cmd.SetComputeBufferParam(buildPerVoxelLightListShader, s_GenListPerVoxelKernel, HDShaderIDs.g_LayeredSingleIdxBuffer, s_GlobalLightListAtomic);
                if (m_TileSettings.enableBigTilePrepass)
                    cmd.SetComputeBufferParam(buildPerVoxelLightListShader, s_GenListPerVoxelKernel, HDShaderIDs.g_vBigTileLightList, s_BigTileLightList);

                if (k_UseDepthBuffer)
                {
                    cmd.SetComputeBufferParam(buildPerVoxelLightListShader, s_GenListPerVoxelKernel, HDShaderIDs.g_logBaseBuffer, s_PerTileLogBaseTweak);
                }

                cmd.SetComputeBufferParam(buildPerVoxelLightListShader, s_GenListPerVoxelKernel, HDShaderIDs.g_vBoundsBuffer, s_AABBBoundsBuffer);
                cmd.SetComputeBufferParam(buildPerVoxelLightListShader, s_GenListPerVoxelKernel, HDShaderIDs._LightVolumeData, s_LightVolumeDataBuffer);
                cmd.SetComputeBufferParam(buildPerVoxelLightListShader, s_GenListPerVoxelKernel, HDShaderIDs.g_data, s_ConvexBoundsBuffer);

                var numTilesX = GetNumTileClusteredX(camera);
                var numTilesY = GetNumTileClusteredY(camera);
                cmd.DispatchCompute(buildPerVoxelLightListShader, s_GenListPerVoxelKernel, numTilesX, numTilesY, 1);
            }

            public void BuildGPULightLists(Camera camera, CommandBuffer cmd, RenderTargetIdentifier cameraDepthBufferRT, RenderTargetIdentifier stencilTextureRT)
            {
                cmd.BeginSample("Build Light List");

                var w = camera.pixelWidth;
                var h = camera.pixelHeight;
                var numBigTilesX = (w + 63) / 64;
                var numBigTilesY = (h + 63) / 64;

                // camera to screen matrix (and it's inverse)
                var proj = CameraProjection(camera);
                var temp = new Matrix4x4();
                temp.SetRow(0, new Vector4(0.5f * w, 0.0f, 0.0f, 0.5f * w));
                temp.SetRow(1, new Vector4(0.0f, 0.5f * h, 0.0f, 0.5f * h));
                temp.SetRow(2, new Vector4(0.0f, 0.0f, 0.5f, 0.5f));
                temp.SetRow(3, new Vector4(0.0f, 0.0f, 0.0f, 1.0f));
                var projscr = temp * proj;
                var invProjscr = projscr.inverse;
                bool isOrthographic = camera.orthographic;

                cmd.SetRenderTarget(BuiltinRenderTextureType.None);

                // generate screen-space AABBs (used for both fptl and clustered).
                if (m_lightCount != 0)
                {
                    temp.SetRow(0, new Vector4(1.0f, 0.0f, 0.0f, 0.0f));
                    temp.SetRow(1, new Vector4(0.0f, 1.0f, 0.0f, 0.0f));
                    temp.SetRow(2, new Vector4(0.0f, 0.0f, 0.5f, 0.5f));
                    temp.SetRow(3, new Vector4(0.0f, 0.0f, 0.0f, 1.0f));
                    var projh = temp * proj;
                    var invProjh = projh.inverse;

                    cmd.SetComputeIntParam(buildScreenAABBShader, HDShaderIDs.g_isOrthographic, isOrthographic ? 1 : 0);
                    cmd.SetComputeIntParam(buildScreenAABBShader, HDShaderIDs.g_iNrVisibLights, m_lightCount);
                    cmd.SetComputeBufferParam(buildScreenAABBShader, s_GenAABBKernel, HDShaderIDs.g_data, s_ConvexBoundsBuffer);

                    cmd.SetComputeMatrixParam(buildScreenAABBShader, HDShaderIDs.g_mProjection, projh);
                    cmd.SetComputeMatrixParam(buildScreenAABBShader, HDShaderIDs.g_mInvProjection, invProjh);
                    cmd.SetComputeBufferParam(buildScreenAABBShader, s_GenAABBKernel, HDShaderIDs.g_vBoundsBuffer, s_AABBBoundsBuffer);
                    cmd.DispatchCompute(buildScreenAABBShader, s_GenAABBKernel, (m_lightCount + 7) / 8, 1, 1);
                }

                // enable coarse 2D pass on 64x64 tiles (used for both fptl and clustered).
                if (m_TileSettings.enableBigTilePrepass)
                {
                    cmd.SetComputeIntParam(buildPerBigTileLightListShader, HDShaderIDs.g_isOrthographic, isOrthographic ? 1 : 0);
                    cmd.SetComputeIntParams(buildPerBigTileLightListShader, HDShaderIDs.g_viDimensions, w, h);
                    cmd.SetComputeIntParam(buildPerBigTileLightListShader, HDShaderIDs._EnvLightIndexShift, m_lightList.lights.Count);
                    cmd.SetComputeIntParam(buildPerBigTileLightListShader, HDShaderIDs.g_iNrVisibLights, m_lightCount);
                    cmd.SetComputeMatrixParam(buildPerBigTileLightListShader, HDShaderIDs.g_mScrProjection, projscr);
                    cmd.SetComputeMatrixParam(buildPerBigTileLightListShader, HDShaderIDs.g_mInvScrProjection, invProjscr);
                    cmd.SetComputeFloatParam(buildPerBigTileLightListShader, HDShaderIDs.g_fNearPlane, camera.nearClipPlane);
                    cmd.SetComputeFloatParam(buildPerBigTileLightListShader, HDShaderIDs.g_fFarPlane, camera.farClipPlane);
                    cmd.SetComputeBufferParam(buildPerBigTileLightListShader, s_GenListPerBigTileKernel, HDShaderIDs.g_vLightList, s_BigTileLightList);
                    cmd.SetComputeBufferParam(buildPerBigTileLightListShader, s_GenListPerBigTileKernel, HDShaderIDs.g_vBoundsBuffer, s_AABBBoundsBuffer);
                    cmd.SetComputeBufferParam(buildPerBigTileLightListShader, s_GenListPerBigTileKernel, HDShaderIDs._LightVolumeData, s_LightVolumeDataBuffer);
                    cmd.SetComputeBufferParam(buildPerBigTileLightListShader, s_GenListPerBigTileKernel, HDShaderIDs.g_data, s_ConvexBoundsBuffer);
                    cmd.DispatchCompute(buildPerBigTileLightListShader, s_GenListPerBigTileKernel, numBigTilesX, numBigTilesY, 1);
                }

                var numTilesX = GetNumTileFtplX(camera);
                var numTilesY = GetNumTileFtplY(camera);
                var numTiles = numTilesX * numTilesY;
                bool enableFeatureVariants = GetFeatureVariantsEnabled(m_TileSettings);

                if (usingFptl)       // optimized for opaques only
                {
                    cmd.SetComputeIntParam(buildPerTileLightListShader, HDShaderIDs.g_isOrthographic, isOrthographic ? 1 : 0);
                    cmd.SetComputeIntParams(buildPerTileLightListShader, HDShaderIDs.g_viDimensions, w, h);
                    cmd.SetComputeIntParam(buildPerTileLightListShader, HDShaderIDs._EnvLightIndexShift, m_lightList.lights.Count);
                    cmd.SetComputeIntParam(buildPerTileLightListShader, HDShaderIDs.g_iNrVisibLights, m_lightCount);

                    cmd.SetComputeBufferParam(buildPerTileLightListShader, s_GenListPerTileKernel, HDShaderIDs.g_vBoundsBuffer, s_AABBBoundsBuffer);
                    cmd.SetComputeBufferParam(buildPerTileLightListShader, s_GenListPerTileKernel, HDShaderIDs._LightVolumeData, s_LightVolumeDataBuffer);
                    cmd.SetComputeBufferParam(buildPerTileLightListShader, s_GenListPerTileKernel, HDShaderIDs.g_data, s_ConvexBoundsBuffer);

                    cmd.SetComputeMatrixParam(buildPerTileLightListShader, HDShaderIDs.g_mScrProjection, projscr);
                    cmd.SetComputeMatrixParam(buildPerTileLightListShader, HDShaderIDs.g_mInvScrProjection, invProjscr);
                    cmd.SetComputeTextureParam(buildPerTileLightListShader, s_GenListPerTileKernel, HDShaderIDs.g_depth_tex, cameraDepthBufferRT);
                    cmd.SetComputeBufferParam(buildPerTileLightListShader, s_GenListPerTileKernel, HDShaderIDs.g_vLightList, s_LightList);
                    if (m_TileSettings.enableBigTilePrepass)
                        cmd.SetComputeBufferParam(buildPerTileLightListShader, s_GenListPerTileKernel, HDShaderIDs.g_vBigTileLightList, s_BigTileLightList);

                    if (enableFeatureVariants)
                    {
                        uint baseFeatureFlags = 0;
                        if (m_lightList.directionalLights.Count > 0)
                        {
                            baseFeatureFlags |= (uint)LightFeatureFlags.Directional;
                        }
                        if (Shader.GetGlobalInt(HDShaderIDs._EnvLightSkyEnabled) != 0)
                        {
                            baseFeatureFlags |= (uint)LightFeatureFlags.Sky;
                        }
                        if (!m_TileSettings.enableComputeMaterialVariants)
                        {
                            baseFeatureFlags |= LightDefinitions.s_MaterialFeatureMaskFlags;
                        }
                        cmd.SetComputeIntParam(buildPerTileLightListShader, HDShaderIDs.g_BaseFeatureFlags, (int)baseFeatureFlags);
                        cmd.SetComputeBufferParam(buildPerTileLightListShader, s_GenListPerTileKernel, HDShaderIDs.g_TileFeatureFlags, s_TileFeatureFlags);
                    }

                    cmd.DispatchCompute(buildPerTileLightListShader, s_GenListPerTileKernel, numTilesX, numTilesY, 1);
                }

                if (m_TileSettings.enableClustered)        // works for transparencies too.
                {
                    VoxelLightListGeneration(cmd, camera, projscr, invProjscr, cameraDepthBufferRT);
                }

                if (enableFeatureVariants)
                {
                    // material classification
                    if (m_TileSettings.enableComputeMaterialVariants)
                    {
                        int buildMaterialFlagsKernel = s_BuildMaterialFlagsOrKernel;

                        uint baseFeatureFlags = 0;
                        if (!m_TileSettings.enableComputeLightVariants)
                        {
                            buildMaterialFlagsKernel = s_BuildMaterialFlagsWriteKernel;
                            baseFeatureFlags |= LightDefinitions.s_LightFeatureMaskFlags;
                        }

                        cmd.SetComputeIntParam(buildMaterialFlagsShader, HDShaderIDs.g_BaseFeatureFlags, (int)baseFeatureFlags);
                        cmd.SetComputeIntParams(buildMaterialFlagsShader, HDShaderIDs.g_viDimensions, w, h);
                        cmd.SetComputeBufferParam(buildMaterialFlagsShader, buildMaterialFlagsKernel, HDShaderIDs.g_TileFeatureFlags, s_TileFeatureFlags);

                        cmd.SetComputeTextureParam(buildMaterialFlagsShader, buildMaterialFlagsKernel, HDShaderIDs._StencilTexture, stencilTextureRT);
                        cmd.SetComputeTextureParam(buildMaterialFlagsShader, buildMaterialFlagsKernel, HDShaderIDs._GBufferTexture0, HDShaderIDs._GBufferTexture0);
                        cmd.SetComputeTextureParam(buildMaterialFlagsShader, buildMaterialFlagsKernel, HDShaderIDs._GBufferTexture1, HDShaderIDs._GBufferTexture1);
                        cmd.SetComputeTextureParam(buildMaterialFlagsShader, buildMaterialFlagsKernel, HDShaderIDs._GBufferTexture2, HDShaderIDs._GBufferTexture2);
                        cmd.SetComputeTextureParam(buildMaterialFlagsShader, buildMaterialFlagsKernel, HDShaderIDs._GBufferTexture3, HDShaderIDs._GBufferTexture3);
                        cmd.SetComputeTextureParam(buildMaterialFlagsShader, buildMaterialFlagsKernel, HDShaderIDs._ShadowMaskTexture, HDShaderIDs._ShadowMaskTexture);
                        cmd.SetComputeTextureParam(buildMaterialFlagsShader, buildMaterialFlagsKernel, HDShaderIDs._VelocityTexture, HDShaderIDs._VelocityTexture);

                        cmd.DispatchCompute(buildMaterialFlagsShader, buildMaterialFlagsKernel, numTilesX, numTilesY, 1);
                    }

                    // clear dispatch indirect buffer
                    cmd.SetComputeBufferParam(clearDispatchIndirectShader, s_ClearDispatchIndirectKernel, HDShaderIDs.g_DispatchIndirectBuffer, s_DispatchIndirectBuffer);
                    cmd.DispatchCompute(clearDispatchIndirectShader, s_ClearDispatchIndirectKernel, 1, 1, 1);

                    // add tiles to indirect buffer
                    cmd.SetComputeBufferParam(buildDispatchIndirectShader, s_BuildDispatchIndirectKernel, HDShaderIDs.g_DispatchIndirectBuffer, s_DispatchIndirectBuffer);
                    cmd.SetComputeBufferParam(buildDispatchIndirectShader, s_BuildDispatchIndirectKernel, HDShaderIDs.g_TileList, s_TileList);
                    cmd.SetComputeBufferParam(buildDispatchIndirectShader, s_BuildDispatchIndirectKernel, HDShaderIDs.g_TileFeatureFlags, s_TileFeatureFlags);
                    cmd.SetComputeIntParam(buildDispatchIndirectShader, HDShaderIDs.g_NumTiles, numTiles);
                    cmd.SetComputeIntParam(buildDispatchIndirectShader, HDShaderIDs.g_NumTilesX, numTilesX);
                    cmd.DispatchCompute(buildDispatchIndirectShader, s_BuildDispatchIndirectKernel, (numTiles + 63) / 64, 1, 1);
                }

                cmd.EndSample("Build Light List");
            }

            // This is a workaround for global properties not being accessible from compute.
            // When activeComputeShader is set, all calls to SetGlobalXXX will set the property on the select compute shader instead of the global scope.
            private ComputeShader activeComputeShader;
            private int activeComputeKernel;
            private CommandBuffer activeCommandBuffer;
            private void SetGlobalPropertyRedirect(ComputeShader computeShader, int computeKernel, CommandBuffer commandBuffer)
            {
                activeComputeShader = computeShader;
                activeComputeKernel = computeKernel;
                activeCommandBuffer = commandBuffer;
            }

            private void SetGlobalTexture(int nameID, Texture value)
            {
                if (activeComputeShader)
                    activeCommandBuffer.SetComputeTextureParam(activeComputeShader, activeComputeKernel, nameID, value);
                else
                    activeCommandBuffer.SetGlobalTexture(nameID, value);
            }

            private void SetGlobalBuffer(int nameID, ComputeBuffer buffer)
            {
                if (activeComputeShader)
                    activeCommandBuffer.SetComputeBufferParam(activeComputeShader, activeComputeKernel, nameID, buffer);
                else
                    activeCommandBuffer.SetGlobalBuffer(nameID, buffer);
            }

            private void SetGlobalInt(int nameID, int value)
            {
                if (activeComputeShader)
                    activeCommandBuffer.SetComputeIntParam(activeComputeShader, nameID, value);
                else
                    Shader.SetGlobalInt(nameID, value);
            }

            private void SetGlobalFloat(int nameID, float value)
            {
                if (activeComputeShader)
                    activeCommandBuffer.SetComputeFloatParam(activeComputeShader, nameID, value);
                else
                    activeCommandBuffer.SetGlobalFloat(nameID, value);
            }

            private void SetGlobalVector(int nameID, Vector4 value)
            {
                if (activeComputeShader)
                    activeCommandBuffer.SetComputeVectorParam(activeComputeShader, nameID, value);
                else
                    activeCommandBuffer.SetGlobalVector(nameID, value);
            }

            private void SetGlobalVectorArray(int nameID, Vector4[] values)
            {
                if (activeComputeShader)
                {
                    activeCommandBuffer.SetComputeVectorArrayParam(activeComputeShader, nameID, values);
                }
                else
                {
                    activeCommandBuffer.SetGlobalVectorArray(nameID, values);
                }
            }

            private void UpdateDataBuffers()
            {
                s_DirectionalLightDatas.SetData(m_lightList.directionalLights);
                s_LightDatas.SetData(m_lightList.lights);
                s_EnvLightDatas.SetData(m_lightList.envLights);
                s_shadowDatas.SetData(m_lightList.shadows);

                // These two buffers have been set in Rebuild()
                s_ConvexBoundsBuffer.SetData(m_lightList.bounds);
                s_LightVolumeDataBuffer.SetData(m_lightList.lightVolumes);
            }

            private void BindGlobalParams(CommandBuffer cmd, Camera camera, bool forceClustered)
            {
                m_ShadowMgr.BindResources(cmd, activeComputeShader, activeComputeKernel);

                SetGlobalBuffer(HDShaderIDs.g_vLightListGlobal, (forceClustered || !usingFptl) ? s_PerVoxelLightLists : s_LightList);       // opaques list (unless MSAA possibly)

                SetGlobalTexture(HDShaderIDs._CookieTextures, m_CookieTexArray.GetTexCache());
                SetGlobalTexture(HDShaderIDs._CookieCubeTextures, m_CubeCookieTexArray.GetTexCache());
                SetGlobalTexture(HDShaderIDs._EnvTextures, m_CubeReflTexArray.GetTexCache());

                SetGlobalBuffer(HDShaderIDs._DirectionalLightDatas, s_DirectionalLightDatas);
                SetGlobalInt(HDShaderIDs._DirectionalLightCount, m_lightList.directionalLights.Count);
                SetGlobalBuffer(HDShaderIDs._LightDatas, s_LightDatas);
                SetGlobalInt(HDShaderIDs._PunctualLightCount, m_punctualLightCount);
                SetGlobalInt(HDShaderIDs._AreaLightCount, m_areaLightCount);
                SetGlobalBuffer(HDShaderIDs._EnvLightDatas, s_EnvLightDatas);
                SetGlobalInt(HDShaderIDs._EnvLightCount, m_lightList.envLights.Count);
                SetGlobalBuffer(HDShaderIDs._ShadowDatas, s_shadowDatas);
                SetGlobalVectorArray(HDShaderIDs._DirShadowSplitSpheres, m_lightList.directionalShadowSplitSphereSqr);

                SetGlobalInt(HDShaderIDs._NumTileFtplX, GetNumTileFtplX(camera));
                SetGlobalInt(HDShaderIDs._NumTileFtplY, GetNumTileFtplY(camera));

                SetGlobalInt(HDShaderIDs._NumTileClusteredX, GetNumTileClusteredX(camera));
                SetGlobalInt(HDShaderIDs._NumTileClusteredY, GetNumTileClusteredY(camera));

                if (m_TileSettings.enableBigTilePrepass)
                    SetGlobalBuffer(HDShaderIDs.g_vBigTileLightList, s_BigTileLightList);

                if (m_TileSettings.enableClustered)
               {
                    SetGlobalFloat(HDShaderIDs.g_fClustScale, m_ClustScale);
                    SetGlobalFloat(HDShaderIDs.g_fClustBase, k_ClustLogBase);
                    SetGlobalFloat(HDShaderIDs.g_fNearPlane, camera.nearClipPlane);
                    SetGlobalFloat(HDShaderIDs.g_fFarPlane, camera.farClipPlane);
                    SetGlobalInt(HDShaderIDs.g_iLog2NumClusters, k_Log2NumClusters);

                    SetGlobalInt(HDShaderIDs.g_isLogBaseBufferEnabled, k_UseDepthBuffer ? 1 : 0);

                    SetGlobalBuffer(HDShaderIDs.g_vLayeredOffsetsBuffer, s_PerVoxelOffset);
                    if (k_UseDepthBuffer)
                    {
                        SetGlobalBuffer(HDShaderIDs.g_logBaseBuffer, s_PerTileLogBaseTweak);
                    }
                }
            }

            public void PushGlobalParams(Camera camera, CommandBuffer cmd, ComputeShader computeShader, int kernelIndex, bool forceClustered = false)
            {
                using (new ProfilingSample(cmd, "Push Global Parameters"))
                {
                    // Shadows
                    m_ShadowMgr.SyncData();

                    SetGlobalPropertyRedirect(computeShader, kernelIndex, cmd);
                    BindGlobalParams(cmd, camera, forceClustered);
                    SetGlobalPropertyRedirect(null, 0, null);
                }
            }

#if UNITY_EDITOR
            private Vector2 m_mousePosition = Vector2.zero;

            private void OnSceneGUI(UnityEditor.SceneView sceneview)
            {
                m_mousePosition = Event.current.mousePosition;
            }

#endif

            public void RenderShadows(ScriptableRenderContext renderContext, CommandBuffer cmd, CullResults cullResults)
            {
                // kick off the shadow jobs here
                m_ShadowMgr.RenderShadows(m_FrameId, renderContext, cmd, cullResults, cullResults.visibleLights);
            }

            public void RenderLightingDebug(HDCamera hdCamera, CommandBuffer cmd, RenderTargetIdentifier colorBuffer, DebugDisplaySettings debugDisplaySettings)
            {
                LightingDebugSettings lightingDebug = debugDisplaySettings.lightingDebugSettings;
                if (lightingDebug.tileDebugByCategory == TileSettings.TileDebug.None)
                    return;

                using (new ProfilingSample(cmd, "Tiled Lighting Debug"))
                {
                    bool bUseClusteredForDeferred = !usingFptl;

                    int w = hdCamera.camera.pixelWidth;
                    int h = hdCamera.camera.pixelHeight;
                    int numTilesX = (w + 15) / 16;
                    int numTilesY = (h + 15) / 16;
                    int numTiles = numTilesX * numTilesY;

                    Vector2 mousePixelCoord = Input.mousePosition;
    #if UNITY_EDITOR
                    if (!UnityEditor.EditorApplication.isPlayingOrWillChangePlaymode)
                    {
                        mousePixelCoord = m_mousePosition;
                        mousePixelCoord.y = (hdCamera.screenSize.y - 1.0f) - mousePixelCoord.y;
                    }
    #endif

                    // Debug tiles
                    PushGlobalParams(hdCamera.camera, cmd, null, 0);
                    if (lightingDebug.tileDebugByCategory == TileSettings.TileDebug.FeatureVariants)
                    {
                        if (GetFeatureVariantsEnabled(m_TileSettings))
                        {
                            // featureVariants
                            m_DebugViewTilesMaterial.SetInt(HDShaderIDs._NumTiles, numTiles);
                            m_DebugViewTilesMaterial.SetInt(HDShaderIDs._ViewTilesFlags, (int)lightingDebug.tileDebugByCategory);
                            m_DebugViewTilesMaterial.SetVector(HDShaderIDs._MousePixelCoord, mousePixelCoord);
                            m_DebugViewTilesMaterial.SetBuffer(HDShaderIDs.g_TileList, s_TileList);
                            m_DebugViewTilesMaterial.SetBuffer(HDShaderIDs.g_DispatchIndirectBuffer, s_DispatchIndirectBuffer);
                            m_DebugViewTilesMaterial.EnableKeyword(bUseClusteredForDeferred ? "USE_CLUSTERED_LIGHTLIST" : "USE_FPTL_LIGHTLIST");
                            m_DebugViewTilesMaterial.DisableKeyword(!bUseClusteredForDeferred ? "USE_CLUSTERED_LIGHTLIST" : "USE_FPTL_LIGHTLIST");
                            m_DebugViewTilesMaterial.DisableKeyword("SHOW_LIGHT_CATEGORIES");
                            m_DebugViewTilesMaterial.EnableKeyword("SHOW_FEATURE_VARIANTS");
                            cmd.SetRenderTarget(colorBuffer);
                            cmd.DrawProcedural(Matrix4x4.identity, m_DebugViewTilesMaterial, 0, MeshTopology.Triangles, numTiles * 6);
                        }
                    }
                    else if (lightingDebug.tileDebugByCategory != TileSettings.TileDebug.None)
                    {
                        // lightCategories
                        m_DebugViewTilesMaterial.SetInt(HDShaderIDs._ViewTilesFlags, (int)lightingDebug.tileDebugByCategory);
                        m_DebugViewTilesMaterial.SetVector(HDShaderIDs._MousePixelCoord, mousePixelCoord);
                        m_DebugViewTilesMaterial.EnableKeyword(bUseClusteredForDeferred ? "USE_CLUSTERED_LIGHTLIST" : "USE_FPTL_LIGHTLIST");
                        m_DebugViewTilesMaterial.DisableKeyword(!bUseClusteredForDeferred ? "USE_CLUSTERED_LIGHTLIST" : "USE_FPTL_LIGHTLIST");
                        m_DebugViewTilesMaterial.EnableKeyword("SHOW_LIGHT_CATEGORIES");
                        m_DebugViewTilesMaterial.DisableKeyword("SHOW_FEATURE_VARIANTS");

                        CoreUtils.DrawFullScreen(cmd, m_DebugViewTilesMaterial, 0, colorBuffer);
                    }
                    SetGlobalPropertyRedirect(null, 0, null);
                }
            }

            public struct LightingPassOptions
            {
                public bool outputSplitLighting;
            }

            public void RenderDeferredDirectionalShadow(HDCamera hdCamera, RenderTargetIdentifier deferredShadowRT, RenderTargetIdentifier depthTexture, CommandBuffer cmd)
            {
                if (m_CurrentSunLight == null)
                    return;

                using (new ProfilingSample(cmd, "Deferred Directional"))
                {
                    hdCamera.SetupComputeShader(deferredDirectionalShadowComputeShader, cmd);
                    m_ShadowMgr.BindResources(cmd, deferredDirectionalShadowComputeShader, s_deferredDirectionalShadowKernel);

                    cmd.SetComputeFloatParam(deferredDirectionalShadowComputeShader, HDShaderIDs._DirectionalShadowIndex, (float)m_CurrentSunLightShadowIndex);
                    cmd.SetComputeTextureParam(deferredDirectionalShadowComputeShader, s_deferredDirectionalShadowKernel, HDShaderIDs._DeferredShadowTextureUAV, deferredShadowRT);
                    cmd.SetComputeTextureParam(deferredDirectionalShadowComputeShader, s_deferredDirectionalShadowKernel, HDShaderIDs._MainDepthTexture, depthTexture);

                    int deferredShadowTileSize = 16; // Must match DeferreDirectionalShadow.compute
                    int numTilesX = (hdCamera.camera.pixelWidth + (deferredShadowTileSize - 1)) / deferredShadowTileSize;
                    int numTilesY = (hdCamera.camera.pixelHeight + (deferredShadowTileSize - 1)) / deferredShadowTileSize;

                    cmd.DispatchCompute(deferredDirectionalShadowComputeShader, s_deferredDirectionalShadowKernel, numTilesX, numTilesY, 1);
                }
            }

            public void RenderDeferredLighting( HDCamera hdCamera, CommandBuffer cmd,
                                                DebugDisplaySettings debugDisplaySettings,
                                                RenderTargetIdentifier[] colorBuffers, RenderTargetIdentifier depthStencilBuffer, RenderTargetIdentifier depthTexture, RenderTargetIdentifier deferredShadowTexture,
                                                LightingPassOptions options)
            {
                var bUseClusteredForDeferred = !usingFptl;

                if (m_TileSettings.enableTileAndCluster && m_TileSettings.enableComputeLightEvaluation && options.outputSplitLighting)
                {
                    // The CS is always in the MRT mode. Do not execute the same shader twice.
                    return;
                }

                // Predeclared to reduce GC pressure
                string tilePassName = "TilePass - Deferred Lighting Pass";
                string tilePassMRTName = "TilePass - Deferred Lighting Pass MRT";
                string singlePassName = "SinglePass - Deferred Lighting Pass";
                string SinglePassMRTName = "SinglePass - Deferred Lighting Pass MRT";

                using (new ProfilingSample(cmd, m_TileSettings.enableTileAndCluster ?
                    (options.outputSplitLighting ? tilePassMRTName : tilePassName) :
                    (options.outputSplitLighting ? SinglePassMRTName : singlePassName)))
                {
                    var camera = hdCamera.camera;

                    // Compute path
                    if (m_TileSettings.enableTileAndCluster && m_TileSettings.enableComputeLightEvaluation)
                    {
                        int w = camera.pixelWidth;
                        int h = camera.pixelHeight;
                        int numTilesX = (w + 15) / 16;
                        int numTilesY = (h + 15) / 16;
                        int numTiles = numTilesX * numTilesY;

                        bool enableFeatureVariants = GetFeatureVariantsEnabled(m_TileSettings) && !debugDisplaySettings.IsDebugDisplayEnabled();

                        int numVariants = 1;
                        if (enableFeatureVariants)
                            numVariants = LightDefinitions.s_NumFeatureVariants;

                        int debugViewMaterial = Shader.GetGlobalInt(HDShaderIDs._DebugViewMaterial);
                        int debugLightingMode = Shader.GetGlobalInt(HDShaderIDs._DebugLightingMode);
                        Vector4 debugLightingAlbedo = Shader.GetGlobalVector(HDShaderIDs._DebugLightingAlbedo);
                        Vector4 debugLightingSmoothness = Shader.GetGlobalVector(HDShaderIDs._DebugLightingSmoothness);

                        Texture ltcData = Shader.GetGlobalTexture(HDShaderIDs._LtcData);
                        Texture preIntegratedFGD = Shader.GetGlobalTexture(HDShaderIDs._PreIntegratedFGD);
                        Texture ltcGGXMatrix = Shader.GetGlobalTexture(HDShaderIDs._LtcGGXMatrix);
                        Texture ltcDisneyDiffuseMatrix = Shader.GetGlobalTexture(HDShaderIDs._LtcDisneyDiffuseMatrix);
                        Texture ltcMultiGGXFresnelDisneyDiffuse = Shader.GetGlobalTexture(HDShaderIDs._LtcMultiGGXFresnelDisneyDiffuse);

                        Matrix4x4 invScrProjection = Shader.GetGlobalMatrix(HDShaderIDs.g_mInvScrProjection);
                        int useTileLightList = Shader.GetGlobalInt(HDShaderIDs._UseTileLightList);

                        Vector4 time = Shader.GetGlobalVector(HDShaderIDs._Time);
                        Vector4 sinTime = Shader.GetGlobalVector(HDShaderIDs._SinTime);
                        Vector4 cosTime = Shader.GetGlobalVector(HDShaderIDs._CosTime);
                        Vector4 unity_DeltaTime = Shader.GetGlobalVector(HDShaderIDs.unity_DeltaTime);
                        int envLightSkyEnabled = Shader.GetGlobalInt(HDShaderIDs._EnvLightSkyEnabled);
                        Vector4 ambientOcclusionParam = Shader.GetGlobalVector(HDShaderIDs._AmbientOcclusionParam);

                        int enableSSSAndTransmission = Shader.GetGlobalInt(HDShaderIDs._EnableSSSAndTransmission);
                        int texturingModeFlags = Shader.GetGlobalInt(HDShaderIDs._TexturingModeFlags);
                        int transmissionFlags = Shader.GetGlobalInt(HDShaderIDs._TransmissionFlags);
                        int useDisneySSS = Shader.GetGlobalInt(HDShaderIDs._UseDisneySSS);
                        Vector4[] thicknessRemaps = Shader.GetGlobalVectorArray(HDShaderIDs._ThicknessRemaps);
                        Vector4[] shapeParams = Shader.GetGlobalVectorArray(HDShaderIDs._ShapeParams);
                        Vector4[] transmissionTints = Shader.GetGlobalVectorArray(HDShaderIDs._TransmissionTints);
                        Vector4[] halfRcpVariancesAndWeights = Shader.GetGlobalVectorArray(HDShaderIDs._HalfRcpVariancesAndWeights);

                        Texture skyTexture = Shader.GetGlobalTexture(HDShaderIDs._SkyTexture);
                        float skyTextureMipCount = Shader.GetGlobalFloat(HDShaderIDs._SkyTextureMipCount);

                        for (int variant = 0; variant < numVariants; variant++)
                        {
                            int kernel;

                            if (enableFeatureVariants)
                            {
                                // Tag: SUPPORT_COMPUTE_CLUSTER_OPAQUE - Update the code with following comment this if you want to do cluster opaque with compute shader (by default we support only fptl on opaque)
                                // kernel = usingFptl ? s_shadeOpaqueIndirectFptlKernels[variant] : s_shadeOpaqueIndirectClusteredKernels[variant];
                                if (m_enableBakeShadowMask)
                                    kernel = s_shadeOpaqueIndirectShadowMaskFptlKernels[variant];
                                else
                                    kernel = s_shadeOpaqueIndirectFptlKernels[variant];
                            }
                            else
                            {
                                if (m_enableBakeShadowMask)
                                {
                                    if (debugDisplaySettings.IsDebugDisplayEnabled())
                                        kernel = usingFptl ? s_shadeOpaqueDirectFptlDebugDisplayKernel : s_shadeOpaqueDirectClusteredDebugDisplayKernel;
                                    else
                                        kernel = usingFptl ? s_shadeOpaqueDirectFptlKernel : s_shadeOpaqueDirectClusteredKernel;
                                }
                                else
                                {
                                    if (debugDisplaySettings.IsDebugDisplayEnabled())
                                        kernel = usingFptl ? s_shadeOpaqueDirectShadowMaskFptlDebugDisplayKernel : s_shadeOpaqueDirectShadowMaskClusteredDebugDisplayKernel;
                                    else
                                        kernel = usingFptl ? s_shadeOpaqueDirectShadowMaskFptlKernel : s_shadeOpaqueDirectShadowMaskClusteredKernel;
                                }
                            }

                            // Pass global parameters to compute shader
                            // TODO: get rid of this by making global parameters visible to compute shaders
                            PushGlobalParams(camera, cmd, deferredComputeShader, kernel);
                            hdCamera.SetupComputeShader(deferredComputeShader, cmd);

                            // TODO: Update value like in ApplyDebugDisplaySettings() call. Sadly it is high likely that this will not be keep in sync. we really need to get rid of this by making global parameters visible to compute shaders
                            cmd.SetComputeIntParam(deferredComputeShader, HDShaderIDs._DebugViewMaterial, debugViewMaterial);
                            cmd.SetComputeIntParam(deferredComputeShader, HDShaderIDs._DebugLightingMode, debugLightingMode);
                            cmd.SetComputeVectorParam(deferredComputeShader, HDShaderIDs._DebugLightingAlbedo, debugLightingAlbedo);
                            cmd.SetComputeVectorParam(deferredComputeShader, HDShaderIDs._DebugLightingSmoothness, debugLightingSmoothness);

                            cmd.SetComputeBufferParam(deferredComputeShader, kernel, HDShaderIDs.g_vLightListGlobal, bUseClusteredForDeferred ? s_PerVoxelLightLists : s_LightList);

                            cmd.SetComputeTextureParam(deferredComputeShader, kernel, HDShaderIDs._DeferredShadowTexture, deferredShadowTexture);

                            cmd.SetComputeTextureParam(deferredComputeShader, kernel, HDShaderIDs._MainDepthTexture, depthTexture);

                            // TODO: Don't know why but If we use Shader.GetGlobalTexture(HDShaderIDs._GBufferTexture0) instead of HDShaderIDs._GBufferTexture0 the screen start to flicker in SceneView...
                            // Need to investigate what is happening. But this may be unnecessary as development of SetGlobalTexture for compute shader have begin
                            cmd.SetComputeTextureParam(deferredComputeShader, kernel, HDShaderIDs._GBufferTexture0, HDShaderIDs._GBufferTexture0);
                            cmd.SetComputeTextureParam(deferredComputeShader, kernel, HDShaderIDs._GBufferTexture1, HDShaderIDs._GBufferTexture1);
                            cmd.SetComputeTextureParam(deferredComputeShader, kernel, HDShaderIDs._GBufferTexture2, HDShaderIDs._GBufferTexture2);
                            cmd.SetComputeTextureParam(deferredComputeShader, kernel, HDShaderIDs._GBufferTexture3, HDShaderIDs._GBufferTexture3);
                            cmd.SetComputeTextureParam(deferredComputeShader, kernel, HDShaderIDs._ShadowMaskTexture, HDShaderIDs._ShadowMaskTexture);
                            cmd.SetComputeTextureParam(deferredComputeShader, kernel, HDShaderIDs._VelocityTexture, HDShaderIDs._VelocityTexture);
                            cmd.SetComputeTextureParam(deferredComputeShader, kernel, HDShaderIDs._AmbientOcclusionTexture, HDShaderIDs._AmbientOcclusionTexture);

                            cmd.SetComputeTextureParam(deferredComputeShader, kernel, HDShaderIDs._LtcData, ltcData);
                            cmd.SetComputeTextureParam(deferredComputeShader, kernel, HDShaderIDs._PreIntegratedFGD, preIntegratedFGD);
                            cmd.SetComputeTextureParam(deferredComputeShader, kernel, HDShaderIDs._LtcGGXMatrix, ltcGGXMatrix);
                            cmd.SetComputeTextureParam(deferredComputeShader, kernel, HDShaderIDs._LtcDisneyDiffuseMatrix, ltcDisneyDiffuseMatrix);
                            cmd.SetComputeTextureParam(deferredComputeShader, kernel, HDShaderIDs._LtcMultiGGXFresnelDisneyDiffuse, ltcMultiGGXFresnelDisneyDiffuse);

                            cmd.SetComputeMatrixParam(deferredComputeShader, HDShaderIDs.g_mInvScrProjection, invScrProjection);
                            cmd.SetComputeIntParam(deferredComputeShader, HDShaderIDs._UseTileLightList, useTileLightList);

                            cmd.SetComputeVectorParam(deferredComputeShader, HDShaderIDs._Time, time);
                            cmd.SetComputeVectorParam(deferredComputeShader, HDShaderIDs._SinTime, sinTime);
                            cmd.SetComputeVectorParam(deferredComputeShader, HDShaderIDs._CosTime, cosTime);
                            cmd.SetComputeVectorParam(deferredComputeShader, HDShaderIDs.unity_DeltaTime, unity_DeltaTime);
                            cmd.SetComputeIntParam(deferredComputeShader, HDShaderIDs._EnvLightSkyEnabled, envLightSkyEnabled);
                            cmd.SetComputeVectorParam(deferredComputeShader, HDShaderIDs._AmbientOcclusionParam, ambientOcclusionParam);

                            cmd.SetComputeTextureParam(deferredComputeShader, kernel, HDShaderIDs._SkyTexture, skyTexture ? skyTexture : m_DefaultTexture2DArray);
                            cmd.SetComputeFloatParam(deferredComputeShader, HDShaderIDs._SkyTextureMipCount, skyTextureMipCount);

                            // Set SSS parameters.
                            cmd.SetComputeIntParam(        deferredComputeShader, HDShaderIDs._EnableSSSAndTransmission,   enableSSSAndTransmission);
                            cmd.SetComputeIntParam(        deferredComputeShader, HDShaderIDs._TexturingModeFlags,         texturingModeFlags);
                            cmd.SetComputeIntParam(        deferredComputeShader, HDShaderIDs._TransmissionFlags,          transmissionFlags);
                            cmd.SetComputeIntParam(        deferredComputeShader, HDShaderIDs._UseDisneySSS,               useDisneySSS);
                            cmd.SetComputeVectorArrayParam(deferredComputeShader, HDShaderIDs._ThicknessRemaps,            thicknessRemaps);
                            cmd.SetComputeVectorArrayParam(deferredComputeShader, HDShaderIDs._ShapeParams,                shapeParams);
                            cmd.SetComputeVectorArrayParam(deferredComputeShader, HDShaderIDs._TransmissionTints,          transmissionTints);
                            cmd.SetComputeVectorArrayParam(deferredComputeShader, HDShaderIDs._HalfRcpVariancesAndWeights, halfRcpVariancesAndWeights);

                            cmd.SetComputeTextureParam(deferredComputeShader, kernel, HDShaderIDs.specularLightingUAV, colorBuffers[0]);
                            cmd.SetComputeTextureParam(deferredComputeShader, kernel, HDShaderIDs.diffuseLightingUAV,  colorBuffers[1]);

                            // always do deferred lighting in blocks of 16x16 (not same as tiled light size)

                            if (enableFeatureVariants)
                            {
                                cmd.SetComputeIntParam(deferredComputeShader, HDShaderIDs.g_TileListOffset, variant * numTiles);
                                cmd.SetComputeBufferParam(deferredComputeShader, kernel, HDShaderIDs.g_TileList, s_TileList);
                                cmd.DispatchCompute(deferredComputeShader, kernel, s_DispatchIndirectBuffer, (uint)variant * 3 * sizeof(uint));
                            }
                            else
                            {
                                cmd.DispatchCompute(deferredComputeShader, kernel, numTilesX, numTilesY, 1);
                            }
                        }
                    }
                    else // Pixel shader evaluation
                    {
                        // OUTPUT_SPLIT_LIGHTING - LIGHTLOOP_TILE_PASS - SHADOWS_SHADOWMASK - USE_FPTL_LIGHTLIST/USE_CLUSTERED_LIGHTLIST - DEBUG_DISPLAY
                        Material currentLightingMaterial = m_lightingMaterial[options.outputSplitLighting ? 1 : 0,
                                                                                m_TileSettings.enableTileAndCluster ? 1 : 0,
                                                                                m_enableBakeShadowMask ? 1 : 0,
                                                                                bUseClusteredForDeferred ? 1 : 0,
                                                                                debugDisplaySettings.IsDebugDisplayEnabled() ? 1 : 0];

                        PushGlobalParams(camera, cmd, null, 0);

                        if (options.outputSplitLighting)
                        {
                            CoreUtils.DrawFullScreen(cmd, currentLightingMaterial, colorBuffers, depthStencilBuffer);
                        }
                        else
                        {
                            // If SSS is disable, do lighting for both split lighting and no split lighting
                            // This is for debug purpose, so fine to use immediate material mode here to modify render state
                            if (!debugDisplaySettings.renderingDebugSettings.enableSSSAndTransmission)
                            {
                                currentLightingMaterial.SetInt(HDShaderIDs._StencilRef, (int)StencilLightingUsage.NoLighting);
                                currentLightingMaterial.SetInt(HDShaderIDs._StencilCmp, (int)CompareFunction.NotEqual);
                            }
                            else
                            {
                                currentLightingMaterial.SetInt(HDShaderIDs._StencilRef, (int)StencilLightingUsage.RegularLighting);
                                currentLightingMaterial.SetInt(HDShaderIDs._StencilCmp, (int)CompareFunction.Equal);
                            }

                            CoreUtils.DrawFullScreen(cmd, currentLightingMaterial, colorBuffers[0], depthStencilBuffer);
                        }
                    }

                    SetGlobalPropertyRedirect(null, 0, null);
                } // End profiling
            }

            public void RenderForward(Camera camera, CommandBuffer cmd, bool renderOpaque)
            {
                PushGlobalParams(camera, cmd, null, 0);

                // Note: SHADOWS_SHADOWMASK keyword is enabled in HDRenderPipeline.cs ConfigureForShadowMask

                // Note: if we use render opaque with deferred tiling we need to render a opaque depth pass for these opaque objects
                if (!m_TileSettings.enableTileAndCluster)
                {
                    using (new ProfilingSample(cmd, "Forward pass"))
                    {
                        cmd.EnableShaderKeyword("LIGHTLOOP_SINGLE_PASS");
                        cmd.DisableShaderKeyword("LIGHTLOOP_TILE_PASS");
                    }
                }
                else
                {
                    // Only opaques can use FPTL, transparent must use clustered!
                    bool useFptl = renderOpaque && usingFptl;

                    using (new ProfilingSample(cmd, useFptl ? "Forward Tiled pass" : "Forward Clustered pass"))
                    {
                        // say that we want to use tile of single loop
                        cmd.EnableShaderKeyword("LIGHTLOOP_TILE_PASS");
                        cmd.DisableShaderKeyword("LIGHTLOOP_SINGLE_PASS");
                        cmd.SetGlobalFloat(HDShaderIDs._UseTileLightList, useFptl ? 1 : 0);      // leaving this as a dynamic toggle for now for forward opaques to keep shader variants down.
                        cmd.SetGlobalBuffer(HDShaderIDs.g_vLightListGlobal, useFptl ? s_LightList : s_PerVoxelLightLists);
                    }
                }
            }

            public void RenderDebugOverlay(Camera camera, CommandBuffer cmd, DebugDisplaySettings debugDisplaySettings, ref float x, ref float y, float overlaySize, float width)
            {
                LightingDebugSettings lightingDebug = debugDisplaySettings.lightingDebugSettings;
                using (new ProfilingSample(cmd, "Display Shadows"))
                {
                    if (lightingDebug.shadowDebugMode == ShadowMapDebugMode.VisualizeShadowMap)
                    {
                        int index = (int)lightingDebug.shadowMapIndex;

#if UNITY_EDITOR
                        if(lightingDebug.shadowDebugUseSelection)
                        {
                            index = -1;
                            if (UnityEditor.Selection.activeObject is GameObject)
                            {
                                GameObject go = UnityEditor.Selection.activeObject as GameObject;
                                Light light = go.GetComponent<Light>();
                                if (light != null)
                                {
                                    index = m_ShadowMgr.GetShadowRequestIndex(light);
                                }
                            }
                        }
#endif

                        if(index != -1)
                        {
                            uint faceCount = m_ShadowMgr.GetShadowRequestFaceCount((uint)index);
                            for (uint i = 0; i < faceCount; ++i)
                            {
                                m_ShadowMgr.DisplayShadow(cmd, index, i, x, y, overlaySize, overlaySize, lightingDebug.shadowMinValue, lightingDebug.shadowMaxValue);
                                HDUtils.NextOverlayCoord(ref x, ref y, overlaySize, overlaySize, camera.pixelWidth);
                            }
                        }
                    }
                    else if (lightingDebug.shadowDebugMode == ShadowMapDebugMode.VisualizeAtlas)
                    {
                        m_ShadowMgr.DisplayShadowMap(cmd, lightingDebug.shadowAtlasIndex, 0, x, y, overlaySize, overlaySize, lightingDebug.shadowMinValue, lightingDebug.shadowMaxValue);
                        HDUtils.NextOverlayCoord(ref x, ref y, overlaySize, overlaySize, camera.pixelWidth);
                    }
                }
            }
        }
    }
}<|MERGE_RESOLUTION|>--- conflicted
+++ resolved
@@ -1363,16 +1363,12 @@
                         // Debug.Assert(additionalData == null, "Missing HDAdditionalData on a light - Should have been create by HDLightEditor");
 
                         if (additionalData == null)
-<<<<<<< HEAD
                         {
                             // SampleGame Change BEGIN
                             DebugOverlay.Write(0, 0, "^F00Missing HD light data for {0}", light.light.transform.FullHierarchyName());
                             // SampleGame Change END
-                            return;                        
+                            return false;                        
                         }
-=======
-                            return false;
->>>>>>> 604b4122
 
                         LightCategory lightCategory = LightCategory.Count;
                         GPULightType gpuLightType = GPULightType.Point;
@@ -1629,16 +1625,9 @@
 
                 UpdateDataBuffers();
 
-<<<<<<< HEAD
-                //DebugOverlay.WriteNext("NumLights:    {0}", m_lightList.lights.Count);
-                //DebugOverlay.WriteNext("NumEnvLights: {0}", m_lightList.envLights.Count);
-                //DebugOverlay.WriteNext("NumShadows:   {0}", m_lightList.shadows.Count);
-                //DebugOverlay.WriteNext("NumDirLights: {0}", m_lightList.directionalLights.Count);
-=======
                 m_maxShadowDistance = shadowSettings.maxShadowDistance;
 
                 return m_enableBakeShadowMask;
->>>>>>> 604b4122
             }
 
             void VoxelLightListGeneration(CommandBuffer cmd, Camera camera, Matrix4x4 projscr, Matrix4x4 invProjscr, RenderTargetIdentifier cameraDepthBufferRT)
