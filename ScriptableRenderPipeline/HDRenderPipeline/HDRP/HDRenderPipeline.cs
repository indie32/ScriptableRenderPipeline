--- conflicted
+++ resolved
@@ -180,7 +180,7 @@
                 m_ValidAPI = false;
 
                 return ;
-            }            
+            }
 
             m_Asset = asset;
             m_GPUCopy = new GPUCopy(asset.renderPipelineResources.copyChannelCS);
@@ -371,7 +371,7 @@
 #if UNITY_EDITOR
                 foreach (UnityEditor.SceneView sv in Resources.FindObjectsOfTypeAll(typeof(UnityEditor.SceneView)))
                     sv.ShowNotification(new GUIContent("Platform " + SystemInfo.operatingSystem + " with device " + SystemInfo.graphicsDeviceType.ToString() + " is not supported, no rendering will occur"));
-#endif                
+#endif
 
                 return false;
             }
@@ -494,11 +494,7 @@
 
             m_SSSBufferManager.Cleanup();
             m_SkyManager.Cleanup();
-<<<<<<< HEAD
-            m_VolumetricLightingModule.Cleanup();
-=======
             m_VolumetricLightingSystem.Cleanup();
->>>>>>> 8d89b489
             m_IBLFilterGGX.Cleanup();
 
             DestroyRenderTextures();
