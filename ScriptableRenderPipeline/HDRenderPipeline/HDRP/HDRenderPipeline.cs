--- conflicted
+++ resolved
@@ -543,14 +543,7 @@
             }
 
             // Warning: (resolutionChanged == false) if you open a new Editor tab of the same size!
-<<<<<<< HEAD
-            if (m_VolumetricLightingPreset != VolumetricLightingPreset.Off)
-            {
-                ResizeVBuffer(GetViewID(hdCamera), texWidth, texHeight);
-            }
-=======
             m_VolumetricLightingModule.ResizeVBuffer(hdCamera, texWidth, texHeight);
->>>>>>> c33c9aee
 
             // update recorded window resolution
             m_CurrentWidth = texWidth;
@@ -1227,17 +1220,10 @@
                 // Depth texture is now ready, bind it.
                 cmd.SetGlobalTexture(HDShaderIDs._MainDepthTexture, GetDepthTexture());
 
-<<<<<<< HEAD
-				// for alpha compositing, color is cleared to 0, alpha to 1 
-				// https://developer.nvidia.com/gpugems/GPUGems3/gpugems3_ch23.html
-
-				Color clearColor = new Color(0.0f, 0.0f, 0.0f, 1.0f); 
-=======
 				// for alpha compositing, color is cleared to 0, alpha to 1
 				// https://developer.nvidia.com/gpugems/GPUGems3/gpugems3_ch23.html
 
 				Color clearColor = new Color(0.0f, 0.0f, 0.0f, 1.0f);
->>>>>>> c33c9aee
 				CoreUtils.SetRenderTarget(cmd, m_DbufferManager.GetDBuffers(), m_CameraDepthStencilBufferRT, ClearFlag.Color, clearColor);
 
 				// we need to do a separate clear for normals, because they are cleared to a different color
