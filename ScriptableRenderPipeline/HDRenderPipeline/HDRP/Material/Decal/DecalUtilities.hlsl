--- conflicted
+++ resolved
@@ -14,17 +14,10 @@
 
 // Caution: We can't compute LOD inside a dynamic loop. The gradient are not accessible.
 // we need to find a way to calculate mips. For now just fetch first mip of the decals
-<<<<<<< HEAD
-void ApplyBlendNormal(inout float4 dst, inout int matMask, float2 texCoords, int sliceIndex, int mapMask, float3x3 decalToWorld, float blend)
-{
-	float4 src;
-	src.xyz =  mul(decalToWorld, UnpackNormalmapRGorAG(SAMPLE_TEXTURE2D_ARRAY_LOD(_DecalAtlas, sampler_DecalAtlas, texCoords, sliceIndex, 0 /* ComputeTextureLOD(texCoords) */))) * 0.5f + 0.5f;
-=======
 void ApplyBlendNormal(inout float4 dst, inout int matMask, float2 texCoords, int sliceIndex, int mapMask, float3x3 decalToWorld, float blend, float lod)
 {
 	float4 src;
 	src.xyz =  mul(decalToWorld, UnpackNormalmapRGorAG(SAMPLE_TEXTURE2D_ARRAY_LOD(_DecalAtlas, sampler_DecalAtlas, texCoords, sliceIndex, lod))) * 0.5f + 0.5f;
->>>>>>> 8d89b489
 	src.w = blend;
 	dst.xyz = src.xyz * src.w + dst.xyz * (1.0f - src.w);
 	dst.w = dst.w * (1.0f - src.w);
@@ -33,11 +26,7 @@
 
 void ApplyBlendDiffuse(inout float4 dst, inout int matMask, float2 texCoords, int sliceIndex, int mapMask, inout float blend, float lod)
 {
-<<<<<<< HEAD
-	float4 src = SAMPLE_TEXTURE2D_ARRAY_LOD(_DecalAtlas, sampler_DecalAtlas, texCoords, sliceIndex, 0 /* ComputeTextureLOD(texCoords) */);
-=======
 	float4 src = SAMPLE_TEXTURE2D_ARRAY_LOD(_DecalAtlas, sampler_DecalAtlas, texCoords, sliceIndex, lod);
->>>>>>> 8d89b489
 	src.w *= blend;
 	blend = src.w;	// diffuse texture alpha affects all other channels
 	dst.xyz = src.xyz * src.w + dst.xyz * (1.0f - src.w);
@@ -47,11 +36,7 @@
 
 void ApplyBlendMask(inout float4 dst, inout int matMask, float2 texCoords, int sliceIndex, int mapMask, float blend, float lod)
 {
-<<<<<<< HEAD
-	float4 src = SAMPLE_TEXTURE2D_ARRAY_LOD(_DecalAtlas, sampler_DecalAtlas, texCoords, sliceIndex, 0 /* ComputeTextureLOD(texCoords) */);
-=======
 	float4 src = SAMPLE_TEXTURE2D_ARRAY_LOD(_DecalAtlas, sampler_DecalAtlas, texCoords, sliceIndex, lod);
->>>>>>> 8d89b489
 	src.z = src.w;
 	src.w = blend;
 	dst.xyz = src.xyz * src.w + dst.xyz * (1.0f - src.w);
@@ -82,10 +67,8 @@
     #endif
 		float3 positionWS = GetAbsolutePositionWS(posInput.positionWS);
 		uint i = 0;
-<<<<<<< HEAD
-=======
+
 		UNITY_LOOP
->>>>>>> 8d89b489
         for (i = 0; i < decalCount; i++)
         {
             DecalData decalData = FetchDecal(decalStart, i);
@@ -95,12 +78,12 @@
 			int diffuseIndex = decalData.normalToWorld[1][3];
 			int normalIndex = decalData.normalToWorld[2][3];
 			int maskIndex = decalData.normalToWorld[3][3];
-			float lod = ComputeTextureLOD(positionDS.xz, _DecalAtlasResolution);								
-			decalBlend = ((all(positionDS.xyz > 0.0f) && all(1.0f - positionDS.xyz > 0.0f))) ? decalBlend : 0;	// use blend of 0 instead of an 'if' because compiler moves the lod calculation inside the 'if' which causes incorrect values 
+			float lod = ComputeTextureLOD(positionDS.xz, _DecalAtlasResolution);
+			decalBlend = ((all(positionDS.xyz > 0.0f) && all(1.0f - positionDS.xyz > 0.0f))) ? decalBlend : 0;	// use blend of 0 instead of an 'if' because compiler moves the lod calculation inside the 'if' which causes incorrect values
 																												// if any of the pixels in the 2x2 quad gets rejected
 
 			// Verified that lod calculation works with a test texture, looking at the shader code in Razor the lod calculation is outside the dynamic branches where the texture fetch happens,
-			// however compiler was placing it inside the branch that was rejecting the pixel, which was causing incorrect lod to be calculated for any 2x2 quad where any of the pixels were rejected, 
+			// however compiler was placing it inside the branch that was rejecting the pixel, which was causing incorrect lod to be calculated for any 2x2 quad where any of the pixels were rejected,
 			// so had to use alpha blend of 0 instead of branching to solve that issue."
 
 			if(diffuseIndex != -1)
