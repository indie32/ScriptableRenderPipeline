--- conflicted
+++ resolved
@@ -297,16 +297,10 @@
 
 	// All our cull data are in the same list, but at render time envLights are separated so we need to shift the index
 	// to make it work correctly
-<<<<<<< HEAD
 	int shiftIndex[CATEGORY_LIST_SIZE];
 	ZERO_INITIALIZE_ARRAY(int, shiftIndex, CATEGORY_LIST_SIZE);
-	shiftIndex[CATEGORY_LIST_SIZE - 1] = _EnvLightIndexShift;
-=======
-	int shiftIndex[LIGHTCATEGORY_COUNT];
-	ZERO_INITIALIZE_ARRAY(int, shiftIndex, LIGHTCATEGORY_COUNT);
-	shiftIndex[LIGHTCATEGORY_COUNT - 2] = _EnvLightIndexShift;
-	shiftIndex[LIGHTCATEGORY_COUNT - 1] = _DecalIndexShift;
->>>>>>> 43d1cdd3
+	shiftIndex[CATEGORY_LIST_SIZE - 2] = _EnvLightIndexShift;
+	shiftIndex[CATEGORY_LIST_SIZE - 1] = _DecalIndexShift;
 
 	for(int category=0; category<CATEGORY_LIST_SIZE; category++)
 	{
