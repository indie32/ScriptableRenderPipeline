--- conflicted
+++ resolved
@@ -57,12 +57,6 @@
                 m_CachedTransforms[decal.CullIndex] = decal.transform.localToWorldMatrix;
 
                 Matrix4x4 decalRotation = Matrix4x4.Rotate(decal.transform.rotation);
-<<<<<<< HEAD
-                // z/y axis swap for normal to decal space
-                Vector4 row2 = decalRotation.GetRow(2);
-                decalRotation.SetRow(2, decalRotation.GetRow(1));
-                decalRotation.SetRow(1, row2);
-=======
                 // z/y axis swap for normal to decal space, Unity is column major
 				float y0 = decalRotation.m01;
 				float y1 = decalRotation.m11;
@@ -73,7 +67,6 @@
 				decalRotation.m02 = y0;
 				decalRotation.m12 = y1;
 				decalRotation.m22 = y2;
->>>>>>> c33c9aee
                 m_CachedNormalToWorld[decal.CullIndex] = decalRotation;
 
                 m_BoundingSpheres[decal.CullIndex] = GetDecalProjectBoundingSphere(m_CachedTransforms[decal.CullIndex]);
