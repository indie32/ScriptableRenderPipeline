// Various shadow algorithms
// There are two variants provided, one takes the texture and sampler explicitly so they can be statically passed in.
// The variant without resource parameters dynamically accesses the texture when sampling.

float4 EvalShadow_WorldToShadow( ShadowData sd, real3 positionWS, bool perspProj )
{
	if( perspProj )
	{
		positionWS = positionWS - sd.pos;
		float3x3 view = { sd.rot0, sd.rot1, sd.rot2 };
		positionWS = mul( view, positionWS );
	}
	else
	{
		float3x4 view;
		view[0] = float4( sd.rot0, sd.pos.x );
		view[1] = float4( sd.rot1, sd.pos.y );
		view[2] = float4( sd.rot2, sd.pos.z );
		positionWS = mul( view, float4( positionWS, 1.0 ) ).xyz;
	}

	float4x4 proj;
	proj = 0.0;
	proj._m00 = sd.proj[0];
	proj._m11 = sd.proj[1];
	proj._m22 = sd.proj[2];
	proj._m23 = sd.proj[3];
	if( perspProj )
		proj._m32 = -1.0;
	else
		proj._m33 = 1.0;

	return mul( proj, float4( positionWS, 1.0 ) );
}
// function called by spot, point and directional eval routines to calculate shadow coordinates
real3 EvalShadow_GetTexcoords( ShadowData sd, real3 positionWS, out real3 posNDC, bool perspProj )
{
	real4 posCS = EvalShadow_WorldToShadow( sd, positionWS, perspProj );
	posNDC = perspProj ? (posCS.xyz / posCS.w) : posCS.xyz;
	// calc TCs
	real3 posTC = real3( posNDC.xy * 0.5 + 0.5, posNDC.z );
	posTC.xy = posTC.xy * sd.scaleOffset.xy + sd.scaleOffset.zw;

	return posTC;
}

real3 EvalShadow_GetTexcoords( ShadowData sd, real3 positionWS, bool perspProj )
{
	real3 ndc;
	return EvalShadow_GetTexcoords( sd, positionWS, ndc, perspProj );
}

real2 EvalShadow_GetTexcoords( ShadowData sd, real3 positionWS, out real2 closestSampleNDC, bool perspProj )
{
	real4 posCS = EvalShadow_WorldToShadow( sd, positionWS, perspProj );
	real2 posNDC = perspProj ? (posCS.xy / posCS.w) : posCS.xy;
	// calc TCs
	real2 posTC = posNDC * 0.5 + 0.5;
	closestSampleNDC = (floor(posTC * sd.textureSize.zw) + 0.5) * sd.texelSizeRcp.zw * 2.0 - 1.0.xx;
	return posTC * sd.scaleOffset.xy + sd.scaleOffset.zw;
}

uint2 EvalShadow_GetIntTexcoords( ShadowData sd, real3 positionWS, out real2 closestSampleNDC, bool perspProj )
{
	real2 texCoords = EvalShadow_GetTexcoords(sd, positionWS, closestSampleNDC, perspProj);
	return uint2(texCoords * sd.textureSize.xy);
}

//
//	Biasing functions
//

// helper function to get the world texel size
real EvalShadow_WorldTexelSize( ShadowData sd, float L_dist, bool perspProj )
{
	return perspProj ? (sd.viewBias.w * L_dist) : sd.viewBias.w;
}

// used to scale down view biases to mitigate light leaking across shadowed corners
#if SHADOW_USE_VIEW_BIAS_SCALING != 0
real EvalShadow_ReceiverBiasWeightFlag( float flag )
{
	return (asint( flag ) & 2) ? 1.0 : 0.0;
}

bool EvalShadow_ReceiverBiasWeightUseNormalFlag( float flag )
{
	return (asint( flag ) & 4) ? true : false;
}

real3 EvalShadow_ReceiverBiasWeightPos( real3 positionWS, real3 normalWS, real3 L, real worldTexelSize, real tolerance, bool useNormal )
{
#if SHADOW_USE_ONLY_VIEW_BASED_BIASING != 0
	return positionWS + L * worldTexelSize * tolerance;
#else
	return positionWS + (useNormal ? normalWS : L) * worldTexelSize * tolerance;
#endif
}

real EvalShadow_ReceiverBiasWeight( ShadowContext shadowContext, uint shadowAlgorithm, ShadowData sd, uint texIdx, uint sampIdx, real3 positionWS, real3 normalWS, real3 L, real L_dist, bool perspProj )
{
	real weight = 1.0;

	UNITY_BRANCH
	if( shadowAlgorithm <= GPUSHADOWALGORITHM_PCF_TENT_7X7 )
	{
		real3 pos = EvalShadow_ReceiverBiasWeightPos( positionWS, normalWS, L, EvalShadow_WorldTexelSize( sd, L_dist, perspProj ), sd.edgeTolerance, EvalShadow_ReceiverBiasWeightUseNormalFlag( sd.normalBias.w ) );
		real3 tcs = EvalShadow_GetTexcoords( sd, pos, perspProj );
		weight = SampleCompShadow_T2DA( shadowContext, texIdx, sampIdx, tcs, sd.slice ).x;
	}

	return lerp( 1.0, weight, EvalShadow_ReceiverBiasWeightFlag( sd.normalBias.w ) );
}

real EvalShadow_ReceiverBiasWeight( ShadowData sd, Texture2DArray tex, SamplerComparisonState samp, real3 positionWS, real3 normalWS, real3 L, real L_dist, bool perspProj )
{
	real3 pos = EvalShadow_ReceiverBiasWeightPos( positionWS, normalWS, L, EvalShadow_WorldTexelSize( sd, L_dist, perspProj ), sd.edgeTolerance, EvalShadow_ReceiverBiasWeightUseNormalFlag( sd.normalBias.w ) );
	return lerp( 1.0, SAMPLE_TEXTURE2D_ARRAY_SHADOW( tex, samp, EvalShadow_GetTexcoords( sd, pos, perspProj ), sd.slice ).x, EvalShadow_ReceiverBiasWeightFlag( sd.normalBias.w ) );
}

real EvalShadow_ReceiverBiasWeight( ShadowData sd, Texture2DArray tex, SamplerState samp, real3 positionWS, real3 normalWS, real3 L, real L_dist, bool perspProj )
{
	// only used by PCF filters
	return 1.0;
}
#else // SHADOW_USE_VIEW_BIAS_SCALING != 0
real EvalShadow_ReceiverBiasWeight( ShadowContext shadowContext, uint shadowAlgorithm, ShadowData sd, uint texIdx, uint sampIdx, real3 positionWS, real3 normalWS, real3 L, real L_dist, bool perspProj ) { return 1.0; }
real EvalShadow_ReceiverBiasWeight( ShadowData sd, Texture2DArray tex, SamplerComparisonState samp, real3 positionWS, real3 normalWS, real3 L, real L_dist, bool perspProj )                              { return 1.0; }
real EvalShadow_ReceiverBiasWeight (ShadowData sd, Texture2DArray tex, SamplerState samp, real3 positionWS, real3 normalWS, real3 L, real L_dist, bool perspProj )                                        { return 1.0; }
#endif // SHADOW_USE_VIEW_BIAS_SCALING != 0

// receiver bias either using the normal to weight normal and view biases, or just light view biasing
float3 EvalShadow_ReceiverBias( ShadowData sd, float3 positionWS, float3 normalWS, float3 L, float L_dist, float lightviewBiasWeight, bool perspProj )
{
#if SHADOW_USE_ONLY_VIEW_BASED_BIASING != 0 // only light vector based biasing
	float viewBiasScale = sd.viewBias.z;
	return positionWS + L * viewBiasScale * lightviewBiasWeight * EvalShadow_WorldTexelSize( sd, L_dist, perspProj );
#else // biasing based on the angle between the normal and the light vector
	float viewBiasMin   = sd.viewBias.x;
	float viewBiasMax   = sd.viewBias.y;
	float viewBiasScale = sd.viewBias.z;
	float normalBiasMin   = sd.normalBias.x;
	float normalBiasMax   = sd.normalBias.y;
	float normalBiasScale = sd.normalBias.z;

	float  NdotL       = dot( normalWS, L );
	float  sine        = sqrt( saturate( 1.0 - NdotL * NdotL ) );
	float  tangent     = abs( NdotL ) > 0.0 ? (sine / NdotL) : 0.0;
		   sine        = clamp( sine    * normalBiasScale, normalBiasMin, normalBiasMax );
		   tangent     = clamp( tangent * viewBiasScale * lightviewBiasWeight, viewBiasMin, viewBiasMax );
	float3 view_bias   = L        * tangent;
	float3 normal_bias = normalWS * sine;
	return positionWS + (normal_bias + view_bias) * EvalShadow_WorldTexelSize( sd, L_dist, perspProj );
#endif
}

// sample bias used by wide PCF filters to offset individual taps
#if SHADOW_USE_SAMPLE_BIASING != 0
real EvalShadow_SampleBiasFlag( float flag )
{
	return (asint( flag ) & 1) ? 1.0 : 0.0;
}


float2 EvalShadow_SampleBias_Persp( ShadowData sd, float3 positionWS, float3 normalWS, float3 tcs )
{
	float3 e1, e2;
	if( abs( normalWS.z ) > 0.65 )
	{
		e1 = float3( 1.0, 0.0, -normalWS.x / normalWS.z );
		e2 = float3( 0.0, 1.0, -normalWS.y / normalWS.z );
	}
	else if( abs( normalWS.y ) > 0.65 )
	{
		e1 = float3( 1.0, -normalWS.x / normalWS.y, 0.0 );
		e2 = float3( 0.0, -normalWS.z / normalWS.y, 1.0 );
	}
	else
	{
		e1 = float3( -normalWS.y / normalWS.x, 1.0, 0.0 );
		e2 = float3( -normalWS.z / normalWS.x, 0.0, 1.0 );
	}

	float4 p1 = EvalShadow_WorldToShadow( sd, positionWS + e1, true );
	float4 p2 = EvalShadow_WorldToShadow( sd, positionWS + e2, true );

	p1.xyz /= p1.w;
	p2.xyz /= p2.w;

	p1.xyz = float3( p1.xy * 0.5 + 0.5, p1.z );
	p2.xyz = float3( p2.xy * 0.5 + 0.5, p2.z );

	p1.xy = p1.xy * sd.scaleOffset.xy + sd.scaleOffset.zw;
	p2.xy = p2.xy * sd.scaleOffset.xy + sd.scaleOffset.zw;

	float3 nrm     = cross( p1.xyz - tcs, p2.xyz - tcs );
		   nrm.xy /= -nrm.z;

	return isfinite( nrm.xy ) ? (EvalShadow_SampleBiasFlag( sd.normalBias.w ) * nrm.xy) : 0.0.xx;
}

float2 EvalShadow_SampleBias_Ortho( ShadowData sd, float3 normalWS )
{
	float3x3 view = float3x3( sd.rot0, sd.rot1, sd.rot2 );
	float3 nrm = mul( view, normalWS );

	nrm.x /= sd.proj[0];
	nrm.y /= sd.proj[1];
	nrm.z /= sd.proj[2];

	nrm.x *= sd.scaleOffset.y;
	nrm.y *= sd.scaleOffset.x;
	nrm.z *= sd.scaleOffset.x * sd.scaleOffset.y;

	nrm.xy /= -nrm.z;

	return isfinite( nrm.xy ) ? (EvalShadow_SampleBiasFlag( sd.normalBias.w ) * nrm.xy) : 0.0.xx;
}
#else // SHADOW_USE_SAMPLE_BIASING != 0
float2 EvalShadow_SampleBias_Persp( ShadowData sd, float3 positionWS, float3 normalWS, float3 tcs ) { return 0.0.xx; }
float2 EvalShadow_SampleBias_Ortho( ShadowData sd, float3 normalWS )                                { return 0.0.xx; }
#endif // SHADOW_USE_SAMPLE_BIASING != 0


//
//	Point shadows
//
real EvalShadow_PointDepth( ShadowContext shadowContext, real3 positionWS, real3 normalWS, int index, real3 L, real L_dist )
{
	ShadowData sd = shadowContext.shadowDatas[index + CubeMapFaceID( -L ) + 1];
	// get the algorithm
	uint shadowType, shadowAlgorithm;
	UnpackShadowType( sd.shadowType, shadowType, shadowAlgorithm );
	// get the texture
	uint texIdx, sampIdx;
	UnpackShadowmapId( sd.id, texIdx, sampIdx );
	// bias the world position
	float recvBiasWeight = EvalShadow_ReceiverBiasWeight( shadowContext, shadowAlgorithm, sd, texIdx, sampIdx, positionWS, normalWS, L, L_dist, true );
	positionWS = EvalShadow_ReceiverBias( sd, positionWS, normalWS, L, L_dist, recvBiasWeight, true );
	// get shadowmap texcoords
	real3 posTC = EvalShadow_GetTexcoords( sd, positionWS, true );
	// get the per sample bias
	real2 sampleBias = EvalShadow_SampleBias_Persp( sd, positionWS, normalWS, posTC );
	// sample the texture according to the given algorithm
	uint payloadOffset = GetPayloadOffset( sd );
	return SampleShadow_SelectAlgorithm( shadowContext, sd, payloadOffset, posTC, sampleBias, shadowAlgorithm, texIdx, sampIdx );
}

#define EvalShadow_PointDepth_( _samplerType )																																			        \
	real EvalShadow_PointDepth( ShadowContext shadowContext, uint shadowAlgorithm, Texture2DArray tex, _samplerType samp, real3 positionWS, real3 normalWS, int index, real3 L, real L_dist )	\
	{																																													        \
		ShadowData sd = shadowContext.shadowDatas[index + CubeMapFaceID( -L ) + 1];                                                                                                             \
		/* bias the world position */                                                                                                                                                           \
		real recvBiasWeight = EvalShadow_ReceiverBiasWeight( sd, tex, samp, positionWS, normalWS, L, L_dist, true );                                                                            \
		positionWS = EvalShadow_ReceiverBias( sd, positionWS, normalWS, L, L_dist, recvBiasWeight, true );	                                                                                    \
		/* get shadowmap texcoords */																																					        \
		real3  posTC = EvalShadow_GetTexcoords( sd, positionWS, true );																														    \
		/* get the per sample bias */                                                                                                                                                           \
		real2  sampleBias = EvalShadow_SampleBias_Persp( sd, positionWS, normalWS, posTC );                                                                                                     \
		/* sample the texture */																																						        \
		uint payloadOffset = GetPayloadOffset( sd );																																	        \
		return SampleShadow_SelectAlgorithm( shadowContext, sd, payloadOffset, posTC, sampleBias, shadowAlgorithm, tex, samp );														            \
	}
	EvalShadow_PointDepth_( SamplerComparisonState )
	EvalShadow_PointDepth_( SamplerState )
#undef EvalShadow_PointDepth_

//
//	Spot shadows
//
real EvalShadow_SpotDepth( ShadowContext shadowContext, real3 positionWS, real3 normalWS, int index, real3 L, real L_dist )
{
	// load the right shadow data for the current face
	ShadowData sd = shadowContext.shadowDatas[index];
	// get the algorithm
	uint shadowType, shadowAlgorithm;
	UnpackShadowType( sd.shadowType, shadowType, shadowAlgorithm );
	// sample the texture according to the given algorithm
	uint texIdx, sampIdx;
	UnpackShadowmapId( sd.id, texIdx, sampIdx );
	// bias the world position
	real recvBiasWeight = EvalShadow_ReceiverBiasWeight( shadowContext, shadowAlgorithm, sd, texIdx, sampIdx, positionWS, normalWS, L, L_dist, true );
	positionWS = EvalShadow_ReceiverBias( sd, positionWS, normalWS, L, L_dist, recvBiasWeight, true );
	// get shadowmap texcoords
	real3 posTC = EvalShadow_GetTexcoords( sd, positionWS, true );
	// get the per sample bias
	real2 sampleBias = EvalShadow_SampleBias_Persp( sd, positionWS, normalWS, posTC );
	// sample the texture according to the given algorithm
	uint payloadOffset = GetPayloadOffset( sd );
	return SampleShadow_SelectAlgorithm( shadowContext, sd, payloadOffset, posTC, sampleBias, shadowAlgorithm, texIdx, sampIdx );
}

#define EvalShadow_SpotDepth_( _samplerType )																																		            \
	real EvalShadow_SpotDepth( ShadowContext shadowContext, uint shadowAlgorithm, Texture2DArray tex, _samplerType samp, real3 positionWS, real3 normalWS, int index, real3 L, real L_dist )	\
	{																																												            \
		/* load the right shadow data for the current face */																														            \
		ShadowData sd = shadowContext.shadowDatas[index];																															            \
		/* bias the world position */                                                                                                                                                           \
		real recvBiasWeight = EvalShadow_ReceiverBiasWeight( sd, tex, samp, positionWS, normalWS, L, L_dist, true );                                                                            \
		positionWS = EvalShadow_ReceiverBias( sd, positionWS, normalWS, L, L_dist, recvBiasWeight, true );	                                                                                    \
		/* get shadowmap texcoords */																																				            \
		real3 posTC = EvalShadow_GetTexcoords( sd, positionWS, true );																													        \
		/* get the per sample bias */                                                                                                                                                           \
		real2  sampleBias = EvalShadow_SampleBias_Persp( sd, positionWS, normalWS, posTC );                                                                                                     \
		/* sample the texture */																																					            \
		uint   payloadOffset = GetPayloadOffset( sd );																																            \
		return SampleShadow_SelectAlgorithm( shadowContext, sd, payloadOffset, posTC, sampleBias, shadowAlgorithm, tex, samp );													                \
	}
	EvalShadow_SpotDepth_( SamplerComparisonState )
	EvalShadow_SpotDepth_( SamplerState )
#undef EvalShadow_SpotDepth_

//
//	Punctual shadows for Point and Spot
//
real EvalShadow_PunctualDepth( ShadowContext shadowContext, real3 positionWS, real3 normalWS, int index, real3 L, real L_dist )
{
	// get the algorithm
	ShadowData sd = shadowContext.shadowDatas[index];
	uint shadowType, shadowAlgorithm;
	UnpackShadowType( sd.shadowType, shadowType, shadowAlgorithm );

	// load the right shadow data for the current face
	UNITY_BRANCH
	if( shadowType == GPUSHADOWTYPE_POINT )
	{
		sd.rot0           = shadowContext.shadowDatas[index + CubeMapFaceID( -L ) + 1].rot0;
		sd.rot1           = shadowContext.shadowDatas[index + CubeMapFaceID( -L ) + 1].rot1;
		sd.rot2           = shadowContext.shadowDatas[index + CubeMapFaceID( -L ) + 1].rot2;
		sd.shadowToWorld  = shadowContext.shadowDatas[index + CubeMapFaceID( -L ) + 1].shadowToWorld;
		sd.scaleOffset.zw = shadowContext.shadowDatas[index + CubeMapFaceID( -L ) + 1].scaleOffset.zw;
		sd.slice          = shadowContext.shadowDatas[index + CubeMapFaceID( -L ) + 1].slice;
	}

	uint texIdx, sampIdx;
	UnpackShadowmapId( sd.id, texIdx, sampIdx );
	// bias the world position
	float recvBiasWeight = EvalShadow_ReceiverBiasWeight( shadowContext, shadowAlgorithm, sd, texIdx, sampIdx, positionWS, normalWS, L, L_dist, true );
	positionWS = EvalShadow_ReceiverBias( sd, positionWS, normalWS, L, L_dist, recvBiasWeight, true );
	// get shadowmap texcoords
	real3 posTC = EvalShadow_GetTexcoords( sd, positionWS, true );
	// get the per sample bias
	real2 sampleBias = EvalShadow_SampleBias_Persp( sd, positionWS, normalWS, posTC );
	// sample the texture according to the given algorithm
	uint payloadOffset = GetPayloadOffset( sd );
	return SampleShadow_SelectAlgorithm( shadowContext, sd, payloadOffset, posTC, sampleBias, shadowAlgorithm, texIdx, sampIdx );
}

#define EvalShadow_PunctualDepth_( _samplerType )																																		            \
	real EvalShadow_PunctualDepth( ShadowContext shadowContext, uint shadowAlgorithm, Texture2DArray tex, _samplerType samp, real3 positionWS, real3 normalWS, int index, real3 L, real L_dist )    \
	{																																													            \
		int faceIndex = 0;																																								            \
		/* get the shadow type */																																						            \
		ShadowData sd = shadowContext.shadowDatas[index];                                                                                                                                           \
		uint shadowType;																																								            \
		UnpackShadowType( sd.shadowType, shadowType );																									                                            \
																																																	\
		/* load the right shadow data for the current face */																															            \
		UNITY_BRANCH                                                                                                                                                                                \
		if( shadowType == GPUSHADOWTYPE_POINT )																																		                \
		{                                                                                                                                                                                           \
			sd.rot0           = shadowContext.shadowDatas[index + CubeMapFaceID( -L ) + 1].rot0;																					                \
			sd.rot1           = shadowContext.shadowDatas[index + CubeMapFaceID( -L ) + 1].rot1;																					                \
			sd.rot2           = shadowContext.shadowDatas[index + CubeMapFaceID( -L ) + 1].rot2;																					                \
			sd.shadowToWorld  = shadowContext.shadowDatas[index + CubeMapFaceID( -L ) + 1].shadowToWorld;																					        \
			sd.scaleOffset.zw = shadowContext.shadowDatas[index + CubeMapFaceID( -L ) + 1].scaleOffset.zw;                                                                                          \
			sd.slice          = shadowContext.shadowDatas[index + CubeMapFaceID( -L ) + 1].slice;                                                                                                   \
		}                                                                                                                                                                                           \
																																																	\
		/* bias the world position */                                                                                                                                                               \
		real recvBiasWeight = EvalShadow_ReceiverBiasWeight( sd, tex, samp, positionWS, normalWS, L, L_dist, true );                                                                                \
		positionWS = EvalShadow_ReceiverBias( sd, positionWS, normalWS, L, L_dist, recvBiasWeight, true );	                                                                                        \
		/* get shadowmap texcoords */																																					            \
		real3 posTC = EvalShadow_GetTexcoords( sd, positionWS, true );																														        \
		/* get the per sample bias */                                                                                                                                                               \
		real2  sampleBias = EvalShadow_SampleBias_Persp( sd, positionWS, normalWS, posTC );                                                                                                         \
		/* sample the texture */																																						            \
		uint   payloadOffset = GetPayloadOffset( sd );																																	            \
		return SampleShadow_SelectAlgorithm( shadowContext, sd, payloadOffset, posTC, sampleBias, shadowAlgorithm, tex, samp );														                \
	}
	EvalShadow_PunctualDepth_( SamplerComparisonState )
	EvalShadow_PunctualDepth_( SamplerState )
#undef EvalShadow_PunctualDepth_


//
//	Directional shadows (cascaded shadow map)
//

#define kMaxShadowCascades 4
#define SHADOW_REPEAT_CASCADE( _x ) _x, _x, _x, _x

void EvalShadow_LoadCascadeData( ShadowContext shadowContext, uint index, inout ShadowData sd )
{
	sd.shadowToWorld  = shadowContext.shadowDatas[index].shadowToWorld;
	sd.proj           = shadowContext.shadowDatas[index].proj;
	sd.pos            = shadowContext.shadowDatas[index].pos;
	sd.scaleOffset.zw = shadowContext.shadowDatas[index].scaleOffset.zw;
	sd.slice          = shadowContext.shadowDatas[index].slice;
	sd.viewBias.w     = shadowContext.shadowDatas[index].viewBias.w;
}

int EvalShadow_GetSplitIndex( ShadowContext shadowContext, int index, real3 positionWS, out uint payloadOffset, out real alpha, out int cascadeCount )
{
	payloadOffset = shadowContext.shadowDatas[index].payloadOffset;

	int   i = 0;
	real  relDistance = 0.0;
	real3 wposDir, splitSphere;

	// find the current cascade
	for( ; i < kMaxShadowCascades; i++, payloadOffset++ )
	{
		float4  sphere  = asfloat( shadowContext.payloads[payloadOffset] );
				wposDir = -sphere.xyz + positionWS;
		float   distSq  = dot( wposDir, wposDir );
		relDistance = distSq / sphere.w;
		if( relDistance > 0.0 && relDistance <= 1.0 )
<<<<<<< HEAD
		{ 
=======
		{
>>>>>>> 8d89b489
			splitSphere = sphere.xyz;
			wposDir    /= sqrt( distSq );
			break;
		}
	}
	int shadowSplitIndex = i < kMaxShadowCascades ? i : -1;

	payloadOffset    = shadowContext.shadowDatas[index].payloadOffset + kMaxShadowCascades;
	real3 cascadeDir = asfloat( shadowContext.payloads[payloadOffset].xyz );
	cascadeCount     = shadowContext.payloads[payloadOffset].w;
	payloadOffset++;
	real border      = asfloat( shadowContext.payloads[payloadOffset][shadowSplitIndex] );
	payloadOffset++;
		  alpha      = border <= 0.0 ? 0.0 : saturate( (relDistance - (1.0 - border)) / border );
	real  cascDot    = dot( cascadeDir, wposDir );
		  alpha      = cascDot > 0.0 ? alpha : lerp( alpha, 0.0, saturate( -cascDot * 4.0 ) );

	return shadowSplitIndex;
}

real EvalShadow_CascadedDepth_Blend( ShadowContext shadowContext, real3 positionWS, real3 normalWS, int index, real3 L )
{
	// load the right shadow data for the current face
	uint payloadOffset;
	real alpha;
	int  cascadeCount;
	int  shadowSplitIndex = EvalShadow_GetSplitIndex( shadowContext, index, positionWS, payloadOffset, alpha, cascadeCount );

	if( shadowSplitIndex < 0 )
		return 1.0;

	ShadowData sd = shadowContext.shadowDatas[index];
	EvalShadow_LoadCascadeData( shadowContext, index + 1 + shadowSplitIndex, sd );

	// sample the texture
	uint texIdx, sampIdx;
	UnpackShadowmapId( sd.id, texIdx, sampIdx );
	uint shadowType, shadowAlgorithm;
	UnpackShadowType( sd.shadowType, shadowType, shadowAlgorithm );

	// normal based bias
	real3 orig_pos = positionWS;
	uint orig_payloadOffset = payloadOffset;
	real recvBiasWeight = EvalShadow_ReceiverBiasWeight( shadowContext, shadowAlgorithm, sd, texIdx, sampIdx, positionWS, normalWS, L, 1.0, false );
	positionWS = EvalShadow_ReceiverBias( sd, positionWS, normalWS, L, 1.0, recvBiasWeight, false );

	// get shadowmap texcoords
	real3 posTC = EvalShadow_GetTexcoords( sd, positionWS, false );
	// evaluate the first cascade
	real2 sampleBias = EvalShadow_SampleBias_Ortho( sd, normalWS );
	real  shadow     = SampleShadow_SelectAlgorithm( shadowContext, sd, payloadOffset, posTC, sampleBias, shadowAlgorithm, texIdx, sampIdx );
	real  shadow1    = 1.0;

	shadowSplitIndex++;
	if( shadowSplitIndex < cascadeCount )
	{
		shadow1 = shadow;

		if( alpha > 0.0 )
		{
			EvalShadow_LoadCascadeData( shadowContext, index + 1 + shadowSplitIndex, sd );
			positionWS = EvalShadow_ReceiverBias( sd, orig_pos, normalWS, L, 1.0, recvBiasWeight, false );
			real3 posNDC;
			posTC = EvalShadow_GetTexcoords( sd, positionWS, posNDC, false );
			// sample the texture
			sampleBias = EvalShadow_SampleBias_Ortho( sd, normalWS );

			UNITY_BRANCH
			if( all( abs( posNDC.xy ) <= (1.0 - sd.texelSizeRcp.zw * 0.5) ) )
				shadow1 = SampleShadow_SelectAlgorithm( shadowContext, sd, orig_payloadOffset, posTC, sampleBias, shadowAlgorithm, texIdx, sampIdx );
		}
	}
	shadow = lerp( shadow, shadow1, alpha );
	return shadow;
}


#define EvalShadow_CascadedDepth_( _samplerType ) 																																		                            \
	real EvalShadow_CascadedDepth_Blend( ShadowContext shadowContext, uint shadowAlgorithms[kMaxShadowCascades], Texture2DArray tex, _samplerType samp, real3 positionWS, real3 normalWS, int index, real3 L )      \
	{																																													                            \
		uint payloadOffset;                                                                                                                                                                                         \
		real alpha;                                                                                                                                                                                                 \
		int  cascadeCount;                                                                                                                                                                                          \
		int  shadowSplitIndex = EvalShadow_GetSplitIndex(shadowContext, index, positionWS, payloadOffset, alpha, cascadeCount );                                                                                    \
																																																					\
		if( shadowSplitIndex < 0 )                                                                                                                                                                                  \
			return 1.0;                                                                                                                                                                                             \
																																																					\
		ShadowData sd = shadowContext.shadowDatas[index];																										                                                    \
		EvalShadow_LoadCascadeData( shadowContext, index + 1 + shadowSplitIndex, sd );                                                                                                                              \
																																																					\
		/* normal based bias */																																							                            \
		real3 orig_pos = positionWS;                                                                                                                                                                                \
		uint orig_payloadOffset = payloadOffset;		                                                                                                                                                            \
		real recvBiasWeight = EvalShadow_ReceiverBiasWeight( sd, tex, samp, positionWS, normalWS, L, 1.0, false );                                                                                                  \
		positionWS = EvalShadow_ReceiverBias( sd, positionWS, normalWS, L, 1.0, recvBiasWeight, false );                                                                                                            \
																																																					\
		/* get shadowmap texcoords */																																					                            \
		real3 posTC = EvalShadow_GetTexcoords( sd, positionWS, false );																											                                    \
		/* evalute the first cascade */																																					                            \
		real2 sampleBias = EvalShadow_SampleBias_Ortho( sd, normalWS );                                                                                                                                             \
		real  shadow     = SampleShadow_SelectAlgorithm( shadowContext, sd, payloadOffset, posTC, sampleBias, shadowAlgorithms[shadowSplitIndex], tex, samp );                                                      \
		real  shadow1    = 1.0;                                                                                                                                                                                     \
																																																					\
		shadowSplitIndex++;                                                                                                                                                                                         \
		if( shadowSplitIndex < cascadeCount )                                                                                                                                                                       \
		{                                                                                                                                                                                                           \
			shadow1 = shadow;                                                                                                                                                                                       \
																																																					\
			if( alpha > 0.0 )                                                                                                                                                                                       \
			{                                                                                                                                                                                                       \
				EvalShadow_LoadCascadeData( shadowContext, index + 1 + shadowSplitIndex, sd );																										                \
				positionWS = EvalShadow_ReceiverBias( sd, orig_pos, normalWS, L, 1.0, recvBiasWeight, false );				                                                                                        \
				real3 posNDC;                                                                                                                                                                                       \
				posTC = EvalShadow_GetTexcoords( sd, positionWS, posNDC, false );																										                            \
				/* sample the texture */																																				                            \
				sampleBias = EvalShadow_SampleBias_Ortho( sd, normalWS );																																			\
																																																					\
				UNITY_BRANCH                                                                                                                                                                                        \
				if( all( abs( posNDC.xy ) <= (1.0 - sd.texelSizeRcp.zw * 0.5) ) )                                                                                                                                   \
					shadow1 = SampleShadow_SelectAlgorithm( shadowContext, sd, orig_payloadOffset, posTC, sampleBias, shadowAlgorithms[shadowSplitIndex], tex, samp );                                              \
			}                                                                                                                                                                                                       \
		}                                                                                                                                                                                                           \
		shadow = lerp( shadow, shadow1, alpha );                                                                                                                                                                    \
		return shadow;                                                                                                                                                                                              \
	}                                                                                                                                                                                                               \
																																																					\
	real EvalShadow_CascadedDepth_Blend( ShadowContext shadowContext, uint shadowAlgorithm, Texture2DArray tex, _samplerType samp, real3 positionWS, real3 normalWS, int index, real3 L )                           \
	{                                                                                                                                                                                                               \
		uint shadowAlgorithms[kMaxShadowCascades] = { SHADOW_REPEAT_CASCADE( shadowAlgorithm ) };                                                                                                                   \
		return EvalShadow_CascadedDepth_Blend( shadowContext, shadowAlgorithms, tex, samp, positionWS, normalWS, index, L );                                                                                        \
	}

	EvalShadow_CascadedDepth_( SamplerComparisonState )
	EvalShadow_CascadedDepth_( SamplerState )
#undef EvalShadow_CascadedDepth_


real EvalShadow_hash12( real2 pos )
{
	real3 p3  = frac( pos.xyx * real3( 443.8975, 397.2973, 491.1871 ) );
		   p3 += dot( p3, p3.yzx + 19.19 );
	return frac( (p3.x + p3.y) * p3.z );
}

real EvalShadow_CascadedDepth_Dither( ShadowContext shadowContext, real3 positionWS, real3 normalWS, int index, real3 L )
{
	// load the right shadow data for the current face
	uint payloadOffset;
	real alpha;
	int  cascadeCount;
	int  shadowSplitIndex = EvalShadow_GetSplitIndex( shadowContext, index, positionWS, payloadOffset, alpha, cascadeCount );
	
	if( shadowSplitIndex < 0 )
		return 1.0;

	ShadowData sd = shadowContext.shadowDatas[index];
	EvalShadow_LoadCascadeData( shadowContext, index + 1 + shadowSplitIndex, sd );

	// get texture description
	uint texIdx, sampIdx;
	UnpackShadowmapId( sd.id, texIdx, sampIdx );
	uint shadowType, shadowAlgorithm;
	UnpackShadowType( sd.shadowType, shadowType, shadowAlgorithm );

	// normal based bias
	real3 orig_pos = positionWS;
	real  recvBiasWeight = EvalShadow_ReceiverBiasWeight( shadowContext, shadowAlgorithm, sd, texIdx, sampIdx, positionWS, normalWS, L, 1.0, false );
	positionWS = EvalShadow_ReceiverBias( sd, positionWS, normalWS, L, 1.0, recvBiasWeight, false );
	// get shadowmap texcoords
	real3 posTC = EvalShadow_GetTexcoords( sd, positionWS, false );

	int nextSplit = min( shadowSplitIndex+1, cascadeCount-1 );

	if( shadowSplitIndex < nextSplit && step( EvalShadow_hash12( posTC.xy ), alpha ) )
	{
		EvalShadow_LoadCascadeData( shadowContext, index + 1 + nextSplit, sd );
		positionWS = EvalShadow_ReceiverBias( sd, orig_pos, normalWS, L, 1.0, recvBiasWeight, false );
		posTC      = EvalShadow_GetTexcoords( sd, positionWS, false );
	}
	// sample the texture
	real2 sampleBias = EvalShadow_SampleBias_Ortho( sd, normalWS );
	real  shadow     = SampleShadow_SelectAlgorithm( shadowContext, sd, payloadOffset, posTC, sampleBias, shadowAlgorithm, texIdx, sampIdx );
	return shadowSplitIndex < (cascadeCount-1) ? shadow : lerp( shadow, 1.0, alpha );
}

#define EvalShadow_CascadedDepth_( _samplerType ) 																																		                            \
	real EvalShadow_CascadedDepth_Dither( ShadowContext shadowContext, uint shadowAlgorithms[kMaxShadowCascades], Texture2DArray tex, _samplerType samp, real3 positionWS, real3 normalWS, int index, real3 L )     \
	{																																													                            \
		/* load the right shadow data for the current face */																															                            \
		uint payloadOffset;                                                                                                                                                                                         \
		real alpha;                                                                                                                                                                                                 \
		int  cascadeCount;                                                                                                                                                                                          \
		int  shadowSplitIndex = EvalShadow_GetSplitIndex( shadowContext, index, positionWS, payloadOffset, alpha, cascadeCount );                                                                                   \
																																																					\
		if( shadowSplitIndex < 0 )                                                                                                                                                                                  \
			return 1.0;                                                                                                                                                                                             \
																																																					\
		ShadowData sd = shadowContext.shadowDatas[index];																										                                                    \
		EvalShadow_LoadCascadeData( shadowContext, index + 1 + shadowSplitIndex, sd );                                                                                                                              \
																																																					\
		/* normal based bias */																																							                            \
		real3 orig_pos = positionWS;                                                                                                                                                                                \
		real  recvBiasWeight = EvalShadow_ReceiverBiasWeight( sd, tex, samp, positionWS, normalWS, L, 1.0, false );                                                                                                 \
		positionWS = EvalShadow_ReceiverBias( sd, positionWS, normalWS, L, 1.0, recvBiasWeight, false );                                                                                                            \
		/* get shadowmap texcoords */																																					                            \
		real3 posTC = EvalShadow_GetTexcoords( sd, positionWS, false );																											                                    \
																																																					\
		int nextSplit = min( shadowSplitIndex+1, cascadeCount-1 );                                                                                                                                                  \
																																																					\
		if( shadowSplitIndex != nextSplit && step( EvalShadow_hash12( posTC.xy ), alpha ) )                                                                                                                         \
		{                                                                                                                                                                                                           \
			EvalShadow_LoadCascadeData( shadowContext, index + 1 + nextSplit, sd );                                                                                                                                 \
			positionWS = EvalShadow_ReceiverBias( sd, orig_pos, normalWS, L, 1.0, recvBiasWeight, false );                                                                                                          \
			posTC      = EvalShadow_GetTexcoords( sd, positionWS, false );                                                                                                                                          \
		}                                                                                                                                                                                                           \
		/* sample the texture */																																						                            \
		real2 sampleBias = EvalShadow_SampleBias_Ortho( sd, normalWS );                                                                                                                                             \
		real  shadow     = SampleShadow_SelectAlgorithm( shadowContext, sd, payloadOffset, posTC, sampleBias, shadowAlgorithms[shadowSplitIndex], tex, samp );                                                      \
		return shadowSplitIndex < (cascadeCount-1) ? shadow : lerp( shadow, 1.0, alpha );                                                                                                                           \
	}                                                                                                                                                                                                               \
																																																					\
	real EvalShadow_CascadedDepth_Dither( ShadowContext shadowContext, uint shadowAlgorithm, Texture2DArray tex, _samplerType samp, real3 positionWS, real3 normalWS, int index, real3 L )                          \
	{                                                                                                                                                                                                               \
		uint shadowAlgorithms[kMaxShadowCascades] = { SHADOW_REPEAT_CASCADE( shadowAlgorithm ) };                                                                                                                   \
		return EvalShadow_CascadedDepth_Dither( shadowContext, shadowAlgorithms, tex, samp, positionWS, normalWS, index, L );                                                                                       \
	}


	EvalShadow_CascadedDepth_( SamplerComparisonState )
	EvalShadow_CascadedDepth_( SamplerState )
#undef EvalShadow_CascadedDepth_


//------------------------------------------------------------------------------------------------------------------------------------

real3 EvalShadow_GetClosestSample_Point( ShadowContext shadowContext, real3 positionWS, int index, real3 L )
{
	// get the algorithm
	ShadowData sd = shadowContext.shadowDatas[index];
	// load the right shadow data for the current face
	int faceIndex = CubeMapFaceID( -L ) + 1;
	sd = shadowContext.shadowDatas[index + faceIndex];

	real4 closestNDC = { 0,0,0,1 };
	uint2 texelIdx = EvalShadow_GetIntTexcoords( sd, positionWS, closestNDC.xy, true );

	// load the texel
	uint texIdx, sampIdx;
	UnpackShadowmapId( sd.id, texIdx, sampIdx );
	closestNDC.z = LoadShadow_T2DA( shadowContext, texIdx, texelIdx, sd.slice );

	// reconstruct depth position
	real4 closestWS = mul( closestNDC, sd.shadowToWorld );
	return closestWS.xyz / closestWS.w;
}


real3 EvalShadow_GetClosestSample_Point( ShadowContext shadowContext, Texture2DArray tex, real3 positionWS, int index, real3 L )
{
	// get the algorithm
	ShadowData sd = shadowContext.shadowDatas[index];
	// load the right shadow data for the current face
	int faceIndex = CubeMapFaceID( -L ) + 1;
	sd = shadowContext.shadowDatas[index + faceIndex];

	real4 closestNDC = { 0,0,0,1 };
	uint2 texelIdx = EvalShadow_GetIntTexcoords( sd, positionWS, closestNDC.xy, true );

	// load the texel
	closestNDC.z = LOAD_TEXTURE2D_ARRAY_LOD( tex, texelIdx, sd.slice, 0 ).x;

	// reconstruct depth position
	real4 closestWS = mul( closestNDC, sd.shadowToWorld );
	return closestWS.xyz / closestWS.w;
}

real3 EvalShadow_GetClosestSample_Spot( ShadowContext shadowContext, real3 positionWS, int index )
{
	// get the algorithm
	ShadowData sd = shadowContext.shadowDatas[index];

	real4 closestNDC = { 0,0,0,1 };
	uint2 texelIdx = EvalShadow_GetIntTexcoords( sd, positionWS, closestNDC.xy, true );

	// load the texel
	uint texIdx, sampIdx;
	UnpackShadowmapId( sd.id, texIdx, sampIdx );
	closestNDC.z = LoadShadow_T2DA( shadowContext, texIdx, texelIdx, sd.slice );

	// reconstruct depth position
	real4 closestWS = mul( closestNDC, sd.shadowToWorld );
	return closestWS.xyz / closestWS.w;
}


real3 EvalShadow_GetClosestSample_Spot( ShadowContext shadowContext, Texture2DArray tex, real3 positionWS, int index )
{
	// get the algorithm
	ShadowData sd = shadowContext.shadowDatas[index];

	real4 closestNDC = { 0,0,0,1 };
	uint2 texelIdx = EvalShadow_GetIntTexcoords( sd, positionWS, closestNDC.xy, true );

	// load the texel
	closestNDC.z = LOAD_TEXTURE2D_ARRAY_LOD( tex, texelIdx, sd.slice, 0 ).x;

	// reconstruct depth position
	real4 closestWS = mul( closestNDC, sd.shadowToWorld );
	return closestWS.xyz / closestWS.w;
}

real3 EvalShadow_GetClosestSample_Punctual( ShadowContext shadowContext, real3 positionWS, int index, real3 L )
{
	// get the algorithm
	ShadowData sd = shadowContext.shadowDatas[index];
	uint shadowType;
	UnpackShadowType( sd.shadowType, shadowType );
	// load the right shadow data for the current face
	int faceIndex = shadowType == GPUSHADOWTYPE_POINT ? (CubeMapFaceID( -L ) + 1) : 0;
	sd = shadowContext.shadowDatas[index + faceIndex];

	real4 closestNDC = { 0,0,0,1 };
	uint2 texelIdx = EvalShadow_GetIntTexcoords( sd, positionWS, closestNDC.xy, true );

	// load the texel
	uint texIdx, sampIdx;
	UnpackShadowmapId( sd.id, texIdx, sampIdx );
	closestNDC.z = LoadShadow_T2DA( shadowContext, texIdx, texelIdx, sd.slice );

	// reconstruct depth position
	real4 closestWS = mul( closestNDC, sd.shadowToWorld );
	return closestWS.xyz / closestWS.w;
}

real3 EvalShadow_GetClosestSample_Punctual( ShadowContext shadowContext, Texture2DArray tex, real3 positionWS, int index, real3 L )
{
	// get the algorithm
	ShadowData sd = shadowContext.shadowDatas[index];
	uint shadowType;
	UnpackShadowType( sd.shadowType, shadowType );
	// load the right shadow data for the current face
	int faceIndex = shadowType == GPUSHADOWTYPE_POINT ? (CubeMapFaceID( -L ) + 1) : 0;
	sd = shadowContext.shadowDatas[index + faceIndex];

	real4 closestNDC = { 0,0,0,1 };
	uint2 texelIdx = EvalShadow_GetIntTexcoords( sd, positionWS, closestNDC.xy, true );

	// load the texel
	closestNDC.z = LOAD_TEXTURE2D_ARRAY_LOD( tex, texelIdx, sd.slice, 0 ).x;

	// reconstruct depth position
	real4 closestWS = mul( closestNDC, sd.shadowToWorld );
	return closestWS.xyz / closestWS.w;
}

real EvalShadow_SampleClosestDistance_Punctual( ShadowContext shadowContext, Texture2DArray tex, SamplerState sampl,
												real3 positionWS, int index, real3 L, real3 lightPositionWS )
{
	// get the algorithm
	ShadowData sd = shadowContext.shadowDatas[index];
	uint shadowType;
	UnpackShadowType( sd.shadowType, shadowType );
	// load the right shadow data for the current face
	int faceIndex = shadowType == GPUSHADOWTYPE_POINT ? (CubeMapFaceID( -L ) + 1) : 0;
	sd = shadowContext.shadowDatas[index + faceIndex];

	real4 closestNDC = { 0,0,0,1 };
	real2 texelIdx = EvalShadow_GetTexcoords( sd, positionWS, closestNDC.xy, true );

	// sample the shadow map
	closestNDC.z = SAMPLE_TEXTURE2D_ARRAY_LOD( tex, sampl, texelIdx, sd.slice, 0 ).x;

	// reconstruct depth position
	real4 closestWS = mul( closestNDC, sd.shadowToWorld );
	real3 occluderPosWS = closestWS.xyz / closestWS.w;

	return distance( occluderPosWS, lightPositionWS );
}

real3 EvalShadow_GetClosestSample_Cascade( ShadowContext shadowContext, real3 positionWS, real3 normalWS, int index, real4 L )
{
	// load the right shadow data for the current face
	uint payloadOffset;
	real alpha;
	int  cascadeCount;
	int  shadowSplitIndex = EvalShadow_GetSplitIndex( shadowContext, index, positionWS, payloadOffset, alpha, cascadeCount );
	
	if( shadowSplitIndex < 0 )
		return 0.0;

	ShadowData sd = shadowContext.shadowDatas[index + 1 + shadowSplitIndex];

	real4 closestNDC = { 0,0,0,1 };
	uint2 texelIdx = EvalShadow_GetIntTexcoords( sd, positionWS, closestNDC.xy, false );

	// load the texel
	uint texIdx, sampIdx;
	UnpackShadowmapId( sd.id, texIdx, sampIdx );
	closestNDC.z = LoadShadow_T2DA( shadowContext, texIdx, texelIdx, sd.slice );

	// reconstruct depth position
	real4 closestWS = mul( closestNDC, sd.shadowToWorld );
	return closestWS.xyz / closestWS.w;
}

real3 EvalShadow_GetClosestSample_Cascade( ShadowContext shadowContext, Texture2DArray tex, real3 positionWS, real3 normalWS, int index, real4 L )
{
	// load the right shadow data for the current face
	uint payloadOffset;
	real alpha;
	int  cascadeCount;
	int  shadowSplitIndex = EvalShadow_GetSplitIndex( shadowContext, index, positionWS, payloadOffset, alpha, cascadeCount );
	
	if( shadowSplitIndex < 0 )
		return 0.0;

	ShadowData sd = shadowContext.shadowDatas[index + 1 + shadowSplitIndex];

	real4 closestNDC = { 0,0,0,1 };
	uint2 texelIdx = EvalShadow_GetIntTexcoords( sd, positionWS, closestNDC.xy, false );

	// load the texel
	uint texIdx, sampIdx;
	UnpackShadowmapId( sd.id, texIdx, sampIdx );
	closestNDC.z = LOAD_TEXTURE2D_ARRAY_LOD( tex, texelIdx, sd.slice, 0 ).x;

	// reconstruct depth position
	real4 closestWS = mul( closestNDC, sd.shadowToWorld );
	return closestWS.xyz / closestWS.w;
}

real EvalShadow_SampleClosestDistance_Cascade( ShadowContext shadowContext, Texture2DArray tex, SamplerState sampl,
											   real3 positionWS, real3 normalWS, int index, real4 L, out real3 nearPlanePositionWS )
{
	// load the right shadow data for the current face
	uint payloadOffset;
	real alpha;
	int  cascadeCount;
	int  shadowSplitIndex = EvalShadow_GetSplitIndex( shadowContext, index, positionWS, payloadOffset, alpha, cascadeCount );

	if( shadowSplitIndex < 0 )
		return 0.0;

	ShadowData sd = shadowContext.shadowDatas[index + 1 + shadowSplitIndex];

	real4 closestNDC = { 0,0,0,1 };
	real2 texelIdx = EvalShadow_GetTexcoords( sd, positionWS, closestNDC.xy, false );

	// sample the shadow map
	uint texIdx, sampIdx;
	UnpackShadowmapId( sd.id, texIdx, sampIdx );
	closestNDC.z = SAMPLE_TEXTURE2D_ARRAY_LOD( tex, sampl, texelIdx, sd.slice, 0 ).x;

	// reconstruct depth position
	real4 closestWS = mul( closestNDC, sd.shadowToWorld );
	real3 occluderPosWS = closestWS.xyz / closestWS.w;

	// TODO: avoid the matrix multiplication here.
	real4 nearPlanePos = mul( real4( 0,0,1,1 ), sd.shadowToWorld ); // Note the reversed Z
	nearPlanePositionWS = nearPlanePos.xyz / nearPlanePos.w;

	return distance( occluderPosWS, nearPlanePositionWS );
}<|MERGE_RESOLUTION|>--- conflicted
+++ resolved
@@ -416,11 +416,7 @@
 		float   distSq  = dot( wposDir, wposDir );
 		relDistance = distSq / sphere.w;
 		if( relDistance > 0.0 && relDistance <= 1.0 )
-<<<<<<< HEAD
-		{ 
-=======
 		{
->>>>>>> 8d89b489
 			splitSphere = sphere.xyz;
 			wposDir    /= sqrt( distSq );
 			break;
@@ -573,7 +569,7 @@
 	real alpha;
 	int  cascadeCount;
 	int  shadowSplitIndex = EvalShadow_GetSplitIndex( shadowContext, index, positionWS, payloadOffset, alpha, cascadeCount );
-	
+
 	if( shadowSplitIndex < 0 )
 		return 1.0;
 
@@ -808,7 +804,7 @@
 	real alpha;
 	int  cascadeCount;
 	int  shadowSplitIndex = EvalShadow_GetSplitIndex( shadowContext, index, positionWS, payloadOffset, alpha, cascadeCount );
-	
+
 	if( shadowSplitIndex < 0 )
 		return 0.0;
 
@@ -834,7 +830,7 @@
 	real alpha;
 	int  cascadeCount;
 	int  shadowSplitIndex = EvalShadow_GetSplitIndex( shadowContext, index, positionWS, payloadOffset, alpha, cascadeCount );
-	
+
 	if( shadowSplitIndex < 0 )
 		return 0.0;
 
