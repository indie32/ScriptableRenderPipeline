﻿using System.Collections.Generic;
using UnityEngine.Rendering;

namespace UnityEngine.Experimental.Rendering
{
    public delegate Vector2Int ScaleFunc(Vector2Int size);

    public enum DepthBits
    {
        None = 0,
        Depth8 = 8,
        Depth16 = 16,
        Depth24 = 24
    }

    public enum MSAASamples
    {
        None = 1,
        MSAA2x = 2,
        MSAA4x = 4,
        MSAA8x = 8
    }

    public class RTHandle
    {
        enum RTCategory
        {
            Regular = 0,
            MSAA = 1,
            Count
        }

        // Static management.
        public static int s_MaxWidth { get { return s_MaxWidths[(int)RTCategory.Regular]; } }
        public static int s_MaxHeight { get { return s_MaxHeights[(int)RTCategory.Regular]; } }

        public static int s_MaxWidthMSAAA { get { return s_MaxWidths[(int)RTCategory.MSAA]; } }
        public static int s_MaxHeightMSAA { get { return s_MaxHeights[(int)RTCategory.MSAA]; } }
<<<<<<< HEAD

        private static int GetMaxWith(RTCategory category) { return s_MaxWidths[(int)category]; }
        private static int GetMaxHeight(RTCategory category) { return s_MaxHeights[(int)category]; }

=======

        private static int GetMaxWith(RTCategory category) { return s_MaxWidths[(int)category]; }
        private static int GetMaxHeight(RTCategory category) { return s_MaxHeights[(int)category]; }

>>>>>>> 7b4ee5a2

        // Parameters for auto-scaled Render Textures
        static bool             s_ScaledRTSupportsMSAA = false;
        static MSAASamples      s_ScaledRTCurrentMSAASamples = MSAASamples.None;
        static List<RTHandle>   s_AutoSizedRTs;
        static RTCategory       s_ScaledRTCurrentCategory = RTCategory.Regular;

        static int[] s_MaxWidths = new int[(int)RTCategory.Count];
        static int[] s_MaxHeights = new int[(int)RTCategory.Count];

        public static int maxWidth { get { return GetMaxWith(s_ScaledRTCurrentCategory); } }
        public static int maxHeight { get { return GetMaxHeight(s_ScaledRTCurrentCategory); } }

        static RTHandle()
        {
            s_AutoSizedRTs = new List<RTHandle>();
            for (int i = 0; i < (int)RTCategory.Count; ++i)
            {
                s_MaxWidths[i] = 1;
                s_MaxHeights[i] = 1;
            }
        }

        // Call this once to set the initial size and allow msaa targets or not.
        public static void Initialize(int width, int height, bool scaledRTsupportsMSAA, MSAASamples scaledRTMSAASamples)
        {
            Debug.Assert(s_AutoSizedRTs.Count == 0, "RTHandle.Initialize should only be called once before allocating any Render Texture.");

            for (int i = 0; i < (int)RTCategory.Count; ++i)
            {
                s_MaxWidths[i] = width;
                s_MaxHeights[i] = height;
            }

            s_ScaledRTSupportsMSAA = scaledRTsupportsMSAA;
            s_ScaledRTCurrentMSAASamples = scaledRTMSAASamples;
        }

        public static void Release(RTHandle rth)
        {
            if(rth != null)
                rth.Release();
        }

        public static void SetReferenceSize(int width, int height, bool msaa, MSAASamples msaaSamples)
        {
            // Technically, the enum could be passed as argument directly but let's not pollute public API with unnecessary complexity for now.
            RTCategory category = msaa ? RTCategory.MSAA : RTCategory.Regular;

            width = Mathf.Max(width, 1);
            height = Mathf.Max(height, 1);

            bool msaaSamplesChanged = msaa && (msaaSamples != s_ScaledRTCurrentMSAASamples);
            if (width > GetMaxWith(category) || height > GetMaxHeight(category) || msaaSamplesChanged)
                Resize(width, height, category, msaaSamples);
        }

        public static void ResetReferenceSize(int width, int height, bool msaa, MSAASamples msaaSamples)
        {
            // Technically, the enum could be passed as argument directly but let's not pollute public API with unnecessary complexity for now.
            RTCategory category = msaa ? RTCategory.MSAA : RTCategory.Regular;

            width = Mathf.Max(width, 1);
            height = Mathf.Max(height, 1);

            bool msaaSamplesChanged = msaa && (msaaSamples != s_ScaledRTCurrentMSAASamples);
            if (width != GetMaxWith(category) || height != GetMaxHeight(category) || msaaSamplesChanged)
                Resize(width, height, category, msaaSamples);
        }

        static void Resize(int width, int height, RTCategory category, MSAASamples msaaSamples)
        {
            s_MaxWidths[(int)category] = width;
            s_MaxHeights[(int)category] = height;
            s_ScaledRTCurrentMSAASamples = msaaSamples;

            var maxSize = new Vector2Int(width, height);
            s_ScaledRTCurrentCategory = category;

            foreach (var rth in s_AutoSizedRTs)
            {
                var rt = rth.m_RTs[(int)category];

                // This can happen if you create a RTH for MSAA. By default we only create the MSAA version of the target.
                // Missing version will be created when needed in the getter.
                if (rt != null)
                {
                    rt.Release();
<<<<<<< HEAD

                    Vector2Int scaledSize = rth.GetScaledSize(maxSize);

=======

                    Vector2Int scaledSize = rth.GetScaledSize(maxSize);

>>>>>>> 7b4ee5a2
                    rt.width = Mathf.Max(scaledSize.x, 1);
                    rt.height = Mathf.Max(scaledSize.y, 1);

                    if (category == RTCategory.MSAA)
                        rt.antiAliasing = (int)s_ScaledRTCurrentMSAASamples;
                    rt.Create();
                }
            }
        }

        // This method wraps around regular RenderTexture creation.
        // There is no specific logic applied to RenderTextures created this way.
        public static RTHandle Alloc(
                int width,
                int height,
                int slices = 1,
                DepthBits depthBufferBits = DepthBits.None,
                RenderTextureFormat colorFormat = RenderTextureFormat.Default,
                FilterMode filterMode = FilterMode.Point,
                TextureWrapMode wrapMode = TextureWrapMode.Repeat,
                TextureDimension dimension = TextureDimension.Tex2D,
                bool sRGB = true,
                bool enableRandomWrite = false,
                bool useMipMap = false,
                bool autoGenerateMips = true,
                int anisoLevel = 1,
                float mipMapBias = 0f,
                MSAASamples msaaSamples = MSAASamples.None,
                bool bindTextureMS = false,
                bool useDynamicScale = false,
                VRTextureUsage vrUsage = VRTextureUsage.None,
                RenderTextureMemoryless memoryless = RenderTextureMemoryless.None
            )
        {
            bool enableMSAA = msaaSamples != MSAASamples.None;
            if (!enableMSAA && bindTextureMS == true)
            {
                Debug.LogWarning("RTHandle allocated without MSAA but with bindMS set to true, forcing bindMS to false.");
                bindTextureMS = false;
            }

            var rt = new RenderTexture(width, height, (int)depthBufferBits, colorFormat, sRGB ? RenderTextureReadWrite.sRGB : RenderTextureReadWrite.Linear)
            {
                hideFlags = HideFlags.HideAndDontSave,
                volumeDepth = slices,
                filterMode = filterMode,
                wrapMode = wrapMode,
                dimension = dimension,
                enableRandomWrite = enableRandomWrite,
                useMipMap = useMipMap,
                autoGenerateMips = autoGenerateMips,
                anisoLevel = anisoLevel,
                mipMapBias = mipMapBias,
                antiAliasing = (int)msaaSamples,
                bindTextureMS = bindTextureMS,
                useDynamicScale = useDynamicScale,
                vrUsage = vrUsage,
                memorylessMode = memoryless
            };
            rt.Create();

            RTCategory category = enableMSAA ? RTCategory.MSAA : RTCategory.Regular;
            var newRT = new RTHandle();
            newRT.SetRenderTexture(rt, category);
            newRT.useScaling = false;
            newRT.m_EnableRandomWrite = enableRandomWrite;
            newRT.m_EnableMSAA = enableMSAA;
            return newRT;
        }


        // Next two methods are used to allocate RenderTexture that depend on the frame settings (resolution and msaa for now)
        // RenderTextures allocated this way are meant to be defined by a scale of camera resolution (full/half/quarter resolution for example).
        // The idea is that internally the system will scale up the size of all render texture so that it amortizes with time and not reallocate when a smaller size is required (which is what happens with TemporaryRTs).
        // Since MSAA cannot be changed on the fly for a given RenderTexture, a separate instance will be created if the user requires it. This instance will be the one used after the next call of SetReferenceSize if MSAA is required.
        public static RTHandle Alloc(
                Vector2 scaleFactor,
                DepthBits depthBufferBits = DepthBits.None,
                RenderTextureFormat colorFormat = RenderTextureFormat.Default,
                FilterMode filterMode = FilterMode.Point,
                TextureWrapMode wrapMode = TextureWrapMode.Repeat,
                TextureDimension dimension = TextureDimension.Tex2D,
                bool sRGB = true,
                bool enableRandomWrite = false,
                bool useMipMap = false,
                bool autoGenerateMips = true,
                int anisoLevel = 1,
                float mipMapBias = 0f,
                bool enableMSAA = false,
                bool bindTextureMS = false,
                bool useDynamicScale = false,
                VRTextureUsage vrUsage = VRTextureUsage.None,
                RenderTextureMemoryless memoryless = RenderTextureMemoryless.None
            )
        {
            bool allocForMSAA = s_ScaledRTSupportsMSAA ? enableMSAA : false;
            RTCategory category = allocForMSAA ? RTCategory.MSAA : RTCategory.Regular;
<<<<<<< HEAD

            int width = Mathf.Max(Mathf.RoundToInt(scaleFactor.x * GetMaxWith(category)), 1);
            int height = Mathf.Max(Mathf.RoundToInt(scaleFactor.y * GetMaxHeight(category)), 1);

=======

            int width = Mathf.Max(Mathf.RoundToInt(scaleFactor.x * GetMaxWith(category)), 1);
            int height = Mathf.Max(Mathf.RoundToInt(scaleFactor.y * GetMaxHeight(category)), 1);

>>>>>>> 7b4ee5a2
            var rth = AllocAutoSizedRenderTexture(width,
                height,
                1,
                depthBufferBits,
                colorFormat,
                filterMode,
                wrapMode,
                dimension,
                sRGB,
                enableRandomWrite,
                useMipMap,
                autoGenerateMips,
                anisoLevel,
                mipMapBias,
                enableMSAA,
                bindTextureMS,
                useDynamicScale,
                vrUsage,
                memoryless
            );

            rth.scaleFactor = scaleFactor;
            return rth;
        }

        //
        // You can provide your own scaling function for advanced scaling schemes (e.g. scaling to
        // the next POT). The function takes a Vec2 as parameter that holds max width & height
        // values for the current manager context and returns a Vec2 of the final size in pixels.
        //
        // var rth = Alloc(
        //     size => new Vector2Int(size.x / 2, size.y),
        //     [...]
        // );
        //
        public static RTHandle Alloc(
                ScaleFunc scaleFunc,
                DepthBits depthBufferBits = DepthBits.None,
                RenderTextureFormat colorFormat = RenderTextureFormat.Default,
                FilterMode filterMode = FilterMode.Point,
                TextureWrapMode wrapMode = TextureWrapMode.Repeat,
                TextureDimension dimension = TextureDimension.Tex2D,
                bool sRGB = true,
                bool enableRandomWrite = false,
                bool useMipMap = false,
                bool autoGenerateMips = true,
                int anisoLevel = 1,
                float mipMapBias = 0f,
                bool enableMSAA = false,
                bool bindTextureMS = false,
                bool useDynamicScale = false,
                VRTextureUsage vrUsage = VRTextureUsage.None,
                RenderTextureMemoryless memoryless = RenderTextureMemoryless.None
            )
        {
            bool allocForMSAA = s_ScaledRTSupportsMSAA ? enableMSAA : false;
            RTCategory category = allocForMSAA ? RTCategory.MSAA : RTCategory.Regular;

            var scaleFactor = scaleFunc(new Vector2Int(GetMaxWith(category), GetMaxHeight(category)));
            int width = Mathf.Max(scaleFactor.x, 1);
            int height = Mathf.Max(scaleFactor.y, 1);

            var rth = AllocAutoSizedRenderTexture(width,
                height,
                1,
                depthBufferBits,
                colorFormat,
                filterMode,
                wrapMode,
                dimension,
                sRGB,
                enableRandomWrite,
                useMipMap,
                autoGenerateMips,
                anisoLevel,
                mipMapBias,
                enableMSAA,
                bindTextureMS,
                useDynamicScale,
                vrUsage,
                memoryless
            );

            rth.scaleFunc = scaleFunc;
            return rth;
        }

        static RTHandle AllocAutoSizedRenderTexture(
                int width,
                int height,
                int slices,
                DepthBits depthBufferBits,
                RenderTextureFormat colorFormat,
                FilterMode filterMode,
                TextureWrapMode wrapMode,
                TextureDimension dimension,
                bool sRGB,
                bool enableRandomWrite,
                bool useMipMap,
                bool autoGenerateMips,
                int anisoLevel,
                float mipMapBias,
                bool enableMSAA,
                bool bindTextureMS,
                bool useDynamicScale,
                VRTextureUsage vrUsage,
                RenderTextureMemoryless memoryless
            )
        {
            // Here user made a mistake in setting up msaa/bindMS, hence the warning
            if (!enableMSAA && bindTextureMS == true)
            {
                Debug.LogWarning("RTHandle allocated without MSAA but with bindMS set to true, forcing bindMS to false.");
                bindTextureMS = false;
            }

            bool allocForMSAA = s_ScaledRTSupportsMSAA ? enableMSAA : false;
            // Here we purposefully disable MSAA so we just force the bindMS param to false.
            if (!allocForMSAA)
            {
                bindTextureMS = false;
            }

<<<<<<< HEAD
            int msaaSamples = allocForMSAA ? (int)s_ScaledRTCurrentMSAASamples : 1;
            bool UAV = allocForMSAA ? false : enableRandomWrite; // MSAA Does not support random read/write.
=======
            // MSAA Does not support random read/write.
            if (allocForMSAA && enableRandomWrite == true)
            {
                Debug.LogWarning("RTHandle allocated with MSAA can't be enableRandomWrite.");
                enableRandomWrite = false;
            }

            int msaaSamples = allocForMSAA ? (int)s_ScaledRTCurrentMSAASamples : 1;
            bool UAV = enableRandomWrite;
>>>>>>> 7b4ee5a2
            RTCategory category = allocForMSAA ? RTCategory.MSAA : RTCategory.Regular;

            var rt = new RenderTexture(width, height, (int)depthBufferBits, colorFormat, sRGB ? RenderTextureReadWrite.sRGB : RenderTextureReadWrite.Linear)
            {
                hideFlags = HideFlags.HideAndDontSave,
                volumeDepth = slices,
                filterMode = filterMode,
                wrapMode = wrapMode,
                dimension = dimension,
                enableRandomWrite = UAV,
                useMipMap = useMipMap,
                autoGenerateMips = autoGenerateMips,
                anisoLevel = anisoLevel,
                mipMapBias = mipMapBias,
                antiAliasing = msaaSamples,
                bindTextureMS = bindTextureMS,
                useDynamicScale = useDynamicScale,
                vrUsage = vrUsage,
                memorylessMode = memoryless
            };
            rt.Create();

            RTHandle rth = new RTHandle();
            rth.SetRenderTexture(rt, category);
            rth.m_EnableMSAA = enableMSAA;
            rth.m_EnableRandomWrite = enableRandomWrite;
            rth.useScaling = true;
            s_AutoSizedRTs.Add(rth);
            return rth;
        }

        public static implicit operator RenderTexture(RTHandle handle)
        {
            return handle.rt;
        }

        public static implicit operator RenderTargetIdentifier(RTHandle handle)
        {
            return handle.nameID;
        }

        public static string DumpRTInfo()
        {
            string result = "";
            for (int i = 0; i < s_AutoSizedRTs.Count; ++i)
            {
                RenderTexture rt = s_AutoSizedRTs[i].rt;
                result = string.Format("{0}\nRT ({1})\t Format: {2} W: {3} H {4}\n", result, i, rt.format, rt.width, rt.height );
            }

            return result;
        }

        // Instance data
        RenderTexture[]             m_RTs = new RenderTexture[2];
        RenderTargetIdentifier[]    m_NameIDs = new RenderTargetIdentifier[2];
        bool                        m_EnableMSAA = false;
        bool                        m_EnableRandomWrite = false;

        Vector2 scaleFactor = Vector2.one;
        ScaleFunc scaleFunc;

        public bool useScaling { get; private set; }

        public RenderTexture rt
        {
            get
            {
                if(!useScaling)
                {
                    return m_EnableMSAA ? m_RTs[(int)RTCategory.MSAA] : m_RTs[(int)RTCategory.Regular];
                }
                else
                {
                    RTCategory category = (m_EnableMSAA && s_ScaledRTCurrentCategory == RTCategory.MSAA) ? RTCategory.MSAA : RTCategory.Regular;
                    CreateIfNeeded(category);
                    return m_RTs[(int)category];
                }
            }
        }

        public RenderTargetIdentifier nameID
        {
            get
            {
                if (!useScaling)
                {
                    return m_EnableMSAA ? m_NameIDs[(int)RTCategory.MSAA] : m_RTs[(int)RTCategory.Regular];
                }
                else
                {
                    RTCategory category = (m_EnableMSAA && s_ScaledRTCurrentCategory == RTCategory.MSAA) ? RTCategory.MSAA : RTCategory.Regular;
                    CreateIfNeeded(category);
                    return m_NameIDs[(int)category];
                }
            }
        }

        // Keep constructor private
        RTHandle()
        {
        }

        void SetRenderTexture(RenderTexture rt, RTCategory category)
        {
            m_RTs[(int)category] = rt;
            m_NameIDs[(int)category] = new RenderTargetIdentifier(rt);
        }

        void CreateIfNeeded(RTCategory category)
        {
            // If a RT was first created for MSAA then the regular one might be null, in this case we create it.
            // That's why we never test the MSAA version: It should always be there if RT was declared correctly.
            if(category == RTCategory.Regular && m_RTs[(int)RTCategory.Regular] == null)
            {
                RenderTexture refRT = m_RTs[(int)RTCategory.MSAA];
                Debug.Assert(refRT != null);
                Vector2Int scaledSize = GetScaledSize(new Vector2Int(s_MaxWidth, s_MaxHeight));

                RenderTexture newRT = new RenderTexture(scaledSize.x, scaledSize.y, refRT.depth, refRT.format, refRT.sRGB ? RenderTextureReadWrite.sRGB : RenderTextureReadWrite.Linear)
                {
                    hideFlags = HideFlags.HideAndDontSave,
                    volumeDepth = refRT.volumeDepth,
                    filterMode = refRT.filterMode,
                    wrapMode = refRT.wrapMode,
                    dimension = refRT.dimension,
                    enableRandomWrite = m_EnableRandomWrite, // We cannot take the info from the msaa rt since we force it to 1
                    useMipMap = refRT.useMipMap,
                    autoGenerateMips = refRT.autoGenerateMips,
                    anisoLevel = refRT.anisoLevel,
                    mipMapBias = refRT.mipMapBias,
                    antiAliasing = 1, // No MSAA for the regular version of the texture.
                    bindTextureMS = refRT.bindTextureMS,
                    useDynamicScale = refRT.useDynamicScale,
                    vrUsage = refRT.vrUsage,
                    memorylessMode = refRT.memorylessMode
                };
                newRT.Create();

                m_RTs[(int)RTCategory.Regular] = newRT;
                m_NameIDs[(int)RTCategory.Regular] = new RenderTargetIdentifier(newRT);
            }
        }

        public void Release()
        {

            s_AutoSizedRTs.Remove(this);
            for (int i = 0; i < (int)RTCategory.Count; ++i)
            {
                CoreUtils.Destroy(m_RTs[i]);
                m_NameIDs[i] = BuiltinRenderTextureType.None;
                m_RTs[i] = null;
            }
        }

        public Vector2Int GetScaledSize(Vector2Int refSize)
        {
            if (scaleFunc != null)
            {
                return scaleFunc(refSize);
            }
            else
            {
                return new Vector2Int(
                    x: Mathf.RoundToInt(scaleFactor.x * refSize.x),
                    y: Mathf.RoundToInt(scaleFactor.y * refSize.y)
                );
            }
        }
    }
}<|MERGE_RESOLUTION|>--- conflicted
+++ resolved
@@ -36,17 +36,10 @@
 
         public static int s_MaxWidthMSAAA { get { return s_MaxWidths[(int)RTCategory.MSAA]; } }
         public static int s_MaxHeightMSAA { get { return s_MaxHeights[(int)RTCategory.MSAA]; } }
-<<<<<<< HEAD
 
         private static int GetMaxWith(RTCategory category) { return s_MaxWidths[(int)category]; }
         private static int GetMaxHeight(RTCategory category) { return s_MaxHeights[(int)category]; }
 
-=======
-
-        private static int GetMaxWith(RTCategory category) { return s_MaxWidths[(int)category]; }
-        private static int GetMaxHeight(RTCategory category) { return s_MaxHeights[(int)category]; }
-
->>>>>>> 7b4ee5a2
 
         // Parameters for auto-scaled Render Textures
         static bool             s_ScaledRTSupportsMSAA = false;
@@ -135,15 +128,9 @@
                 if (rt != null)
                 {
                     rt.Release();
-<<<<<<< HEAD
 
                     Vector2Int scaledSize = rth.GetScaledSize(maxSize);
 
-=======
-
-                    Vector2Int scaledSize = rth.GetScaledSize(maxSize);
-
->>>>>>> 7b4ee5a2
                     rt.width = Mathf.Max(scaledSize.x, 1);
                     rt.height = Mathf.Max(scaledSize.y, 1);
 
@@ -241,17 +228,10 @@
         {
             bool allocForMSAA = s_ScaledRTSupportsMSAA ? enableMSAA : false;
             RTCategory category = allocForMSAA ? RTCategory.MSAA : RTCategory.Regular;
-<<<<<<< HEAD
 
             int width = Mathf.Max(Mathf.RoundToInt(scaleFactor.x * GetMaxWith(category)), 1);
             int height = Mathf.Max(Mathf.RoundToInt(scaleFactor.y * GetMaxHeight(category)), 1);
 
-=======
-
-            int width = Mathf.Max(Mathf.RoundToInt(scaleFactor.x * GetMaxWith(category)), 1);
-            int height = Mathf.Max(Mathf.RoundToInt(scaleFactor.y * GetMaxHeight(category)), 1);
-
->>>>>>> 7b4ee5a2
             var rth = AllocAutoSizedRenderTexture(width,
                 height,
                 1,
@@ -375,10 +355,6 @@
                 bindTextureMS = false;
             }
 
-<<<<<<< HEAD
-            int msaaSamples = allocForMSAA ? (int)s_ScaledRTCurrentMSAASamples : 1;
-            bool UAV = allocForMSAA ? false : enableRandomWrite; // MSAA Does not support random read/write.
-=======
             // MSAA Does not support random read/write.
             if (allocForMSAA && enableRandomWrite == true)
             {
@@ -388,7 +364,6 @@
 
             int msaaSamples = allocForMSAA ? (int)s_ScaledRTCurrentMSAASamples : 1;
             bool UAV = enableRandomWrite;
->>>>>>> 7b4ee5a2
             RTCategory category = allocForMSAA ? RTCategory.MSAA : RTCategory.Regular;
 
             var rt = new RenderTexture(width, height, (int)depthBufferBits, colorFormat, sRGB ? RenderTextureReadWrite.sRGB : RenderTextureReadWrite.Linear)
