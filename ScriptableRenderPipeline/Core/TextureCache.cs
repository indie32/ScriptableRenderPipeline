--- conflicted
+++ resolved
@@ -22,23 +22,11 @@
 
             if (mismatch)
             {
-<<<<<<< HEAD
                 cmd.ConvertTexture(texture, 0, m_Cache, sliceIndex);
-            }
+                }
             else
             {
                 cmd.CopyTexture(texture, 0, m_Cache, sliceIndex);
-=======
-                if (!UnityEngine.Graphics.ConvertTexture(texture, 0, m_Cache, sliceIndex))
-                {
-                    Debug.LogErrorFormat(texture, "Unable to convert texture \"{0}\" to match renderloop settings ({1}x{2} {3})",
-                        texture.name, m_Cache.width, m_Cache.height, m_Cache.format);
-                }
-            }
-            else
-            {
-                UnityEngine.Graphics.CopyTexture(texture, 0, m_Cache, sliceIndex);
->>>>>>> a203cfe5
             }
         }
 
@@ -96,31 +84,13 @@
                 {
                     for (int f = 0; f < 6; f++)
                     {
-<<<<<<< HEAD
                         cmd.ConvertTexture(texture, f, m_Cache, 6 * sliceIndex + f);
-=======
-                        if (!UnityEngine.Graphics.ConvertTexture(texture, f, m_Cache, 6 * sliceIndex + f))
-                        {
-                            failed = true;
-                            break;
-                        }
                     }
-
-                    if (failed)
-                    {
-                        Debug.LogErrorFormat(texture, "Unable to convert texture \"{0}\" to match renderloop settings ({1}x{2} {3})",
-                            texture.name, m_Cache.width, m_Cache.height, m_Cache.format);
->>>>>>> a203cfe5
-                    }
                 }
                 else
                 {
                     for (int f = 0; f < 6; f++)
-<<<<<<< HEAD
                         cmd.CopyTexture(texture, f, m_Cache, 6 * sliceIndex + f);
-=======
-                        UnityEngine.Graphics.CopyTexture(texture, f, m_Cache, 6 * sliceIndex + f);
->>>>>>> a203cfe5
                 }
             }
         }
@@ -202,20 +172,11 @@
             for (int m = 0; m < m_NumPanoMipLevels; m++)
             {
                 m_CubeBlitMaterial.SetInt(m_CubeMipLevelPropName, Mathf.Min(m_NumMipLevels - 1, m));
-<<<<<<< HEAD
                 cmd.Blit(null, m_StagingRTs[m], m_CubeBlitMaterial, 0);
             }
 
             for (int m = 0; m < m_NumPanoMipLevels; m++)
                 cmd.CopyTexture(m_StagingRTs[m], 0, 0, m_CacheNoCubeArray, sliceIndex, m);
-=======
-                UnityEngine.Graphics.SetRenderTarget(m_StagingRTs[m]);
-                UnityEngine.Graphics.Blit(null, m_CubeBlitMaterial, 0);
-            }
-
-            for (int m = 0; m < m_NumPanoMipLevels; m++)
-                UnityEngine.Graphics.CopyTexture(m_StagingRTs[m], 0, 0, m_CacheNoCubeArray, sliceIndex, m);
->>>>>>> a203cfe5
         }
     }
 
@@ -364,7 +325,7 @@
 
             if(sliceIndex != -1)
             {
-                m_SliceArray[sliceIndex].countLRU = 0; // mark slice as in use this frame
+                m_SliceArray[sliceIndex].countLRU = 0;      // mark slice as in use this frame
             }
 
             return sliceIndex;
@@ -373,7 +334,7 @@
 
         // In case the texture content with which we update the cache is not the input texture, we need to provide the right update count.
         public void UpdateSlice(CommandBuffer cmd, int sliceIndex, Texture content, uint updateCount)
-        {
+                {
             // transfer new slice to sliceIndex from source texture
             m_SliceArray[sliceIndex].updateCount = updateCount;
             TransferToSlice(cmd, sliceIndex, content);
@@ -382,7 +343,7 @@
         public void UpdateSlice(CommandBuffer cmd, int sliceIndex, Texture content)
         {
             UpdateSlice(cmd, sliceIndex, content, GetTextureUpdateCount(content));
-        }
+                }
 
         public int FetchSlice(CommandBuffer cmd, Texture texture, bool forceReinject=false)
         {
