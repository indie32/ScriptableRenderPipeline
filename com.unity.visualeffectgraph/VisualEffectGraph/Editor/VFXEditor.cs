--- conflicted
+++ resolved
@@ -87,8 +87,6 @@
             }
         }
 
-<<<<<<< HEAD
-=======
         public static VFXContextLibraryCollection ContextLibrary
         {
             get
@@ -98,7 +96,6 @@
             }
         }
 
->>>>>>> c0756ecf
 		public static VFXAssetModel AssetModel
 		{
 			get
@@ -450,12 +447,6 @@
 
         }
 
-<<<<<<< HEAD
-        
-
-
-=======
->>>>>>> c0756ecf
         #region TOOL WINDOWS
         void DrawWindows(Rect canvasRect)
         {
