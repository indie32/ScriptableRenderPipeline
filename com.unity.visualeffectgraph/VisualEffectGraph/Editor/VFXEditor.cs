using UnityEngine;
using UnityEditor;
using UnityEditor.Experimental;
using System.Collections;
using System.Collections.Generic;
using System.Collections.ObjectModel;
using System.IO;

namespace UnityEditor.Experimental
{
	public class VFXEditor : EditorWindow
	{

		[MenuItem("VFXEditor/Export Skin")]
		public static void ExportSkin()
		{
			VFXEditor.styles.ExportGUISkin();
		}

		[MenuItem("Assets/Create/VFX Asset")]
		public static void CreateVFXAsset()
		{
			VFXAsset asset = ScriptableObject.CreateInstance<VFXAsset>();

			string path = AssetDatabase.GetAssetPath(Selection.activeObject);
			if(path == "")
			{
				path = "Assets";
			}
			else if (Path.GetExtension(path) != "")
			{
				path = path.Replace(Path.GetFileName(AssetDatabase.GetAssetPath(Selection.activeObject)),"");
			}

			string assetPathAndName = AssetDatabase.GenerateUniqueAssetPath(path + "/New VFX Asset.asset");

			AssetDatabase.CreateAsset(asset, assetPathAndName);

			AssetDatabase.SaveAssets();
			EditorUtility.FocusProjectWindow();
			Selection.activeObject = asset;

		}

		[MenuItem("Window/VFX Editor %R")]
		public static void ShowWindow()
		{
			EditorWindow.GetWindow(typeof(VFXEditor));
		}

		/* Singletons */
		public static VFXEditorMetrics metrics
		{
			get
			{
				if (s_Metrics == null) s_Metrics = new VFXEditorMetrics();
				return s_Metrics;
			}
		}
<<<<<<< HEAD
		
		public static VFXEditorStyles Styles
=======
		public static VFXEditorStyles styles
>>>>>>> 82564579
		{
			get
			{
				if (s_Styles == null) s_Styles = new VFXEditorStyles();
				return s_Styles;
			}
		}
<<<<<<< HEAD

		public static VFXBlockLibraryCollection BlockLibrary
		{
			get
			{
				InitializeBlockLibrary();
				return s_BlockLibrary;
			}
		}

		private static VFXEditorMetrics m_Metrics;
		private static VFXEditorStyles m_Styles;
		private static VFXBlockLibraryCollection s_BlockLibrary;
=======
		private static VFXEditorMetrics s_Metrics;
		private static VFXEditorStyles s_Styles;
>>>>>>> 82564579
		/* end Singletons */

		private VFXEdCanvas m_Canvas = null;
		private EditorWindow m_HostWindow = null;
		private Texture m_Icon = null;
		private GenericMenu m_Menu = null;
		private Rect m_LibraryRect;
		private Rect m_PreviewRect;
		private VFXEdDataSource m_DataSource;

		private bool m_bShowPreview = false;
		private bool m_bShowLibrary = false;
		private bool m_bShowDebugInfo = true;
		private bool m_CannotPreview = true;
		private VFXAsset m_CurrentAsset;

		private VFXBlockLibraryCollection m_BlockLibrary;

		private static void InitializeBlockLibrary()
		{
			if (s_BlockLibrary == null)
			{
				s_BlockLibrary = new VFXBlockLibraryCollection();
				s_BlockLibrary.Load();
			}
		}

		private void InitializeCanvas()
		{
			if (m_Canvas == null)
			{
				m_DataSource = ScriptableObject.CreateInstance<VFXEdDataSource>();
				m_Canvas = new VFXEdCanvas(this, m_HostWindow, m_DataSource);
				// m_Canvas.showQuadTree = true;

				// draggable manipulator allows to move the canvas around. Note that individual elements can have the draggable manipulator on themselves
				m_Canvas.AddManipulator(new Draggable(2, EventModifiers.None));
				m_Canvas.AddManipulator(new Draggable(0, EventModifiers.Alt));

				// make the canvas zoomable
				m_Canvas.AddManipulator(new Zoomable(Zoomable.ZoomType.AroundMouse));

				// allow framing the selection when hitting "F" (frame) or "A" (all). Basically shows how to trap a key and work with the canvas selection
				m_Canvas.AddManipulator(new Frame(Frame.FrameType.All));
				m_Canvas.AddManipulator(new Frame(Frame.FrameType.Selection));

				// The following manipulator show how to work with canvas2d overlay and background rendering
				m_Canvas.AddManipulator(new RectangleSelect());
				m_Canvas.AddManipulator(new ScreenSpaceGrid());
			}

			if (m_Icon == null) m_Icon = EditorGUIUtility.Load("edicon.psd") as Texture;

			Undo.undoRedoPerformed += OnUndoRedo;

			Rebuild();
		}

		void OnUndoRedo()
		{
			Debug.Log("OnUndoRedo");
			m_Canvas.ReloadData();
			m_Canvas.Repaint();
		}

		void OnSelectionChange()
		{
			if(Selection.activeObject != null)
				if(Selection.activeObject.GetType() == typeof(VFXAsset))
					Debug.Log("Selection Changed : " + Selection.activeObject);
		}


		private void InitializeMenu(Event e)
		{
			m_Menu = new GenericMenu();
			m_Menu.AddItem(new GUIContent("Add New Node"), false, AddGenericNode, e);
			m_Menu.AddSeparator("");
			m_Menu.AddItem(new GUIContent("NodeBlocks/Test1"), false, null, "Item1");
			m_Menu.AddItem(new GUIContent("NodeBlocks/Test2"), false, null, "Item2");

		}

		private void Rebuild()
		{
			if (m_Canvas == null)
				return;

			m_Canvas.Clear();
			m_Canvas.ReloadData();
			m_Canvas.ZSort();
		}

		void OnGUI()
		{
			Event currentEvent = Event.current;

			m_HostWindow = this;

			if (s_BlockLibrary == null)
				InitializeBlockLibrary();

			if (m_Canvas == null)
			{
				InitializeCanvas();
			}

			if (m_Menu == null)
			{
				InitializeMenu(currentEvent);
			}
			titleContent = new GUIContent("VFX Editor", m_Icon);
			//GUI.Toolbar(new Rect(0, 0, position.width, 24),0);
			DrawToolbar(new Rect(0, 0, position.width, EditorStyles.toolbar.fixedHeight));
			Rect canvasRect = new Rect(0, EditorStyles.toolbar.fixedHeight, position.width, position.height);
			m_Canvas.OnGUI(this, canvasRect);
			DrawWindows(canvasRect);
			
			if (currentEvent.type == EventType.ContextClick)
			{
				Vector2 mousePos = currentEvent.mousePosition;
				if (canvasRect.Contains(mousePos))
				{
					m_Menu.ShowAsContext();
				}
			}
		}

		void AddGenericNode(object o)
		{
			Event e = o as Event;
			m_DataSource.AddNode(new VFXEdNode(m_Canvas.MouseToCanvas(e.mousePosition), new Vector2(220, 180), m_DataSource));
			m_Canvas.ReloadData();
		}

		void DrawToolbar(Rect rect)
		{
			GUI.BeginGroup(rect);
			GUILayout.BeginHorizontal(EditorStyles.toolbar);
			if (GUILayout.Button("Create...", EditorStyles.toolbarButton))
			{
			   
			}
			GUILayout.FlexibleSpace();
			m_Canvas.showQuadTree = GUILayout.Toggle(m_Canvas.showQuadTree, "Canvas2D Debug Info", EditorStyles.toolbarButton);
			m_bShowDebugInfo = GUILayout.Toggle(m_bShowDebugInfo, "VFXEditor Debug Info", EditorStyles.toolbarButton);
			GUILayout.FlexibleSpace();
			if (GUILayout.Button("Reset", EditorStyles.toolbarButton))
			{
				m_Canvas = null;
				InitializeCanvas();
				s_BlockLibrary = null;
			}
			if (GUILayout.Button("Tools", EditorStyles.toolbarDropDown))
			{
				GenericMenu toolsMenu = new GenericMenu();
				if (Selection.activeGameObject != null)
					toolsMenu.AddItem(new GUIContent("Optimize Selected"), false, null);
				else
					toolsMenu.AddDisabledItem(new GUIContent("Optimize Selected"));
				toolsMenu.AddSeparator("");
				toolsMenu.AddItem(new GUIContent("Help..."), false, null);
				// Offset menu from right of editor window
				toolsMenu.DropDown(new Rect(Screen.width - 216 - 40, 0, 0, 16));
				EditorGUIUtility.ExitGUI();
			}

			m_bShowLibrary = GUILayout.Toggle(m_bShowLibrary, "NodeBlock Library",EditorStyles.toolbarButton);
			m_bShowPreview = GUILayout.Toggle(m_bShowPreview, "Preview", EditorStyles.toolbarButton);

			GUILayout.EndHorizontal();
			GUI.EndGroup();

		}

		#region TOOL WINDOWS
		void DrawWindows(Rect canvasRect)
		{
			// Calculate Rect's
			m_LibraryRect = new Rect(
												canvasRect.xMax - (VFXEditorMetrics.LibraryWindowWidth + 2 * VFXEditorMetrics.WindowPadding),
												canvasRect.yMin + VFXEditorMetrics.WindowPadding,
												VFXEditorMetrics.LibraryWindowWidth,
												canvasRect.height - (4 * VFXEditorMetrics.WindowPadding)
											);

			m_PreviewRect = new Rect(
											canvasRect.xMax - (VFXEditorMetrics.PreviewWindowWidth + 2 * VFXEditorMetrics.WindowPadding),
											canvasRect.yMax - (VFXEditorMetrics.PreviewWindowHeight + 2 * VFXEditorMetrics.WindowPadding),
											VFXEditorMetrics.PreviewWindowWidth,
											VFXEditorMetrics.PreviewWindowHeight
									   );

			
			if(m_bShowPreview)
			{
				m_LibraryRect.height = canvasRect.height - VFXEditorMetrics.PreviewWindowHeight - ( 5* VFXEditorMetrics.WindowPadding);
			}

			BeginWindows();
				if (m_bShowLibrary) GUI.Window(0, m_LibraryRect, DrawLibraryWindowContent, "NodeBlock Library");
				if (m_bShowPreview) GUI.Window(1, m_PreviewRect, DrawPreviewWindowContent, "Preview");
			EndWindows();
		}
		void DrawLibraryWindowContent(int windowID)
		{
			GUILayout.BeginScrollView(Vector2.zero);

			for(int i=0;i<10;i++)
			{
				GUILayout.BeginHorizontal(EditorStyles.toolbar);
				GUILayout.Box("Test Item " + i.ToString(), EditorStyles.toolbarButton);
				GUILayout.EndHorizontal();
			}
			GUILayout.EndScrollView();
		}


		void DrawPreviewWindowContent(int windowID)
		{
			if (m_CannotPreview)
			{
				GUILayout.BeginHorizontal();
					GUILayout.FlexibleSpace();
						GUILayout.BeginVertical();
							GUILayout.FlexibleSpace();
								EditorGUILayout.HelpBox("  No Preview Available    ", MessageType.Error);
							GUILayout.FlexibleSpace();
						GUILayout.EndVertical();
					GUILayout.FlexibleSpace();
				GUILayout.EndHorizontal();
			}
		}
		#endregion
	}

	public class VFXBlockLibraryCollection
	{
		private List<VFXBlock> m_Blocks;

		public VFXBlockLibraryCollection()
		{
			m_Blocks = new List<VFXBlock>();
		}

		public void Load()
		{
			m_Blocks.Clear();

			string[] guids = AssetDatabase.FindAssets("t:VFXBlockLibrary");
			VFXBlockLibrary[] blockLibraries = new VFXBlockLibrary[guids.Length];

			for (int i = 0; i < guids.Length; ++i)
			{
				blockLibraries[i] = AssetDatabase.LoadAssetAtPath<VFXBlockLibrary>(AssetDatabase.GUIDToAssetPath(guids[i]));
				for (int j = 0; j < blockLibraries[i].GetNbBlocks(); ++j)
				{
					VFXBlock block = blockLibraries[i].GetBlock(j);
					Debug.Log("Found block: " + block.m_Name + " " + block.m_Params.Length);
					for (int k = 0; k < block.m_Params.Length; ++k)
					{
						Debug.Log("\t" + block.m_Params[k]);
						Debug.Log("\t" + block.m_Params[k].m_Name);
					}

					m_Blocks.Add(block);
				}
			}
		}

		// Just for test
		public VFXBlock GetRandomBlock()
		{
			int index = Random.Range(0, m_Blocks.Count);
			return m_Blocks[index];
		}

		public ReadOnlyCollection<VFXBlock> GetBlocks()
		{
			return new ReadOnlyCollection<VFXBlock>(m_Blocks);
		}
	}

	public class VFXEditorMetrics
	{
		public static int WindowPadding = 16;
		public static int LibraryWindowWidth = 320;
		public static int NodeWidth = 320;
		public static int PreviewWindowWidth = 480;
		public static int PreviewWindowHeight = 320;
		
	}

	public class VFXEditorStyles
	{
		public GUIStyle Node;
		public GUIStyle NodeSelected;
		public GUIStyle NodeTitle;
		public GUIStyle NodeInfoText;


		public GUIStyle NodeBlock;
		public GUIStyle NodeBlockSelected;
		public GUIStyle NodeBlockTitle;

		public GUIStyle ConnectorLeft;
		public GUIStyle ConnectorRight;

		public GUIStyle FlowConnectorIn;
		public GUIStyle FlowConnectorOut;

		public GUIStyle Foldout;

		public Texture2D FlowEdgeOpacity;

		public VFXEditorStyles()
		{
			Node = new GUIStyle();
			Node.name = "Node";
			Node.normal.background = EditorGUIUtility.Load("NodeBase.psd") as Texture2D;
			Node.border = new RectOffset(9, 36, 41, 13);

			NodeSelected = new GUIStyle(Node);
			NodeSelected.name = "NodeSelected";
			NodeSelected.normal.background = EditorGUIUtility.Load("NodeBase_Selected.psd") as Texture2D;

			NodeTitle = new GUIStyle();
			NodeTitle.fontSize = 12;
			NodeTitle.fontStyle = FontStyle.Bold;
			NodeTitle.padding = new RectOffset(32, 32, 12, 0);
			NodeTitle.alignment = TextAnchor.MiddleCenter;
			NodeTitle.normal.textColor = Color.white;

			NodeInfoText = new GUIStyle();
			NodeInfoText.fontSize = 12;
			NodeInfoText.fontStyle = FontStyle.Italic;
			NodeInfoText.padding = new RectOffset(12, 12, 12, 12);
			NodeInfoText.alignment = TextAnchor.MiddleCenter;
			NodeInfoText.normal.textColor = Color.white;

			NodeBlock = new GUIStyle();
			NodeBlock.name = "NodeBlock";
			NodeBlock.normal.background = EditorGUIUtility.Load("NodeBlock_Flow_Unselected.psd") as Texture2D;
			NodeBlock.border = new RectOffset(4, 26, 12, 4);

			NodeBlockSelected = new GUIStyle();
			NodeBlockSelected.name = "NodeBlockSelected";
			NodeBlockSelected.normal.background = EditorGUIUtility.Load("NodeBlock_Flow_Selected.psd") as Texture2D;
			NodeBlockSelected.border = new RectOffset(4, 26, 12, 4);

			NodeBlockTitle = new GUIStyle();
			NodeBlockTitle.fontSize = 12;
			NodeBlockTitle.padding = new RectOffset(4, 4, 4, 4);
			NodeBlockTitle.alignment = TextAnchor.MiddleLeft;
			NodeBlockTitle.normal.textColor = Color.white;

			ConnectorLeft = new GUIStyle();
			ConnectorLeft.name = "ConnectorLeft";
			ConnectorLeft.normal.background = EditorGUIUtility.Load("Connector_Left.psd") as Texture2D;
			ConnectorLeft.border = new RectOffset(16, 0, 16, 0);

			ConnectorRight = new GUIStyle();
			ConnectorRight.name = "ConnectorRight";
			ConnectorRight.normal.background = EditorGUIUtility.Load("Connector_Right.psd") as Texture2D;
			ConnectorRight.border = new RectOffset(0,16, 16, 0);

			FlowConnectorIn = new GUIStyle();
			FlowConnectorIn.name = "FlowConnectorIn";
			FlowConnectorIn.normal.background = EditorGUIUtility.Load("LayoutFlow_In.psd") as Texture2D;
			FlowConnectorIn.active.background = EditorGUIUtility.Load("LayoutFlow_In_Glow.psd") as Texture2D;
			FlowConnectorIn.overflow = new RectOffset(15, 15, 12, 16);

			FlowConnectorOut = new GUIStyle();
			FlowConnectorOut.name = "FlowConnectorOut";
			FlowConnectorOut.normal.background = EditorGUIUtility.Load("LayoutFlow_Out.psd") as Texture2D;
			FlowConnectorOut.active.background = EditorGUIUtility.Load("LayoutFlow_Out_Glow.psd") as Texture2D;
			FlowConnectorOut.overflow = new RectOffset(15, 15, 15, 15);

			Foldout = "IN Foldout";

			FlowEdgeOpacity = EditorGUIUtility.Load("FlowEdge.psd") as Texture2D;

		}

		public void ExportGUISkin()
		{
			GUISkin s = ScriptableObject.CreateInstance<GUISkin>();
			s.customStyles = new GUIStyle[7];
			s.customStyles[0] = Node;
			s.customStyles[1] = NodeTitle;
			s.customStyles[2] = NodeBlock;
			s.customStyles[3] = ConnectorLeft;
			s.customStyles[4] = ConnectorRight;
			s.customStyles[5] = FlowConnectorIn;
			s.customStyles[6] = FlowConnectorOut;

			AssetDatabase.CreateAsset(s, "Assets/VFXEditor/VFXEditor.guiskin");
		}
	}
	

}<|MERGE_RESOLUTION|>--- conflicted
+++ resolved
@@ -57,12 +57,8 @@
 				return s_Metrics;
 			}
 		}
-<<<<<<< HEAD
 		
-		public static VFXEditorStyles Styles
-=======
 		public static VFXEditorStyles styles
->>>>>>> 82564579
 		{
 			get
 			{
@@ -70,7 +66,6 @@
 				return s_Styles;
 			}
 		}
-<<<<<<< HEAD
 
 		public static VFXBlockLibraryCollection BlockLibrary
 		{
@@ -81,13 +76,9 @@
 			}
 		}
 
-		private static VFXEditorMetrics m_Metrics;
-		private static VFXEditorStyles m_Styles;
-		private static VFXBlockLibraryCollection s_BlockLibrary;
-=======
 		private static VFXEditorMetrics s_Metrics;
 		private static VFXEditorStyles s_Styles;
->>>>>>> 82564579
+		private static VFXBlockLibraryCollection s_BlockLibrary;
 		/* end Singletons */
 
 		private VFXEdCanvas m_Canvas = null;
