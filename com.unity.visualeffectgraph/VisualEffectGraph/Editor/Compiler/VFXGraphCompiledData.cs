using System;
using System.Text;
using System.Collections.Generic;
using System.Linq;
using UnityEngine;
using UnityEngine.VFX;
using UnityEngine.Profiling;

using Object = UnityEngine.Object;

namespace UnityEditor.VFX
{
    struct VFXContextCompiledData
    {
        public VFXExpressionMapper cpuMapper;
        public VFXExpressionMapper gpuMapper;
        public VFXUniformMapper uniformMapper;
        public Object processor;
    }

    class VFXGraphCompiledData
    {
        public VFXGraphCompiledData(VFXGraph graph)
        {
            if (graph == null)
                throw new ArgumentNullException("VFXGraph cannot be null");
            m_Graph = graph;
        }

        static public string baseCacheFolder
        {
            get
            {
                return "Assets/VFXCache";
            }
        }

        private struct GeneratedCodeData
        {
            public VFXContext context;
            public bool computeShader;
            public System.Text.StringBuilder content;
            public VFXCodeGenerator.CompilationMode compilMode;
        }

        private static VFXExpressionValueContainerDesc<T> CreateValueDesc<T>(VFXExpression exp, int expIndex)
        {
            var desc = new VFXExpressionValueContainerDesc<T>();
            desc.value = exp.Get<T>();
            return desc;
        }

        private void SetValueDesc<T>(VFXExpressionValueContainerDescAbstract desc, VFXExpression exp)
        {
            ((VFXExpressionValueContainerDesc<T>)desc).value = exp.Get<T>();
        }

        public uint FindReducedExpressionIndexFromSlotCPU(VFXSlot slot)
        {
            if (m_ExpressionGraph == null)
            {
                return uint.MaxValue;
            }
            var targetExpression = slot.GetExpression();
            if (targetExpression == null)
            {
                return uint.MaxValue;
            }

            if (!m_ExpressionGraph.CPUExpressionsToReduced.ContainsKey(targetExpression))
            {
                return uint.MaxValue;
            }

            var ouputExpression = m_ExpressionGraph.CPUExpressionsToReduced[targetExpression];
            return (uint)m_ExpressionGraph.GetFlattenedIndex(ouputExpression);
        }

<<<<<<< HEAD
        private VFXContext[] CollectSpawnersHierarchy(IEnumerable<VFXContext> vfxContext)
        {
            var allSpawner = vfxContext.Where(o => o.contextType == VFXContextType.kSpawner);
            var spawnerToResolve = new HashSet<VFXContext>(vfxContext.Where(o => o.contextType == VFXContextType.kInit).SelectMany(o => o.inputContexts));

            var spawnerProcessed = new List<VFXContext>();
            while (spawnerToResolve.Count != 0)
            {
                var currentSpawnerToResolve = spawnerToResolve.ToArray();
                foreach (var spawner in currentSpawnerToResolve)
                {
                    var dependencyNeeded = spawner.inputContexts.Where(o => spawnerProcessed.Contains(o)).ToArray();
                    if (dependencyNeeded.Length != 0)
                    {
                        foreach (var dependency in dependencyNeeded)
                        {
                            spawnerToResolve.Add(dependency);
                        }
                    }
                    else
                    {
                        spawnerProcessed.Add(spawner);
                        spawnerToResolve.Remove(spawner);
                    }
                }
            }
            return spawnerProcessed.ToArray();
        }

        public void Compile()
=======
        private static void FillExpressionDescs(List<VFXExpressionDesc> outExpressionDescs, List<VFXExpressionValueContainerDescAbstract> outValueDescs, VFXExpressionGraph graph)
>>>>>>> 9e184f2c
        {
            var flatGraph = graph.FlattenedExpressions;
            var numFlattenedExpressions = flatGraph.Count;

            for (int i = 0; i < numFlattenedExpressions; ++i)
            {
                var exp = flatGraph[i];

                // Must match data in C++ expression
                if (exp.Is(VFXExpression.Flags.Value))
                {
                    VFXExpressionValueContainerDescAbstract value;
                    switch (exp.valueType)
                    {
                        case VFXValueType.kFloat: value = CreateValueDesc<float>(exp, i); break;
                        case VFXValueType.kFloat2: value = CreateValueDesc<Vector2>(exp, i); break;
                        case VFXValueType.kFloat3: value = CreateValueDesc<Vector3>(exp, i); break;
                        case VFXValueType.kFloat4: value = CreateValueDesc<Vector4>(exp, i); break;
                        case VFXValueType.kInt: value = CreateValueDesc<int>(exp, i); break;
                        case VFXValueType.kUint: value = CreateValueDesc<uint>(exp, i); break;
                        case VFXValueType.kTexture2D: value = CreateValueDesc<Texture2D>(exp, i); break;
                        case VFXValueType.kTexture3D: value = CreateValueDesc<Texture3D>(exp, i); break;
                        case VFXValueType.kTransform: value = CreateValueDesc<Matrix4x4>(exp, i); break;
                        case VFXValueType.kCurve: value = CreateValueDesc<AnimationCurve>(exp, i); break;
                        case VFXValueType.kColorGradient: value = CreateValueDesc<Gradient>(exp, i); break;
                        case VFXValueType.kMesh: value = CreateValueDesc<Mesh>(exp, i); break;
                        case VFXValueType.kBool: value = CreateValueDesc<bool>(exp, i); break;
                        default: throw new InvalidOperationException("Invalid type");
                    }
                    value.expressionIndex = (uint)i;
                    outValueDescs.Add(value);
                }

                outExpressionDescs.Add(new VFXExpressionDesc
                {
                    op = exp.operation,
                    data = exp.GetOperands(graph),
                });
            }
        }

        private static void FillSemanticsDescs(List<VFXExpressionSemanticDesc> outExpressionSementics, VFXExpressionGraph graph, HashSet<Object> models, Dictionary<VFXContext, VFXContextCompiledData> contextToCompiledData)
        {
            foreach (var context in models.OfType<VFXContext>())
            {
                uint contextId = (uint)context.GetParent().GetIndex(context);
                var cpuMapper = graph.BuildCPUMapper(context);

                // Add cpu mapper
                var contextData = contextToCompiledData[context];
                contextData.cpuMapper = cpuMapper;
                contextToCompiledData[context] = contextData;

                foreach (var exp in cpuMapper.expressions)
                {
                    VFXExpressionSemanticDesc desc;
                    var mappedDataList = cpuMapper.GetData(exp);
                    foreach (var mappedData in mappedDataList)
                    {
                        desc.blockID = (uint)mappedData.id;
                        desc.contextID = contextId;
                        int expIndex = graph.GetFlattenedIndex(exp);
                        if (expIndex == -1)
                            throw new Exception(string.Format("Cannot find mapped expression {0} in flattened graph", mappedData.name));
                        desc.expressionIndex = (uint)expIndex;
                        desc.name = mappedData.name;
                        outExpressionSementics.Add(desc);
                    }
                }
            }
        }

        private static void FillExposedDescs(List<VFXExposedDesc> outExposedParameters, VFXExpressionGraph graph, HashSet<Object> models)
        {
            foreach (var parameter in models.OfType<VFXParameter>())
            {
                if (parameter.exposed)
                {
                    var outputSlotExpr = parameter.GetOutputSlot(0).GetExpression();
                    if (outputSlotExpr != null)
                    {
                        outExposedParameters.Add(new VFXExposedDesc()
                        {
                            name = parameter.exposedName,
                            expressionIndex = (uint)graph.GetFlattenedIndex(outputSlotExpr)
                        });
                    }
                }
            }
        }

<<<<<<< HEAD
                var eventAttributes = new List<VFXLayoutElementDesc>() { new VFXLayoutElementDesc() { name = "spawnCount", type = VFXValueType.kFloat } };
                foreach (var context in models.OfType<VFXContext>().Where(o => o.contextType == VFXContextType.kSpawner))
=======
        private static void FillEventAttributeDescs(List<VFXEventAttributeDesc> eventAttributeDescs, VFXExpressionGraph graph, HashSet<Object> models)
        {
            foreach (var context in models.OfType<VFXContext>().Where(o => o.contextType == VFXContextType.kSpawner))
            {
                foreach (var linked in context.outputContexts)
>>>>>>> 9e184f2c
                {
                    foreach (var attribute in linked.GetData().GetAttributes())
                    {
                        if (attribute.attrib.location == VFXAttributeLocation.Source)
                        {
                            eventAttributeDescs.Add(new VFXEventAttributeDesc()
                            {
<<<<<<< HEAD
                                eventAttributes.Add(new VFXLayoutElementDesc()
                                {
                                    name = attribute.attrib.name,
                                    type = attribute.attrib.type
                                });
                            }
=======
                                name = attribute.attrib.name,
                                type = attribute.attrib.type
                            });
>>>>>>> 9e184f2c
                        }
                    }
                }
            }
        }

<<<<<<< HEAD
                foreach (var data in models.OfType<VFXData>())
                    data.GenerateAttributeLayout();

                var expressionSheet = new VFXExpressionSheet();
                expressionSheet.expressions = expressionDescs;
                expressionSheet.values = m_ExpressionValues.ToArray();
                expressionSheet.semantics = expressionSemantics.ToArray();
                expressionSheet.exposed = parameterExposed.ToArray();

                m_Graph.vfxAsset.ClearSpawnerData();
                m_Graph.vfxAsset.ClearPropertyData();
                m_Graph.vfxAsset.SetExpressionSheet(expressionSheet);

                var compilMode = new[] { /* VFXCodeGenerator.CompilationMode.Debug,*/ VFXCodeGenerator.CompilationMode.Runtime };
                var generatedList = new List<GeneratedCodeData>();
=======
        private static void GenerateShaders(List<GeneratedCodeData> outGeneratedCodeData, VFXExpressionGraph graph, HashSet<Object> models, Dictionary<VFXContext, VFXContextCompiledData> contextToCompiledData)
        {
            var compilMode = new[] { /* VFXCodeGenerator.CompilationMode.Debug,*/ VFXCodeGenerator.CompilationMode.Runtime };

            foreach (var context in models.OfType<VFXContext>().Where(model => model.contextType != VFXContextType.kSpawner))
            {
                var codeGeneratorTemplate = context.codeGeneratorTemplate;
                if (codeGeneratorTemplate != null)
                {
                    var generatedContent = compilMode.Select(o => new StringBuilder()).ToArray();

                    var gpuMapper = graph.BuildGPUMapper(context);
                    var uniformMapper = new VFXUniformMapper(gpuMapper);

                    // Add gpu and uniform mapper
                    var contextData = contextToCompiledData[context];
                    contextData.gpuMapper = gpuMapper;
                    contextData.uniformMapper = uniformMapper;
                    contextToCompiledData[context] = contextData;

                    VFXCodeGenerator.Build(context, compilMode, generatedContent, contextData, codeGeneratorTemplate);
>>>>>>> 9e184f2c

                    for (int i = 0; i < compilMode.Length; ++i)
                    {
                        outGeneratedCodeData.Add(new GeneratedCodeData()
                        {
                            context = context,
                            computeShader = context.codeGeneratorCompute,
                            compilMode = compilMode[i],
                            content = generatedContent[i]
                        });
                    }
                }
            }
        }

        private static void SaveShaderFiles(VFXAsset asset, List<GeneratedCodeData> generatedCodeData, Dictionary<VFXContext, VFXContextCompiledData> contextToCompiledData)
        {
            //var generatedShader = new List<Object>();
            var currentCacheFolder = baseCacheFolder;
            if (asset != null)
            {
                var path = AssetDatabase.GetAssetPath(asset);
                path = path.Replace("Assets", "");
                path = path.Replace(".asset", "");
                currentCacheFolder += path;
            }

            System.IO.Directory.CreateDirectory(currentCacheFolder);
            for (int i = 0; i < generatedCodeData.Count; ++i)
            {
                var generated = generatedCodeData[i];
                var path = string.Format("{0}/Temp_{2}_{1}_{3}_{4}.{2}", currentCacheFolder, VFXCodeGeneratorHelper.GeneratePrefix((uint)i), generated.computeShader ? "compute" : "shader", generated.context.name.ToLower(), generated.compilMode);

                string oldContent = "";
                if (System.IO.File.Exists(path))
                {
                    oldContent = System.IO.File.ReadAllText(path);
                }
<<<<<<< HEAD

                var bufferDescs = new List<VFXBufferDesc>();
                var cpuBufferDescs = new List<VFXCPUBufferDesc>();
                var systemDescs = new List<VFXSystemDesc>();

                var spawners = CollectSpawnersHierarchy(models.OfType<VFXContext>());

                var spawnContextToBufferIndex = new Dictionary<VFXContext, int>();
                foreach (var spawnContext in spawners)
                {
                    spawnContextToBufferIndex.Add(spawnContext, cpuBufferDescs.Count);
                    cpuBufferDescs.Add(new VFXCPUBufferDesc()
                    {
                        capacity = 1,
                        layout = eventAttributes.ToArray()
                    });
                }

                foreach (var spawnContext in spawners)
                {
                    var buffers = spawnContext.inputContexts.Select(o => new VFXBufferMapping()
                    {
                        bufferIndex = spawnContextToBufferIndex[o],
                        name = "spawner_input"
                    }).ToList();

                    if (buffers.Count > 1)
                        throw new InvalidOperationException("Unexpected spawner with multiple inputs");

                    buffers.Add(new VFXBufferMapping()
                    {
                        bufferIndex = spawnContextToBufferIndex[spawnContext],
                        name = "spawner_output"
                    });

                    var contextData = contextToCompiledData[spawnContext];
                    systemDescs.Add(new VFXSystemDesc()
                    {
                        buffers = buffers.ToArray(),
                        capacity = 0u,
                        flags = VFXSystemFlag.kVFXSystemDefault,
                        tasks = spawnContext.childrenWithImplicit.Select((b, index) =>
                            {
                                var spawnerBlock = b as VFXAbstractSpawner;
                                if (spawnerBlock == null)
                                {
                                    throw new InvalidCastException("Unexpected block type in spawnerContext");
                                }
                                if (spawnerBlock.spawnerType == VFXSpawnerType.kCustomCallback && spawnerBlock.customBehavior == null)
                                {
                                    throw new InvalidOperationException("VFXAbstractSpawner excepts a custom behavior for custom callback type");
                                }
                                if (spawnerBlock.spawnerType != VFXSpawnerType.kCustomCallback && spawnerBlock.customBehavior != null)
                                {
                                    throw new InvalidOperationException("VFXAbstractSpawner only expects a custom behavior for custom callback type");
                                }

                                /* TODOPAUL : should not have to use two enum */
                                VFXTaskType taskType = VFXTaskType.kNone;
                                switch (spawnerBlock.spawnerType)
                                {
                                    case VFXSpawnerType.kBurst: taskType = VFXTaskType.kSpawnerBurst; break;
                                    case VFXSpawnerType.kConstantRate: taskType = VFXTaskType.kSpawnerConstantRate; break;
                                    case VFXSpawnerType.kCustomCallback: taskType = VFXTaskType.kSpawnerCustomCallback; break;
                                    case VFXSpawnerType.kPeriodicBurst: taskType = VFXTaskType.kSpawnerPeriodicBurst; break;
                                    case VFXSpawnerType.kVariableRate: taskType = VFXTaskType.kSpawnerVariableRate; break;
                                    default: throw new InvalidCastException("Unexpected spawner type");
                                }

                                var cpuExpression = contextData.cpuMapper.CollectExpression(index, false).Select(o =>
                                {
                                    return new VFXValueMapping
                                    {
                                        expressionIndex = m_ExpressionGraph.GetFlattenedIndex(o.exp),
                                        name = o.name
                                    };
                                }).ToArray();

                                return new VFXTaskDesc
                                {
                                    type = taskType,
                                    buffers = Enumerable.Empty<VFXBufferMapping>().ToArray(),
                                    processor = spawnerBlock.customBehavior == null ? null : Activator.CreateInstance(spawnerBlock.customBehavior) as Object,
                                    values = cpuExpression.ToArray()
                                };
                            }).ToArray()
                    });
                }

                foreach (var data in models.OfType<VFXDataParticle>())
=======
                var newContent = generated.content.ToString();
                bool hasChanged = oldContent != newContent;
                if (hasChanged)
>>>>>>> 9e184f2c
                {
                    System.IO.File.WriteAllText(path, newContent);
                }

                AssetDatabase.ImportAsset(path);
                Object imported = null;
                if (generated.computeShader)
                {
                    imported = AssetDatabase.LoadAssetAtPath<ComputeShader>(path);
                }
                else
                {
                    var importer = AssetImporter.GetAtPath(path) as ShaderImporter;
                    imported = importer.GetShader();
                }
                if (hasChanged)
                {
                    EditorUtility.SetDirty(imported);
                }
                //generatedShader.Add(imported);

                var contextData = contextToCompiledData[generated.context];
                contextData.processor = imported;
                contextToCompiledData[generated.context] = contextData;
            }
        }

        public void Compile()
        {
            try
            {
                var models = new HashSet<Object>();
                m_Graph.CollectDependencies(models);

                foreach (var data in models.OfType<VFXData>())
                    data.CollectAttributes();

                m_ExpressionGraph = new VFXExpressionGraph();
                m_ExpressionGraph.CompileExpressions(m_Graph, VFXExpressionContextOption.Reduction);

                var expressionDescs = new List<VFXExpressionDesc>();
                var valueDescs = new List<VFXExpressionValueContainerDescAbstract>();
                FillExpressionDescs(expressionDescs, valueDescs, m_ExpressionGraph);

                Dictionary<VFXContext, VFXContextCompiledData> contextToCompiledData = new Dictionary<VFXContext, VFXContextCompiledData>();
                foreach (var context in models.OfType<VFXContext>())
                    contextToCompiledData.Add(context, new VFXContextCompiledData());

                var semanticsDescs = new List<VFXExpressionSemanticDesc>();
                FillSemanticsDescs(semanticsDescs, m_ExpressionGraph, models, contextToCompiledData);

                var exposedParameterDescs = new List<VFXExposedDesc>();
                FillExposedDescs(exposedParameterDescs, m_ExpressionGraph, models);

                var eventAttributeDescs = new List<VFXEventAttributeDesc>();
                FillEventAttributeDescs(eventAttributeDescs, m_ExpressionGraph, models);

                foreach (var data in models.OfType<VFXData>())
                    data.GenerateAttributeLayout();

                var expressionSheet = new VFXExpressionSheet();
                expressionSheet.expressions = expressionDescs.ToArray();
                expressionSheet.values = valueDescs.ToArray();
                expressionSheet.semantics = semanticsDescs.ToArray();
                expressionSheet.exposed = exposedParameterDescs.ToArray();
                expressionSheet.eventAttributes = eventAttributeDescs.ToArray();

                m_Graph.vfxAsset.ClearSpawnerData();
                m_Graph.vfxAsset.ClearPropertyData();
                m_Graph.vfxAsset.SetExpressionSheet(expressionSheet);

                var generatedCodeData = new List<GeneratedCodeData>();
                GenerateShaders(generatedCodeData, m_ExpressionGraph, models, contextToCompiledData);
                SaveShaderFiles(m_Graph.vfxAsset, generatedCodeData, contextToCompiledData);

                var bufferDescs = new List<VFXBufferDesc>();
                var systemDescs = new List<VFXSystemDesc>();

                foreach (var data in models.OfType<VFXDataParticle>())
                    data.FillDescs(bufferDescs, systemDescs, m_ExpressionGraph, contextToCompiledData);

<<<<<<< HEAD
                m_Graph.vfxAsset.SetSystem(systemDescs.ToArray(), bufferDescs.ToArray(), cpuBufferDescs.ToArray());
=======
                m_Graph.vfxAsset.SetSystem(systemDescs.ToArray(), bufferDescs.ToArray());
                m_ExpressionValues = valueDescs;
>>>>>>> 9e184f2c
            }
            catch (Exception e)
            {
                Debug.LogError(string.Format("Exception while compiling expression graph: {0}: {1}", e, e.StackTrace));

                // Cleaning
                if (m_Graph.vfxAsset != null)
                {
                    m_Graph.vfxAsset.ClearSpawnerData();
                    m_Graph.vfxAsset.ClearPropertyData();
                    m_Graph.vfxAsset.SetSystem(null, null, null);
                }

                m_ExpressionGraph = new VFXExpressionGraph();
                m_ExpressionValues = new List<VFXExpressionValueContainerDescAbstract>();
            }
        }

        public void UpdateValues()
        {
            var flatGraph = m_ExpressionGraph.FlattenedExpressions;
            var numFlattenedExpressions = flatGraph.Count;

            int descIndex = 0;
            for (int i = 0; i < numFlattenedExpressions; ++i)
            {
                var exp = flatGraph[i];
                if (exp.Is(VFXExpression.Flags.Value))
                {
                    var desc = m_ExpressionValues[descIndex++];
                    if (desc.expressionIndex != i)
                        throw new InvalidOperationException();

                    switch (exp.valueType)
                    {
                        case VFXValueType.kFloat: SetValueDesc<float>(desc, exp); break;
                        case VFXValueType.kFloat2: SetValueDesc<Vector2>(desc, exp); break;
                        case VFXValueType.kFloat3: SetValueDesc<Vector3>(desc, exp); break;
                        case VFXValueType.kFloat4: SetValueDesc<Vector4>(desc, exp); break;
                        case VFXValueType.kInt: SetValueDesc<int>(desc, exp); break;
                        case VFXValueType.kUint: SetValueDesc<uint>(desc, exp); break;
                        case VFXValueType.kTexture2D: SetValueDesc<Texture2D>(desc, exp); break;
                        case VFXValueType.kTexture3D: SetValueDesc<Texture3D>(desc, exp); break;
                        case VFXValueType.kTransform: SetValueDesc<Matrix4x4>(desc, exp); break;
                        case VFXValueType.kCurve: SetValueDesc<AnimationCurve>(desc, exp); break;
                        case VFXValueType.kColorGradient: SetValueDesc<Gradient>(desc, exp); break;
                        case VFXValueType.kMesh: SetValueDesc<Mesh>(desc, exp); break;
                        case VFXValueType.kBool: SetValueDesc<bool>(desc, exp); break;
                        default: throw new InvalidOperationException("Invalid type");
                    }
                }
            }

            m_Graph.vfxAsset.SetValueSheet(m_ExpressionValues.ToArray());
        }

        public VFXAsset vfxAsset
        {
            get
            {
                if (m_Graph != null)
                {
                    return m_Graph.vfxAsset;
                }
                return null;
            }
        }

        private VFXGraph m_Graph;

        [NonSerialized]
        private VFXExpressionGraph m_ExpressionGraph;
        [NonSerialized]
        private List<VFXExpressionValueContainerDescAbstract> m_ExpressionValues;
        //[NonSerialized]
        //private Dictionary<VFXContext, VFXContextCompiledData> m_ContextToCompiledData;
    }
}<|MERGE_RESOLUTION|>--- conflicted
+++ resolved
@@ -76,40 +76,7 @@
             return (uint)m_ExpressionGraph.GetFlattenedIndex(ouputExpression);
         }
 
-<<<<<<< HEAD
-        private VFXContext[] CollectSpawnersHierarchy(IEnumerable<VFXContext> vfxContext)
-        {
-            var allSpawner = vfxContext.Where(o => o.contextType == VFXContextType.kSpawner);
-            var spawnerToResolve = new HashSet<VFXContext>(vfxContext.Where(o => o.contextType == VFXContextType.kInit).SelectMany(o => o.inputContexts));
-
-            var spawnerProcessed = new List<VFXContext>();
-            while (spawnerToResolve.Count != 0)
-            {
-                var currentSpawnerToResolve = spawnerToResolve.ToArray();
-                foreach (var spawner in currentSpawnerToResolve)
-                {
-                    var dependencyNeeded = spawner.inputContexts.Where(o => spawnerProcessed.Contains(o)).ToArray();
-                    if (dependencyNeeded.Length != 0)
-                    {
-                        foreach (var dependency in dependencyNeeded)
-                        {
-                            spawnerToResolve.Add(dependency);
-                        }
-                    }
-                    else
-                    {
-                        spawnerProcessed.Add(spawner);
-                        spawnerToResolve.Remove(spawner);
-                    }
-                }
-            }
-            return spawnerProcessed.ToArray();
-        }
-
-        public void Compile()
-=======
         private static void FillExpressionDescs(List<VFXExpressionDesc> outExpressionDescs, List<VFXExpressionValueContainerDescAbstract> outValueDescs, VFXExpressionGraph graph)
->>>>>>> 9e184f2c
         {
             var flatGraph = graph.FlattenedExpressions;
             var numFlattenedExpressions = flatGraph.Count;
@@ -201,58 +168,56 @@
             }
         }
 
-<<<<<<< HEAD
-                var eventAttributes = new List<VFXLayoutElementDesc>() { new VFXLayoutElementDesc() { name = "spawnCount", type = VFXValueType.kFloat } };
-                foreach (var context in models.OfType<VFXContext>().Where(o => o.contextType == VFXContextType.kSpawner))
-=======
-        private static void FillEventAttributeDescs(List<VFXEventAttributeDesc> eventAttributeDescs, VFXExpressionGraph graph, HashSet<Object> models)
+        private static void FillEventAttributeDescs(List<VFXLayoutElementDesc> eventAttributeDescs, VFXExpressionGraph graph, HashSet<Object> models)
         {
             foreach (var context in models.OfType<VFXContext>().Where(o => o.contextType == VFXContextType.kSpawner))
             {
                 foreach (var linked in context.outputContexts)
->>>>>>> 9e184f2c
                 {
                     foreach (var attribute in linked.GetData().GetAttributes())
                     {
                         if (attribute.attrib.location == VFXAttributeLocation.Source)
                         {
-                            eventAttributeDescs.Add(new VFXEventAttributeDesc()
+                            eventAttributeDescs.Add(new VFXLayoutElementDesc()
                             {
-<<<<<<< HEAD
-                                eventAttributes.Add(new VFXLayoutElementDesc()
-                                {
-                                    name = attribute.attrib.name,
-                                    type = attribute.attrib.type
-                                });
-                            }
-=======
                                 name = attribute.attrib.name,
                                 type = attribute.attrib.type
                             });
->>>>>>> 9e184f2c
                         }
                     }
                 }
             }
         }
 
-<<<<<<< HEAD
-                foreach (var data in models.OfType<VFXData>())
-                    data.GenerateAttributeLayout();
-
-                var expressionSheet = new VFXExpressionSheet();
-                expressionSheet.expressions = expressionDescs;
-                expressionSheet.values = m_ExpressionValues.ToArray();
-                expressionSheet.semantics = expressionSemantics.ToArray();
-                expressionSheet.exposed = parameterExposed.ToArray();
-
-                m_Graph.vfxAsset.ClearSpawnerData();
-                m_Graph.vfxAsset.ClearPropertyData();
-                m_Graph.vfxAsset.SetExpressionSheet(expressionSheet);
-
-                var compilMode = new[] { /* VFXCodeGenerator.CompilationMode.Debug,*/ VFXCodeGenerator.CompilationMode.Runtime };
-                var generatedList = new List<GeneratedCodeData>();
-=======
+        private static VFXContext[] CollectSpawnersHierarchy(IEnumerable<VFXContext> vfxContext)
+        {
+            var allSpawner = vfxContext.Where(o => o.contextType == VFXContextType.kSpawner);
+            var spawnerToResolve = new HashSet<VFXContext>(vfxContext.Where(o => o.contextType == VFXContextType.kInit).SelectMany(o => o.inputContexts));
+
+            var spawnerProcessed = new List<VFXContext>();
+            while (spawnerToResolve.Count != 0)
+            {
+                var currentSpawnerToResolve = spawnerToResolve.ToArray();
+                foreach (var spawner in currentSpawnerToResolve)
+                {
+                    var dependencyNeeded = spawner.inputContexts.Where(o => spawnerProcessed.Contains(o)).ToArray();
+                    if (dependencyNeeded.Length != 0)
+                    {
+                        foreach (var dependency in dependencyNeeded)
+                        {
+                            spawnerToResolve.Add(dependency);
+                        }
+                    }
+                    else
+                    {
+                        spawnerProcessed.Add(spawner);
+                        spawnerToResolve.Remove(spawner);
+                    }
+                }
+            }
+            return spawnerProcessed.ToArray();
+        }
+
         private static void GenerateShaders(List<GeneratedCodeData> outGeneratedCodeData, VFXExpressionGraph graph, HashSet<Object> models, Dictionary<VFXContext, VFXContextCompiledData> contextToCompiledData)
         {
             var compilMode = new[] { /* VFXCodeGenerator.CompilationMode.Debug,*/ VFXCodeGenerator.CompilationMode.Runtime };
@@ -274,7 +239,6 @@
                     contextToCompiledData[context] = contextData;
 
                     VFXCodeGenerator.Build(context, compilMode, generatedContent, contextData, codeGeneratorTemplate);
->>>>>>> 9e184f2c
 
                     for (int i = 0; i < compilMode.Length; ++i)
                     {
@@ -313,14 +277,89 @@
                 {
                     oldContent = System.IO.File.ReadAllText(path);
                 }
-<<<<<<< HEAD
+                var newContent = generated.content.ToString();
+                bool hasChanged = oldContent != newContent;
+                if (hasChanged)
+                {
+                    System.IO.File.WriteAllText(path, newContent);
+                }
+
+                AssetDatabase.ImportAsset(path);
+                Object imported = null;
+                if (generated.computeShader)
+                {
+                    imported = AssetDatabase.LoadAssetAtPath<ComputeShader>(path);
+                }
+                else
+                {
+                    var importer = AssetImporter.GetAtPath(path) as ShaderImporter;
+                    imported = importer.GetShader();
+                }
+                if (hasChanged)
+                {
+                    EditorUtility.SetDirty(imported);
+                }
+                //generatedShader.Add(imported);
+
+                var contextData = contextToCompiledData[generated.context];
+                contextData.processor = imported;
+                contextToCompiledData[generated.context] = contextData;
+            }
+        }
+
+        public void Compile()
+        {
+            try
+            {
+                var models = new HashSet<Object>();
+                m_Graph.CollectDependencies(models);
+
+                foreach (var data in models.OfType<VFXData>())
+                    data.CollectAttributes();
+
+                m_ExpressionGraph = new VFXExpressionGraph();
+                m_ExpressionGraph.CompileExpressions(m_Graph, VFXExpressionContextOption.Reduction);
+
+                var expressionDescs = new List<VFXExpressionDesc>();
+                var valueDescs = new List<VFXExpressionValueContainerDescAbstract>();
+                FillExpressionDescs(expressionDescs, valueDescs, m_ExpressionGraph);
+
+                Dictionary<VFXContext, VFXContextCompiledData> contextToCompiledData = new Dictionary<VFXContext, VFXContextCompiledData>();
+                foreach (var context in models.OfType<VFXContext>())
+                    contextToCompiledData.Add(context, new VFXContextCompiledData());
+
+                var semanticsDescs = new List<VFXExpressionSemanticDesc>();
+                FillSemanticsDescs(semanticsDescs, m_ExpressionGraph, models, contextToCompiledData);
+
+                var exposedParameterDescs = new List<VFXExposedDesc>();
+                FillExposedDescs(exposedParameterDescs, m_ExpressionGraph, models);
+
+                var eventAttributeDescs = new List<VFXLayoutElementDesc>() { new VFXLayoutElementDesc() { name = "spawnCount", type = VFXValueType.kFloat } };
+                FillEventAttributeDescs(eventAttributeDescs, m_ExpressionGraph, models);
+
+                foreach (var data in models.OfType<VFXData>())
+                    data.GenerateAttributeLayout();
+
+                var expressionSheet = new VFXExpressionSheet();
+                expressionSheet.expressions = expressionDescs.ToArray();
+                expressionSheet.values = valueDescs.ToArray();
+                expressionSheet.semantics = semanticsDescs.ToArray();
+                expressionSheet.exposed = exposedParameterDescs.ToArray();
+
+                m_Graph.vfxAsset.ClearSpawnerData();
+                m_Graph.vfxAsset.ClearPropertyData();
+                m_Graph.vfxAsset.SetExpressionSheet(expressionSheet);
+
+                var generatedCodeData = new List<GeneratedCodeData>();
+                GenerateShaders(generatedCodeData, m_ExpressionGraph, models, contextToCompiledData);
+                SaveShaderFiles(m_Graph.vfxAsset, generatedCodeData, contextToCompiledData);
 
                 var bufferDescs = new List<VFXBufferDesc>();
                 var cpuBufferDescs = new List<VFXCPUBufferDesc>();
                 var systemDescs = new List<VFXSystemDesc>();
 
+                /* Begin WIP Spawner */
                 var spawners = CollectSpawnersHierarchy(models.OfType<VFXContext>());
-
                 var spawnContextToBufferIndex = new Dictionary<VFXContext, int>();
                 foreach (var spawnContext in spawners)
                 {
@@ -328,10 +367,9 @@
                     cpuBufferDescs.Add(new VFXCPUBufferDesc()
                     {
                         capacity = 1,
-                        layout = eventAttributes.ToArray()
+                        layout = eventAttributeDescs.ToArray()
                     });
                 }
-
                 foreach (var spawnContext in spawners)
                 {
                     var buffers = spawnContext.inputContexts.Select(o => new VFXBufferMapping()
@@ -402,100 +440,13 @@
                             }).ToArray()
                     });
                 }
-
-                foreach (var data in models.OfType<VFXDataParticle>())
-=======
-                var newContent = generated.content.ToString();
-                bool hasChanged = oldContent != newContent;
-                if (hasChanged)
->>>>>>> 9e184f2c
-                {
-                    System.IO.File.WriteAllText(path, newContent);
-                }
-
-                AssetDatabase.ImportAsset(path);
-                Object imported = null;
-                if (generated.computeShader)
-                {
-                    imported = AssetDatabase.LoadAssetAtPath<ComputeShader>(path);
-                }
-                else
-                {
-                    var importer = AssetImporter.GetAtPath(path) as ShaderImporter;
-                    imported = importer.GetShader();
-                }
-                if (hasChanged)
-                {
-                    EditorUtility.SetDirty(imported);
-                }
-                //generatedShader.Add(imported);
-
-                var contextData = contextToCompiledData[generated.context];
-                contextData.processor = imported;
-                contextToCompiledData[generated.context] = contextData;
-            }
-        }
-
-        public void Compile()
-        {
-            try
-            {
-                var models = new HashSet<Object>();
-                m_Graph.CollectDependencies(models);
-
-                foreach (var data in models.OfType<VFXData>())
-                    data.CollectAttributes();
-
-                m_ExpressionGraph = new VFXExpressionGraph();
-                m_ExpressionGraph.CompileExpressions(m_Graph, VFXExpressionContextOption.Reduction);
-
-                var expressionDescs = new List<VFXExpressionDesc>();
-                var valueDescs = new List<VFXExpressionValueContainerDescAbstract>();
-                FillExpressionDescs(expressionDescs, valueDescs, m_ExpressionGraph);
-
-                Dictionary<VFXContext, VFXContextCompiledData> contextToCompiledData = new Dictionary<VFXContext, VFXContextCompiledData>();
-                foreach (var context in models.OfType<VFXContext>())
-                    contextToCompiledData.Add(context, new VFXContextCompiledData());
-
-                var semanticsDescs = new List<VFXExpressionSemanticDesc>();
-                FillSemanticsDescs(semanticsDescs, m_ExpressionGraph, models, contextToCompiledData);
-
-                var exposedParameterDescs = new List<VFXExposedDesc>();
-                FillExposedDescs(exposedParameterDescs, m_ExpressionGraph, models);
-
-                var eventAttributeDescs = new List<VFXEventAttributeDesc>();
-                FillEventAttributeDescs(eventAttributeDescs, m_ExpressionGraph, models);
-
-                foreach (var data in models.OfType<VFXData>())
-                    data.GenerateAttributeLayout();
-
-                var expressionSheet = new VFXExpressionSheet();
-                expressionSheet.expressions = expressionDescs.ToArray();
-                expressionSheet.values = valueDescs.ToArray();
-                expressionSheet.semantics = semanticsDescs.ToArray();
-                expressionSheet.exposed = exposedParameterDescs.ToArray();
-                expressionSheet.eventAttributes = eventAttributeDescs.ToArray();
-
-                m_Graph.vfxAsset.ClearSpawnerData();
-                m_Graph.vfxAsset.ClearPropertyData();
-                m_Graph.vfxAsset.SetExpressionSheet(expressionSheet);
-
-                var generatedCodeData = new List<GeneratedCodeData>();
-                GenerateShaders(generatedCodeData, m_ExpressionGraph, models, contextToCompiledData);
-                SaveShaderFiles(m_Graph.vfxAsset, generatedCodeData, contextToCompiledData);
-
-                var bufferDescs = new List<VFXBufferDesc>();
-                var systemDescs = new List<VFXSystemDesc>();
+                /* End WIP Spawner */
 
                 foreach (var data in models.OfType<VFXDataParticle>())
                     data.FillDescs(bufferDescs, systemDescs, m_ExpressionGraph, contextToCompiledData);
 
-<<<<<<< HEAD
                 m_Graph.vfxAsset.SetSystem(systemDescs.ToArray(), bufferDescs.ToArray(), cpuBufferDescs.ToArray());
-=======
-                m_Graph.vfxAsset.SetSystem(systemDescs.ToArray(), bufferDescs.ToArray());
                 m_ExpressionValues = valueDescs;
->>>>>>> 9e184f2c
             }
             catch (Exception e)
             {
