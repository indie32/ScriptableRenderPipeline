using System;
using System.Collections.Generic;
using System.Linq;
using System.Text;
using UnityEngine;
using UnityEngine.Experimental.VFX;

namespace UnityEditor.VFX
{
    interface ILayoutProvider
    {
        void GenerateAttributeLayout(uint capacity, Dictionary<VFXAttribute, int> storedAttribute);
        string GetCodeOffset(VFXAttribute attrib, string index);
        uint GetBufferSize(uint capacity);

        VFXGPUBufferDesc GetBufferDesc(uint capacity);
    }

    class StructureOfArrayProvider : ILayoutProvider
    {
        private struct AttributeLayout
        {
            public int bucket;
            public int offset;

            public AttributeLayout(int bucket, int offset)
            {
                this.bucket = bucket;
                this.offset = offset;
            }
        }

        // return size
        private int GenerateBucketLayout(List<VFXAttribute> attributes, int bucketId)
        {
            var sortedAttrib = attributes.OrderByDescending(a => VFXValue.TypeToSize(a.type));

            var attribBlocks = new List<List<VFXAttribute>>();
            foreach (var value in sortedAttrib)
            {
                var block = attribBlocks.FirstOrDefault(b => b.Sum(a => VFXValue.TypeToSize(a.type)) + VFXValue.TypeToSize(value.type) <= 4);
                if (block != null)
                    block.Add(value);
                else
                    attribBlocks.Add(new List<VFXAttribute>() { value });
            }

            int currentOffset = 0;
            int minAlignment = 0;
            foreach (var block in attribBlocks)
            {
                foreach (var attrib in block)
                {
                    int size = VFXValue.TypeToSize(attrib.type);
                    int alignment = size > 2 ? 4 : size;
                    minAlignment = Math.Max(alignment, minAlignment);
                    // align offset
                    currentOffset = (currentOffset + alignment - 1) & ~(alignment - 1);
                    m_AttributeLayout.Add(attrib, new AttributeLayout(bucketId, currentOffset));
                    currentOffset += size;
                }
            }

            return (currentOffset + minAlignment - 1) & ~(minAlignment - 1);
        }

        public void GenerateAttributeLayout(uint capacity, Dictionary<VFXAttribute, int> storedAttribute)
        {
            m_BucketSizes.Clear();
            m_AttributeLayout.Clear();
            m_BucketOffsets.Clear();

            var attributeBuckets = new Dictionary<int, List<VFXAttribute>>();
            foreach (var kvp in storedAttribute)
            {
                List<VFXAttribute> attributes;
                if (!attributeBuckets.ContainsKey(kvp.Value))
                {
                    attributes = new List<VFXAttribute>();
                    attributeBuckets[kvp.Value] = attributes;
                }
                else
                    attributes = attributeBuckets[kvp.Value];

                attributes.Add(kvp.Key);
            }

            int bucketId = 0;
            foreach (var bucket in attributeBuckets)
            {
                int bucketOffset = bucketId == 0 ? 0 : m_BucketOffsets[bucketId - 1] + (int)capacity * m_BucketSizes[bucketId - 1];
                m_BucketOffsets.Add((bucketOffset + 3) & ~3); // align on dword;
                m_BucketSizes.Add(GenerateBucketLayout(bucket.Value, bucketId));
                ++bucketId;
            }

            // Debug log
            var builder = new StringBuilder();
            builder.AppendLine("ATTRIBUTE LAYOUT");
            builder.Append(string.Format("NbBuckets:{0} ( ", m_BucketSizes.Count));
            foreach (int size in m_BucketSizes)
                builder.Append(size + " ");
            builder.AppendLine(")");
            foreach (var kvp in m_AttributeLayout)
                builder.AppendLine(string.Format("Attrib:{0} type:{1} bucket:{2} offset:{3}", kvp.Key.name, kvp.Key.type, kvp.Value.bucket, kvp.Value.offset));
            Debug.Log(builder.ToString());
        }

        public string GetCodeOffset(VFXAttribute attrib, string index)
        {
            AttributeLayout layout;
            if (!m_AttributeLayout.TryGetValue(attrib, out layout))
            {
                throw new InvalidOperationException(string.Format("Cannot find attribute {0}", attrib.name));
            }
            return string.Format("({2} * 0x{0:X} + 0x{1:X}) << 2", m_BucketSizes[layout.bucket], m_BucketOffsets[layout.bucket] + layout.offset, index);
        }

        public uint GetBufferSize(uint capacity)
        {
            return (uint)m_BucketOffsets.LastOrDefault() + capacity * (uint)m_BucketSizes.LastOrDefault();
        }

        public VFXGPUBufferDesc GetBufferDesc(uint capacity)
        {
            var layout = m_AttributeLayout.Select(o => new VFXLayoutElementDesc()
            {
                name = o.Key.name,
                type = o.Key.type,
                offset = new VFXLayoutOffset()
                {
                    structure = (uint)m_BucketSizes[o.Value.bucket],
                    bucket = (uint)m_BucketOffsets[o.Value.bucket],
                    element = (uint)o.Value.offset
                }
            });
            return new VFXGPUBufferDesc()
            {
                type = ComputeBufferType.Raw,
                size = GetBufferSize(capacity),
                capacity = capacity,
                layout = layout.ToArray()
            };
        }

        private Dictionary<VFXAttribute, AttributeLayout> m_AttributeLayout = new Dictionary<VFXAttribute, AttributeLayout>();
        private List<int> m_BucketSizes = new List<int>();
        private List<int> m_BucketOffsets = new List<int>();
    }

    class VFXDataParticle : VFXData, ISpaceable
    {
        public override VFXDataType type { get { return VFXDataType.kParticle; } }

        public uint capacity
        {
            get { return m_Capacity; }
            set { m_Capacity = value; }
        }

        private uint alignedCapacity
        {
            get
            {
                uint capacity = m_Capacity;
                const uint kThreadPerGroup = 64;
                if (capacity > kThreadPerGroup)
                    capacity = (uint)((capacity + kThreadPerGroup - 1) & ~(kThreadPerGroup - 1)); // multiple of kThreadPerGroup
                return (capacity + 3u) & ~3u; // Align on 4 boundary
            }
        }

        public override uint sourceCount
        {
            get
            {
                var init = owners.FirstOrDefault(o => o.contextType == VFXContextType.kInit);

                if (init == null)
                    return 0u;

                var cpuCount = init.inputContexts.Where(o => o.contextType == VFXContextType.kSpawner).Count();
                var gpuCount = init.inputContexts.Where(o => o.contextType == VFXContextType.kSpawnerGPU).Count();

                if (cpuCount != 0 && gpuCount != 0)
                {
                    throw new InvalidOperationException("Cannot mix GPU & CPU spawners in init");
                }

                if (cpuCount > 0)
                {
                    return (uint)cpuCount;
                }
                else if (gpuCount > 0)
                {
                    if (gpuCount > 1)
                    {
                        throw new InvalidOperationException("Don't support multiple GPU event (for now)");
                    }
                    var parent = m_DependenciesIn.OfType<VFXDataParticle>().FirstOrDefault();
                    return parent != null ? parent.m_Capacity : 0u;
                }
                return init != null ? (uint)init.inputContexts.Where(o => o.contextType == VFXContextType.kSpawner /* Explicitly ignore spawner gpu */).Count() : 0u;
            }
        }

        public uint attributeBufferSize
        {
            get
            {
                return m_layoutAttributeCurrent.GetBufferSize(alignedCapacity);
            }
        }

        public VFXGPUBufferDesc attributeBufferDesc
        {
            get
            {
                return m_layoutAttributeCurrent.GetBufferDesc(capacity);
            }
        }

        public CoordinateSpace space
        {
            get { return m_Space; }
            set { m_Space = value; }
        }

        public override bool CanBeCompiled()
        {
<<<<<<< HEAD
            if (m_Owners.Count < 1)
                return false;

            if (m_Owners[0].contextType != VFXContextType.kInit)
                return false;

            var firstSpawnInput = m_Owners[0].inputContexts.FirstOrDefault();
            if (firstSpawnInput == null)
                return false;

            if (firstSpawnInput.contextType == VFXContextType.kSpawner)
                return true;

            Func<VFXSlot, VFXContext> contextOwnerFromSlot = delegate(VFXSlot slot)
                {
                    if (slot.owner is VFXBlock)
                    {
                        var block = slot.owner as VFXBlock;
                        if (block.enabled)
                        {
                            return block.GetParent();
                        }
                    }
                    else if (slot.owner is VFXContext)
                    {
                        return slot.owner as VFXContext;
                    }
                    return null;
                };

            if (m_Owners.Last().contextType != VFXContextType.kOutput)
            {
                //< Check at least one output dependency is valid
                if (m_Owners.Where(o => o.allLinkedOutputSlot.Where(s =>
                    {
                        var context = contextOwnerFromSlot(s);
                        if (context != null && context.outputContexts.Where(c => c.CanBeCompiled()).Any())
                        {
                            return true;
                        }
                        return false;
                    }).Any())
                    .Any())
                {
                    return true;
                }
            }

            if (firstSpawnInput.contextType == VFXContextType.kSpawnerGPU)
            {
                //< Check at least one input dependency is valid
                if (firstSpawnInput.allLinkedInputSlot.Where(s =>
                    {
                        if (s.owner is VFXBlock)
                        {
                            var block = (s.owner as VFXBlock);
                            return block.enabled && block.GetParent().CanBeCompiled();
                        }
                        else if (s.owner is VFXContext)
                        {
                            return (s.owner as VFXContext).CanBeCompiled();
                        }
                        return false;
                    }).Any())
                {
                    return true;
                }
            }
            return false;
=======
            return m_Capacity > 0 && m_Owners.Count > 1 && m_Owners[0].contextType == VFXContextType.kInit && m_Owners[0].inputContexts.Count() > 0;
>>>>>>> a5805f11
        }

        public override VFXDeviceTarget GetCompilationTarget(VFXContext context)
        {
            return VFXDeviceTarget.GPU;
        }

        public override void GenerateAttributeLayout()
        {
<<<<<<< HEAD
            m_layoutAttributeCurrent.GenerateAttributeLayout(m_Capacity, m_StoredCurrentAttributes);
            var parent = m_DependenciesIn.OfType<VFXDataParticle>().FirstOrDefault();
            if (parent != null)
            {
                m_layoutAttributeSource.GenerateAttributeLayout(sourceCount, parent.m_StoredCurrentAttributes);
                m_ownAttributeSourceBuffer = false;
            }
            else
            {
                var readSourceAttribute = m_ReadSourceAttributes.ToDictionary(o => o, _ => (int)VFXAttributeMode.ReadSource);
                m_layoutAttributeSource.GenerateAttributeLayout(sourceCount, readSourceAttribute);
                m_ownAttributeSourceBuffer = true;
            }
=======
            m_layoutAttributeCurrent.GenerateAttributeLayout(alignedCapacity, m_StoredCurrentAttributes);
            var readSourceAttribute = m_ReadSourceAttributes.ToDictionary(o => o, _ => (int)VFXAttributeMode.ReadSource);
            m_layoutAttributeSource.GenerateAttributeLayout(sourceCount, readSourceAttribute);
>>>>>>> a5805f11
        }

        public override string GetAttributeDataDeclaration(VFXAttributeMode mode)
        {
            if (m_StoredCurrentAttributes.Count == 0)
                return string.Empty;
            else if ((mode & VFXAttributeMode.Write) != 0)
                return "RWByteAddressBuffer attributeData;";
            else
                return "ByteAddressBuffer attributeData;";
        }

        private string GetCastAttributePrefix(VFXAttribute attrib)
        {
            if (VFXExpression.IsFloatValueType(attrib.type))
                return "asfloat";
            return "";
        }

        private string GetByteAddressBufferMethodSuffix(VFXAttribute attrib)
        {
            int size = VFXExpression.TypeToSize(attrib.type);
            if (size == 1)
                return string.Empty;
            else if (size <= 4)
                return size.ToString();
            else
                throw new ArgumentException(string.Format("Attribute {0} of type {1} cannot be handled in ByteAddressBuffer due to its size of {2}", attrib.name, attrib.type, size));
        }

        public override string GetLoadAttributeCode(VFXAttribute attrib, VFXAttributeLocation location)
        {
            var attributeStore = location == VFXAttributeLocation.Current ? m_layoutAttributeCurrent : m_layoutAttributeSource;
            var attributeBuffer = location == VFXAttributeLocation.Current ? "attributeBuffer" : "sourceAttributeBuffer";
            var index = location == VFXAttributeLocation.Current ? "index" : "sourceIndex";

            if (location == VFXAttributeLocation.Current && !m_StoredCurrentAttributes.ContainsKey(attrib))
                throw new ArgumentException(string.Format("Attribute {0} does not exist in data layout", attrib.name));

            if (location == VFXAttributeLocation.Source && !m_ReadSourceAttributes.Any(a => a.name == attrib.name))
                throw new ArgumentException(string.Format("Attribute {0} does not exist in data layout", attrib.name));

            return string.Format("{0}({3}.Load{1}({2}))", GetCastAttributePrefix(attrib), GetByteAddressBufferMethodSuffix(attrib), attributeStore.GetCodeOffset(attrib, index), attributeBuffer);
        }

        public override string GetStoreAttributeCode(VFXAttribute attrib, string value)
        {
            if (!m_StoredCurrentAttributes.ContainsKey(attrib))
                throw new ArgumentException(string.Format("Attribute {0} does not exist in data layout", attrib.name));

            return string.Format("attributeBuffer.Store{0}({1},{3}({2}))", GetByteAddressBufferMethodSuffix(attrib), m_layoutAttributeCurrent.GetCodeOffset(attrib, "index"), value, attrib.type == VFXValueType.Boolean ? "uint" : "asuint");
        }

        public bool NeedsIndirectBuffer()
        {
            foreach (var output in owners.OfType<VFXAbstractParticleOutput>())
                if (output.HasIndirectDraw())
                    return true;
            return false;
        }

        public override void FillDescs(
            List<VFXGPUBufferDesc> outBufferDescs,
            List<VFXSystemDesc> outSystemDescs,
            VFXExpressionGraph expressionGraph,
            Dictionary<VFXContext, VFXContextCompiledData> contextToCompiledData,
            Dictionary<VFXContext, int> contextSpawnToBufferIndex,
            Dictionary<VFXData, int> attributeBuffer,
            Dictionary<VFXData, int> eventBuffer)
        {
            bool hasKill = IsAttributeStored(VFXAttribute.Alive);

            var deadListBufferIndex = -1;
            var deadListCountIndex = -1;

            var systemBufferMappings = new List<VFXMapping>();
            var systemValueMappings = new List<VFXMapping>();

            var attributeBufferIndex = attributeBuffer[this];

            int attributeSourceBufferIndex = -1;
            int eventGPUFrom = -1;
            if (m_DependenciesIn.Any())
            {
                if (m_DependenciesIn.Count != 1)
                {
                    throw new InvalidOperationException("Unexpected multiple input dependency for GPU event");
                }
                attributeSourceBufferIndex = attributeBuffer[m_DependenciesIn.FirstOrDefault()];
                eventGPUFrom = eventBuffer[this];
            }

            if (attributeBufferIndex != -1)
            {
<<<<<<< HEAD
=======
                attributeBufferIndex = outBufferDescs.Count;
                outBufferDescs.Add(m_layoutAttributeCurrent.GetBufferDesc(alignedCapacity));
>>>>>>> a5805f11
                systemBufferMappings.Add(new VFXMapping("attributeBuffer", attributeBufferIndex));
            }

            if (m_ownAttributeSourceBuffer && m_layoutAttributeSource.GetBufferSize(sourceCount) > 0u)
            {
                if (attributeSourceBufferIndex != -1)
                {
                    throw new InvalidOperationException("Unexpected source while filling description of data particle");
                }

                attributeSourceBufferIndex = outBufferDescs.Count;
                outBufferDescs.Add(m_layoutAttributeSource.GetBufferDesc(sourceCount));
            }

            if (attributeSourceBufferIndex != -1)
            {
                systemBufferMappings.Add(new VFXMapping("sourceAttributeBuffer", attributeSourceBufferIndex));
            }

            var systemFlag = VFXSystemFlag.SystemDefault;
            if (eventGPUFrom != -1)
            {
                systemFlag |= VFXSystemFlag.SystemReceivedEventGPU;
                systemBufferMappings.Add(new VFXMapping("eventList", eventGPUFrom));
            }

            if (hasKill)
            {
                systemFlag |= VFXSystemFlag.SystemHasKill;

                deadListBufferIndex = outBufferDescs.Count;
                outBufferDescs.Add(new VFXGPUBufferDesc() { type = ComputeBufferType.Append, size = capacity });
                systemBufferMappings.Add(new VFXMapping("deadList", deadListBufferIndex));

                deadListCountIndex = outBufferDescs.Count;
                outBufferDescs.Add(new VFXGPUBufferDesc() { type = ComputeBufferType.Raw, size = 1 });
                systemBufferMappings.Add(new VFXMapping("deadListCount", deadListCountIndex));
            }

            var initContext = owners.FirstOrDefault(o => o.contextType == VFXContextType.kInit);
            if (initContext != null)
                systemBufferMappings.AddRange(initContext.inputContexts.Where(o => o.contextType == VFXContextType.kSpawner).Select(o => new VFXMapping("spawner_input", contextSpawnToBufferIndex[o])));
            if (owners.Count() > 0 && owners.First().contextType == VFXContextType.kInit) // TODO This test can be removed once we ensure priorly the system is valid
            {
                var mapper = contextToCompiledData[owners.First()].cpuMapper;

                var boundsCenterExp = mapper.FromNameAndId("bounds_center", -1);
                var boundsSizeExp = mapper.FromNameAndId("bounds_size", -1);

                int boundsCenterIndex = boundsCenterExp != null ? expressionGraph.GetFlattenedIndex(boundsCenterExp) : -1;
                int boundsSizeIndex = boundsSizeExp != null ? expressionGraph.GetFlattenedIndex(boundsSizeExp) : -1;

                if (boundsCenterIndex != -1 && boundsSizeIndex != -1)
                {
                    systemValueMappings.Add(new VFXMapping("bounds_center", boundsCenterIndex));
                    systemValueMappings.Add(new VFXMapping("bounds_size", boundsSizeIndex));
                }
            }

            int indirectBufferIndex = -1;
            bool needsIndirectBuffer = NeedsIndirectBuffer();
            if (needsIndirectBuffer)
            {
                systemFlag |= VFXSystemFlag.SystemHasIndirectBuffer;
                indirectBufferIndex = outBufferDescs.Count;
                outBufferDescs.Add(new VFXGPUBufferDesc() { type = ComputeBufferType.Append, size = capacity });
                systemBufferMappings.Add(new VFXMapping("indirectBuffer", indirectBufferIndex));
            }

            var taskDescs = new List<VFXTaskDesc>();
            var bufferMappings = new List<VFXMapping>();
            var uniformMappings = new List<VFXMapping>();

            //foreach (var context in owners)
            for (int i = 0; i < m_Owners.Count; ++i)
            {
                var context = m_Owners[i];
                var contextData = contextToCompiledData[context];

                var taskDesc = new VFXTaskDesc();
                taskDesc.type = context.taskType;

                bufferMappings.Clear();

                if (attributeBufferIndex != -1)
                    bufferMappings.Add(new VFXMapping("attributeBuffer", attributeBufferIndex));
                if (eventGPUFrom != -1 && context.contextType == VFXContextType.kInit)
                    bufferMappings.Add(new VFXMapping("eventList", eventGPUFrom));
                if (deadListBufferIndex != -1 && context.contextType != VFXContextType.kOutput)
                    bufferMappings.Add(new VFXMapping(context.contextType == VFXContextType.kUpdate ? "deadListOut" : "deadListIn", deadListBufferIndex));

                if (deadListCountIndex != -1 && context.contextType == VFXContextType.kInit)
                    bufferMappings.Add(new VFXMapping("deadListCount", deadListCountIndex));

                if (attributeSourceBufferIndex != -1 && context.contextType == VFXContextType.kInit)
                    bufferMappings.Add(new VFXMapping("sourceAttributeBuffer", attributeSourceBufferIndex));

                if (indirectBufferIndex != -1 &&
                    (context.contextType == VFXContextType.kUpdate ||
                     (context.contextType == VFXContextType.kOutput && (context as VFXAbstractParticleOutput).HasIndirectDraw())))
                {
                    bufferMappings.Add(new VFXMapping("indirectBuffer", indirectBufferIndex));
                }

                var gpuTarget = context.allLinkedOutputSlot.SelectMany(o => (o.owner as VFXContext).outputContexts)
                    .Select(o => eventBuffer[o.GetData()])
                    .ToArray();
                for (uint indexTarget = 0; indexTarget < (uint)gpuTarget.Length; ++indexTarget)
                {
                    var prefix = VFXCodeGeneratorHelper.GeneratePrefix(indexTarget);
                    bufferMappings.Add(new VFXMapping(string.Format("eventListOut_{0}", prefix), gpuTarget[indexTarget]));
                }

                uniformMappings.Clear();
                foreach (var uniform in contextData.uniformMapper.uniforms.Concat(contextData.uniformMapper.textures))
                    uniformMappings.Add(new VFXMapping(contextData.uniformMapper.GetName(uniform), expressionGraph.GetFlattenedIndex(uniform)));

                // Retrieve all cpu mappings at context level (-1)
                var cpuMappings = contextData.cpuMapper.CollectExpression(-1).Select(exp => new VFXMapping(exp.name, expressionGraph.GetFlattenedIndex(exp.exp)));

                taskDesc.buffers = bufferMappings.ToArray();
                taskDesc.values = uniformMappings.ToArray();
                taskDesc.parameters = cpuMappings.Concat(contextData.parameters).ToArray();
                taskDesc.processor = contextToCompiledData[context].processor;

                taskDescs.Add(taskDesc);
            }

            outSystemDescs.Add(new VFXSystemDesc()
            {
                flags = systemFlag,
                tasks = taskDescs.ToArray(),
                capacity = capacity,
                buffers = systemBufferMappings.ToArray(),
                values = systemValueMappings.ToArray(),
                type = VFXSystemType.Particle,
                layer = m_Layer
            });
        }

        public override void CopySettings<T>(T dst)
        {
            var instance = dst as VFXDataParticle;
            instance.m_Capacity = m_Capacity;
            instance.m_Space = m_Space;
        }

        [SerializeField]
        private uint m_Capacity = 65536;
        [SerializeField]
        private CoordinateSpace m_Space;
        [NonSerialized]
        private StructureOfArrayProvider m_layoutAttributeCurrent = new StructureOfArrayProvider();
        [NonSerialized]
        private StructureOfArrayProvider m_layoutAttributeSource = new StructureOfArrayProvider();
        [NonSerialized]
        private bool m_ownAttributeSourceBuffer;
    }
}<|MERGE_RESOLUTION|>--- conflicted
+++ resolved
@@ -228,8 +228,7 @@
 
         public override bool CanBeCompiled()
         {
-<<<<<<< HEAD
-            if (m_Owners.Count < 1)
+            if (m_Owners.Count < 1 || m_Capacity <= 0)
                 return false;
 
             if (m_Owners[0].contextType != VFXContextType.kInit)
@@ -298,9 +297,6 @@
                 }
             }
             return false;
-=======
-            return m_Capacity > 0 && m_Owners.Count > 1 && m_Owners[0].contextType == VFXContextType.kInit && m_Owners[0].inputContexts.Count() > 0;
->>>>>>> a5805f11
         }
 
         public override VFXDeviceTarget GetCompilationTarget(VFXContext context)
@@ -310,8 +306,7 @@
 
         public override void GenerateAttributeLayout()
         {
-<<<<<<< HEAD
-            m_layoutAttributeCurrent.GenerateAttributeLayout(m_Capacity, m_StoredCurrentAttributes);
+            m_layoutAttributeCurrent.GenerateAttributeLayout(alignedCapacity, m_StoredCurrentAttributes);
             var parent = m_DependenciesIn.OfType<VFXDataParticle>().FirstOrDefault();
             if (parent != null)
             {
@@ -324,11 +319,6 @@
                 m_layoutAttributeSource.GenerateAttributeLayout(sourceCount, readSourceAttribute);
                 m_ownAttributeSourceBuffer = true;
             }
-=======
-            m_layoutAttributeCurrent.GenerateAttributeLayout(alignedCapacity, m_StoredCurrentAttributes);
-            var readSourceAttribute = m_ReadSourceAttributes.ToDictionary(o => o, _ => (int)VFXAttributeMode.ReadSource);
-            m_layoutAttributeSource.GenerateAttributeLayout(sourceCount, readSourceAttribute);
->>>>>>> a5805f11
         }
 
         public override string GetAttributeDataDeclaration(VFXAttributeMode mode)
@@ -423,11 +413,7 @@
 
             if (attributeBufferIndex != -1)
             {
-<<<<<<< HEAD
-=======
-                attributeBufferIndex = outBufferDescs.Count;
                 outBufferDescs.Add(m_layoutAttributeCurrent.GetBufferDesc(alignedCapacity));
->>>>>>> a5805f11
                 systemBufferMappings.Add(new VFXMapping("attributeBuffer", attributeBufferIndex));
             }
 
