--- conflicted
+++ resolved
@@ -27,11 +27,7 @@
             if (notify)
                 Invalidate(InvalidationCause.kModelChanged);
 
-<<<<<<< HEAD
             //Debug.Log("Attach " + child + " to " + this + " at " + realIndex);
-=======
-           // Debug.Log("Attach " + child + " to " + this + " at " + realIndex);
->>>>>>> 27d60f97
         }
 
         public void Remove(VFXElementModel child, bool notify = true)
@@ -45,11 +41,7 @@
             if (notify)
                 Invalidate(InvalidationCause.kModelChanged);
 
-<<<<<<< HEAD
             //Debug.Log("Detach " + child + " to " + this);
-=======
-           // Debug.Log("Detach " + child + " to " + this);
->>>>>>> 27d60f97
         }
 
         public void Attach(VFXElementModel owner, bool notify = true)
