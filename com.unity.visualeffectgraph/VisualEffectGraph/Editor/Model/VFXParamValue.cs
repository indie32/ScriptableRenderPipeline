using UnityEngine;
using System;
using System.Collections;
using System.Collections.Generic;

namespace UnityEditor.Experimental
{
    public abstract class VFXParamValue
    {
        protected struct Binding
        {
            public VFXBlockModel m_Model;
            public int m_Index;

            public Binding(VFXBlockModel model, int index)
            {
                m_Model = model;
                m_Index = index;
            }

            public override bool Equals(object obj)
            {
                if (obj is Binding)
                {
                    Binding typedObj = (Binding)obj;
                    return m_Model == typedObj.m_Model && m_Index == typedObj.m_Index;
                }
                return false;
            }
        }

        protected VFXParam.Type m_Type;
        protected List<Binding> m_Bindings = new List<Binding>();

        public VFXParam.Type ValueType
        {
            get { return m_Type; }
        }

        // Create from VFXParam.Type
        public static VFXParamValue Create(VFXParam.Type type)
        {
            switch (type)
            {
                case VFXParam.Type.kTypeFloat: return new VFXParamValueFloat();
                case VFXParam.Type.kTypeFloat2: return new VFXParamValueFloat2();
                case VFXParam.Type.kTypeFloat3: return new VFXParamValueFloat3();
                case VFXParam.Type.kTypeFloat4: return new VFXParamValueFloat4();
                case VFXParam.Type.kTypeInt: return new VFXParamValueInt();
                case VFXParam.Type.kTypeUint: return new VFXParamValueUint();
                case VFXParam.Type.kTypeTexture2D: return new VFXParamValueTexture2D();
                case VFXParam.Type.kTypeTexture3D: return new VFXParamValueTexture3D();
                default:
                    throw new ArgumentException("Invalid parameter type");
            }
        }

<<<<<<< HEAD
        public abstract VFXParamValue Clone();
=======
        // Create from concrete type
        public static VFXParamValue Create<T>()
        {
            Type t = typeof(T);
            if (t == typeof(float))     return new VFXParamValueFloat();
            if (t == typeof(Vector2))   return new VFXParamValueFloat2();
            if (t == typeof(Vector3))   return new VFXParamValueFloat3();
            if (t == typeof(Vector4))   return new VFXParamValueFloat4();
            if (t == typeof(int))       return new VFXParamValueInt();
            if (t == typeof(uint))      return new VFXParamValueUint();
            if (t == typeof(Texture2D)) return new VFXParamValueTexture2D();
            if (t == typeof(Texture3D)) return new VFXParamValueTexture3D();

            throw new ArgumentException("Invalid parameter type");
        }
>>>>>>> 77b81fba

        //TODO: Problem is that implicit cast between types will not work here !
        public T GetValue<T>()              { return ((VFXParamValue<T>)this).Value; }
        public void SetValue<T>(T value)    { ((VFXParamValue<T>)this).Value = value; }

        public void Bind(VFXBlockModel model,int index,bool reentrant = false)
        {
            Binding binding = new Binding(model, index);
            if (m_Bindings.IndexOf(binding) != -1) // Already bound
                return;

            m_Bindings.Add(binding);
            if (!reentrant)
                model.BindParam(this,index,true);
        }

        public void Unbind(VFXBlockModel model,int index,bool reentrant = false)
        {
            Binding binding = new Binding(model, index);
            if (m_Bindings.Remove(binding) && reentrant)
                model.UnbindParam(index, true);
        }

        public bool IsBound()
        {
            return m_Bindings.Count > 0;
        }
    }

    public abstract class VFXParamValue<T> : VFXParamValue
    {
        private T m_Value = default(T);

        public T Value
        {
            get { return m_Value; }
            set
            {
                if ((m_Value == null && value != null) || (m_Value != null && !m_Value.Equals(value)))
                {
                    m_Value = value;
                    foreach (var binding in m_Bindings)
                        binding.m_Model.Invalidate(VFXElementModel.InvalidationCause.kParamChanged);
                }
            }
        }

        public override VFXParamValue Clone()
        {
            VFXParamValue<T> param = (VFXParamValue<T>)MemberwiseClone();
            param.m_Bindings.Clear();
            return param;
        }

        public override string ToString()
        {
            return m_Value != null ? m_Value.ToString() : "null";
        }
    }

    public class VFXParamValueFloat : VFXParamValue<float>          { public VFXParamValueFloat()       { m_Type = VFXParam.Type.kTypeFloat; }}
    public class VFXParamValueFloat2 : VFXParamValue<Vector2>       { public VFXParamValueFloat2()      { m_Type = VFXParam.Type.kTypeFloat2; }}
    public class VFXParamValueFloat3 : VFXParamValue<Vector3>       { public VFXParamValueFloat3()      { m_Type = VFXParam.Type.kTypeFloat3; }}
    public class VFXParamValueFloat4 : VFXParamValue<Vector4>       { public VFXParamValueFloat4()      { m_Type = VFXParam.Type.kTypeFloat4; }}
    public class VFXParamValueInt : VFXParamValue<int>              { public VFXParamValueInt()         { m_Type = VFXParam.Type.kTypeInt; }}
    public class VFXParamValueUint : VFXParamValue<uint>            { public VFXParamValueUint()        { m_Type = VFXParam.Type.kTypeUint; }}
    public class VFXParamValueTexture2D : VFXParamValue<Texture2D>  { public VFXParamValueTexture2D()   { m_Type = VFXParam.Type.kTypeTexture2D; }}
    public class VFXParamValueTexture3D : VFXParamValue<Texture3D>  { public VFXParamValueTexture3D()   { m_Type = VFXParam.Type.kTypeTexture3D; }}
}<|MERGE_RESOLUTION|>--- conflicted
+++ resolved
@@ -55,9 +55,6 @@
             }
         }
 
-<<<<<<< HEAD
-        public abstract VFXParamValue Clone();
-=======
         // Create from concrete type
         public static VFXParamValue Create<T>()
         {
@@ -73,7 +70,8 @@
 
             throw new ArgumentException("Invalid parameter type");
         }
->>>>>>> 77b81fba
+
+        public abstract VFXParamValue Clone();
 
         //TODO: Problem is that implicit cast between types will not work here !
         public T GetValue<T>()              { return ((VFXParamValue<T>)this).Value; }
