--- conflicted
+++ resolved
@@ -696,16 +696,12 @@
                     Invalidate(InvalidationCause.kModelChanged); // Force a recompilation
                 }
             }
-<<<<<<< HEAD
-        }      
-=======
         }
 
         public SpaceRef GetSpaceRef()
         {
             return WorldSpace ? SpaceRef.kWorld : SpaceRef.kLocal;
         }
->>>>>>> 78803514
 
         public VFXGeneratedTextureData GeneratedTextureData { get { return GetOwner().GeneratedTextureData; } }
 
