--- conflicted
+++ resolved
@@ -230,13 +230,7 @@
             m_DataSource.Create(blockModel, target.Model);
 
             // Copy values to new exposed parameter.
-<<<<<<< HEAD
             newblock.Slot.CopyValuesFrom(m_Slot);
-=======
-            List<string> values = new List<string>();
-            m_Slot.GetStringValues(values);
-            blockModel.Slot.SetValuesFromString(values);
->>>>>>> 0ab9da4d
 
             // Connect
             m_DataSource.ConnectData(blockModel.GetOutputSlot(0),(VFXInputSlot)Slot);
