using System;
using System.Linq;
using System.Collections;
using System.Collections.Generic;
using UnityEditor;
using UnityEditor.Experimental;
using UnityEditor.SceneManagement;
using UnityEngine;
using UnityEngine.Experimental.VFX;

using UnityEditor.VFX;
using UnityEditor.VFX.UI;
using UnityEditor.Experimental.UIElements.GraphView;
using EditMode = UnityEditorInternal.EditMode;
using UnityObject = UnityEngine.Object;
using System.Reflection;
namespace UnityEditor.VFX
{
    public static class VisualEffectControl
    {
        public static void ControlStop(this VisualEffect effect)
        {
            effect.Reinit();
            effect.pause = true;
        }

        public static void ControlPlayPause(this VisualEffect effect)
        {
            effect.pause = !effect.pause;
        }

        public static void ControlStep(this VisualEffect effect)
        {
            effect.pause = true;
            effect.AdvanceOneFrame();
        }

        public static void ControlRestart(this VisualEffect effect)
        {
            effect.Reinit();
            effect.pause = false;
        }

        public const float minSlider = 1;
        public const float maxSlider = 4000;

        public const float playRateToValue = 100.0f;
        public const float valueToPlayRate = 1.0f / playRateToValue;


        public const float sliderPower = 10;

        public static readonly int[] setPlaybackValues = new int[] { 1, 10, 50, 100, 200, 500, 1000, 4000 };
    }

    static class VisualEffectEditorStyles
    {
        static GUIContent[] m_Icons;

        public enum Icon
        {
            Pause,
            Play,
            Restart,
            Step,
            Stop
        }

        public static readonly GUIStyle toggleStyle;
        public static readonly GUIStyle toggleMixedStyle;

        static VisualEffectEditorStyles()
        {
            toggleStyle = new GUIStyle("ShurikenCheckMark");
            toggleMixedStyle = new GUIStyle("ShurikenCheckMarkMixed");
            m_Icons = new GUIContent[1 + (int)Icon.Stop];
            for (int i = 0; i <= (int)Icon.Stop; ++i)
            {
                Icon icon = (Icon)i;
                string name = icon.ToString();

                //TODO replace with editor default resource call when going to trunk
                Texture2D texture = AssetDatabase.LoadAssetAtPath<Texture2D>("Assets/VFXEditor/Editor/SceneWindow/Textures/" + name + ".png");
                if (texture == null)
                {
                    Debug.LogError("Can't find icon for " + name + " in VisualEffectEditorStyles");
                    continue;
                }
                m_Icons[i] = new GUIContent(texture);
            }
        }

        public static GUIContent GetIcon(Icon icon)
        {
            return m_Icons[(int)icon];
        }
    }
    public class VisualEffectEditor : Editor
    {
        public static bool CanSetOverride = false;

        SerializedProperty m_VisualEffectAsset;
        SerializedProperty m_ReseedOnPlay;
        SerializedProperty m_RandomSeed;
        SerializedProperty m_VFXPropertySheet;

        private Contents m_Contents;
        private Styles m_Styles;

        protected void OnEnable()
        {
            m_RandomSeed = serializedObject.FindProperty("m_StartSeed");
            m_ReseedOnPlay = serializedObject.FindProperty("m_ResetSeedOnPlay");
            m_VisualEffectAsset = serializedObject.FindProperty("m_Asset");
            m_VFXPropertySheet = serializedObject.FindProperty("m_PropertySheet");

            m_Infos.Clear();
        }

        protected void OnDisable()
        {
            VisualEffect effect = ((VisualEffect)targets[0]);
            if (effect != null)
            {
                effect.pause = false;
                effect.playRate = 1.0f;
            }
        }

        struct Infos
        {
            public VFXPropertyIM propertyIM;
            public Type type;
        }

        Dictionary<VFXParameterNodeController, Infos> m_Infos = new Dictionary<VFXParameterNodeController, Infos>();

        struct FieldData
        {
            public System.Type type;
            public string exposedName;
            public string fieldName;
            public RangeAttribute rangeAttribute;
        }

        protected const float overrideWidth = 16;

        void DisplayProperty(VFXParameterInfo parameter, SerializedProperty overrideProperty, SerializedProperty property)
        {
            EditorGUILayout.BeginHorizontal();

            GUIContent nameContent = EditorGUIUtility.TextContent(parameter.name);

            //EditorGUI.showMixedValue = overrideProperty.hasMultipleDifferentValues;
            EditorGUI.BeginChangeCheck();
            bool result = EditorGUILayout.Toggle(overrideProperty.hasMultipleDifferentValues ? false : overrideProperty.boolValue, overrideProperty.hasMultipleDifferentValues ? VisualEffectEditorStyles.toggleMixedStyle : VisualEffectEditorStyles.toggleStyle, GUILayout.Width(overrideWidth));
            if (EditorGUI.EndChangeCheck())
            {
                overrideProperty.boolValue = result;
            }
            //EditorGUI.showMixedValue = false;

            EditorGUI.BeginChangeCheck();
            if (parameter.min != Mathf.NegativeInfinity && parameter.max != Mathf.Infinity)
            {
                if (property.propertyType == SerializedPropertyType.Float)
                    EditorGUILayout.Slider(property, parameter.min, parameter.max, EditorGUIUtility.TextContent(parameter.name));
                else
                    EditorGUILayout.IntSlider(property, (int)parameter.min, (int)parameter.max, EditorGUIUtility.TextContent(parameter.name));
            }
            else if (parameter.realType == typeof(Color).Name)
            {
                Vector4 vVal = property.vector4Value;
                Color c = new Color(vVal.x, vVal.y, vVal.z, vVal.w);
                c = EditorGUILayout.ColorField(nameContent, c, true, true, true);

                if (c.r != vVal.x || c.g != vVal.y || c.b != vVal.z || c.a != vVal.w)
                    property.vector4Value = new Vector4(c.r, c.g, c.b, c.a);
            }
            else if (property.propertyType == SerializedPropertyType.Vector4)
            {
                var oldVal = property.vector4Value;
                var newVal = EditorGUILayout.Vector4Field(nameContent, oldVal);
                if (oldVal.x != newVal.x || oldVal.y != newVal.y || oldVal.z != newVal.z || oldVal.w != newVal.w)
                {
                    property.vector4Value = newVal;
                }
            }
            else
            {
                EditorGUILayout.PropertyField(property, nameContent, true);
            }
            if (EditorGUI.EndChangeCheck())
            {
                overrideProperty.boolValue = true;
            }

            EditorGUILayout.EndHorizontal();
        }

        public void InitializeGUI()
        {
            if (m_Contents == null)
                m_Contents = new Contents();

            if (m_Styles == null)
                m_Styles = new Styles();
        }

        private void SceneViewGUICallback(UnityObject target, SceneView sceneView)
        {
            VisualEffect effect = ((VisualEffect)targets[0]);

            var buttonWidth = GUILayout.Width(50);
            GUILayout.BeginHorizontal();
            if (GUILayout.Button(VisualEffectEditorStyles.GetIcon(VisualEffectEditorStyles.Icon.Stop), buttonWidth))
            {
                effect.ControlStop();
            }
            if (effect.pause)
            {
                if (GUILayout.Button(VisualEffectEditorStyles.GetIcon(VisualEffectEditorStyles.Icon.Play), buttonWidth))
                {
                    effect.ControlPlayPause();
                }
            }
            else
            {
                if (GUILayout.Button(VisualEffectEditorStyles.GetIcon(VisualEffectEditorStyles.Icon.Pause), buttonWidth))
                {
                    effect.ControlPlayPause();
                }
            }


            if (GUILayout.Button(VisualEffectEditorStyles.GetIcon(VisualEffectEditorStyles.Icon.Step), buttonWidth))
            {
                effect.ControlStep();
            }
            if (GUILayout.Button(VisualEffectEditorStyles.GetIcon(VisualEffectEditorStyles.Icon.Restart), buttonWidth))
            {
                effect.ControlRestart();
            }
            GUILayout.EndHorizontal();

            float playRate = effect.playRate * VisualEffectControl.playRateToValue;

            GUILayout.BeginHorizontal();
            GUILayout.Label("Playback Rate", GUILayout.Width(84));
            playRate = EditorGUILayout.PowerSlider("", playRate, VisualEffectControl.minSlider, VisualEffectControl.maxSlider, VisualEffectControl.sliderPower, GUILayout.Width(138));
            effect.playRate = playRate * VisualEffectControl.valueToPlayRate;
            if (EditorGUILayout.DropdownButton(EditorGUIUtility.TextContent("Set"), FocusType.Passive, GUILayout.Width(36)))
            {
                GenericMenu menu = new GenericMenu();
                Rect buttonRect = GUILayoutUtility.topLevel.GetLast();
                foreach (var value in VisualEffectControl.setPlaybackValues)
                {
                    menu.AddItem(EditorGUIUtility.TextContent(string.Format("{0}%", value)), false, SetPlayRate, value);
                }
                menu.DropDown(buttonRect);
            }
            GUILayout.EndHorizontal();
        }

        void SetPlayRate(object value)
        {
            float rate = (float)((int)value)  * VisualEffectControl.valueToPlayRate;
            VisualEffect effect = ((VisualEffect)targets[0]);
            effect.playRate = rate;
        }

        protected virtual void OnSceneGUI()
        {
            SceneViewOverlay.Window(ParticleSystemInspector.playBackTitle, SceneViewGUICallback, (int)SceneViewOverlay.Ordering.ParticleEffect, SceneViewOverlay.WindowDisplayOption.OneWindowPerTitle);
        }

        private VisualEffectAsset m_asset;
        private VFXGraph m_graph;


        protected virtual void EmptyLineControl(string name, int depth)
        {
            GUILayout.BeginHorizontal();
            GUILayout.Space(overrideWidth + 4); // the 4 is so that Labels are aligned with elements having an override toggle.
            EditorGUILayout.LabelField(name);
            GUILayout.EndHorizontal();
        }

        public override void OnInspectorGUI()
        {
            InitializeGUI();

            var component = (VisualEffect)target;

            //Asset
            GUILayout.Label(m_Contents.HeaderMain, m_Styles.InspectorHeader);

            using (new GUILayout.HorizontalScope())
            {
                EditorGUILayout.PropertyField(m_VisualEffectAsset, m_Contents.AssetPath);

                GUI.enabled = component.visualEffectAsset != null; // Enabled state will be kept for all content until the end of the inspectorGUI.
                if (GUILayout.Button(m_Contents.OpenEditor, EditorStyles.miniButton, m_Styles.MiniButtonWidth))
                {
                    VFXViewWindow window = EditorWindow.GetWindow<VFXViewWindow>();

                    window.LoadAsset(component.visualEffectAsset);
                }
            }

            //Seed
            EditorGUI.BeginChangeCheck();
            using (new GUILayout.HorizontalScope())
            {
                using (new EditorGUI.DisabledGroupScope(m_ReseedOnPlay.boolValue))
                {
                    EditorGUILayout.PropertyField(m_RandomSeed, m_Contents.RandomSeed);
                    if (GUILayout.Button(m_Contents.SetRandomSeed, EditorStyles.miniButton, m_Styles.MiniButtonWidth))
                    {
                        m_RandomSeed.intValue = UnityEngine.Random.Range(0, int.MaxValue);
                        component.startSeed = (uint)m_RandomSeed.intValue; // As accessors are bypassed with serialized properties...
                    }
                }
            }
            EditorGUILayout.PropertyField(m_ReseedOnPlay, m_Contents.ReseedOnPlay);
            bool reinit = EditorGUI.EndChangeCheck();


            //Display properties only if all the VisualEffects share the same graph
            VisualEffectAsset asset = component.visualEffectAsset;
            if (targets.Length > 1)
            {
                foreach (VisualEffect target in targets)
                {
                    if (target.visualEffectAsset != asset)
                    {
                        return;
                    }
                }
            }

            //Field
            GUILayout.Label(m_Contents.HeaderParameters, m_Styles.InspectorHeader);

            EditMode.DoEditModeInspectorModeButton(
                EditMode.SceneViewEditMode.Collider,
                "Show Parameters",
                EditorGUIUtility.IconContent("EditCollider"),
                this
                );

            if (m_graph == null || m_asset != component.visualEffectAsset)
            {
                m_asset = component.visualEffectAsset;
                if (m_asset != null)
                {
                    m_graph = m_asset.GetOrCreateGraph();
                }
            }
            GUI.enabled = true;

            if (m_graph != null)
            {
                if (m_graph.m_ParameterInfo == null)
                {
                    m_graph.BuildParameterInfo();
                }
                if (m_graph.m_ParameterInfo != null)
                {
                    List<int> stack = new List<int>();
                    int currentCount = m_graph.m_ParameterInfo.Length;

<<<<<<< HEAD
                    string lastRootParameter = null;
                    bool lastRootParameterHasMultipleValues = false;
=======
>>>>>>> a5d2fd3f
                    foreach (var parameter in m_graph.m_ParameterInfo)
                    {
                        --currentCount;
                        if (currentCount == 0 && stack.Count > 0)
                        {
                            currentCount = stack.Last();
                            stack.RemoveAt(stack.Count - 1);
                        }

                        if (parameter.descendantCount > 0)
                        {
                            stack.Add(currentCount);
                            currentCount = parameter.descendantCount;
                        }


                        if (string.IsNullOrEmpty(parameter.sheetType))
                        {
                            if (parameter.name != null)
                            {
                                EmptyLineControl(parameter.name, stack.Count);
                            }
                        }
                        else if (parameter.sheetType != null)
                        {
                            var vfxField = m_VFXPropertySheet.FindPropertyRelative(parameter.sheetType + ".m_Array");
                            SerializedProperty property = null;
                            if (vfxField != null)
                            {
                                for (int i = 0; i < vfxField.arraySize; ++i)
                                {
                                    property = vfxField.GetArrayElementAtIndex(i);
                                    var nameProperty = property.FindPropertyRelative("m_Name").stringValue;
                                    if (nameProperty == parameter.path)
                                    {
                                        break;
                                    }
                                    property = null;
                                }
                            }
                            if (property != null)
                            {
                                SerializedProperty overrideProperty = property.FindPropertyRelative("m_Overridden");
                                property = property.FindPropertyRelative("m_Value");
                                string firstpropName = property.name;

<<<<<<< HEAD
                                lastRootParameterHasMultipleValues |= overrideProperty.hasMultipleDifferentValues;
                                lastRootParameterHasMultipleValues |= property.hasMultipleDifferentValues;

=======
>>>>>>> a5d2fd3f
                                Color previousColor = GUI.color;
                                var animated = AnimationMode.IsPropertyAnimated(target, property.propertyPath);
                                if (animated)
                                {
                                    GUI.color = AnimationMode.animatedPropertyColor;
                                }

                                DisplayProperty(parameter, overrideProperty, property);

                                if (animated)
                                {
                                    GUI.color = previousColor;
                                }
                            }
                        }
                        EditorGUI.indentLevel = stack.Count;
                    }
                }
            }

            serializedObject.ApplyModifiedProperties();
            if (reinit)
            {
                component.Reinit();
            }

            GUI.enabled = true;
        }

        private class Styles
        {
            public GUIStyle InspectorHeader;
            public GUIStyle ToggleGizmo;

            public GUILayoutOption MiniButtonWidth = GUILayout.Width(48);
            public GUILayoutOption PlayControlsHeight = GUILayout.Height(24);

            public Styles()
            {
                InspectorHeader = new GUIStyle("ShurikenModuleTitle");
                InspectorHeader.fontSize = 12;
                InspectorHeader.fontStyle = FontStyle.Bold;
                InspectorHeader.contentOffset = new Vector2(2, -2);
                InspectorHeader.border = new RectOffset(4, 4, 4, 4);
                InspectorHeader.overflow = new RectOffset(4, 4, 4, 4);
                InspectorHeader.margin = new RectOffset(4, 4, 16, 8);

                Texture2D showIcon = EditorGUIUtility.Load("VisibilityIcon.png") as Texture2D;
                Texture2D hideIcon = EditorGUIUtility.Load("VisibilityIconDisabled.png") as Texture2D;

                ToggleGizmo = new GUIStyle();
                ToggleGizmo.margin = new RectOffset(0, 0, 4, 0);
                ToggleGizmo.active.background = hideIcon;
                ToggleGizmo.onActive.background = showIcon;
                ToggleGizmo.normal.background = hideIcon;
                ToggleGizmo.onNormal.background = showIcon;
                ToggleGizmo.focused.background = hideIcon;
                ToggleGizmo.onFocused.background = showIcon;
                ToggleGizmo.hover.background = hideIcon;
                ToggleGizmo.onHover.background = showIcon;
            }
        }

        private class Contents
        {
            public GUIContent HeaderMain = new GUIContent("VFX Asset");
            public GUIContent HeaderPlayControls = new GUIContent("Play Controls");
            public GUIContent HeaderParameters = new GUIContent("Parameters");

            public GUIContent AssetPath = new GUIContent("Asset Template");
            public GUIContent RandomSeed = new GUIContent("Random Seed");
            public GUIContent ReseedOnPlay = new GUIContent("Reseed on play");
            public GUIContent OpenEditor = new GUIContent("Edit");
            public GUIContent SetRandomSeed = new GUIContent("Reseed");
            public GUIContent SetPlayRate = new GUIContent("Set");
            public GUIContent PlayRate = new GUIContent("PlayRate");
            public GUIContent ResetOverrides = new GUIContent("Reset");

            public GUIContent ButtonRestart = new GUIContent();
            public GUIContent ButtonPlay = new GUIContent();
            public GUIContent ButtonPause = new GUIContent();
            public GUIContent ButtonStop = new GUIContent();
            public GUIContent ButtonFrameAdvance = new GUIContent();

            public GUIContent ToggleWidget = new GUIContent();

            public GUIContent infoButton = new GUIContent("Debug", EditorGUIUtility.IconContent("console.infoicon").image);
        }
    }
}<|MERGE_RESOLUTION|>--- conflicted
+++ resolved
@@ -370,11 +370,6 @@
                     List<int> stack = new List<int>();
                     int currentCount = m_graph.m_ParameterInfo.Length;
 
-<<<<<<< HEAD
-                    string lastRootParameter = null;
-                    bool lastRootParameterHasMultipleValues = false;
-=======
->>>>>>> a5d2fd3f
                     foreach (var parameter in m_graph.m_ParameterInfo)
                     {
                         --currentCount;
@@ -421,12 +416,6 @@
                                 property = property.FindPropertyRelative("m_Value");
                                 string firstpropName = property.name;
 
-<<<<<<< HEAD
-                                lastRootParameterHasMultipleValues |= overrideProperty.hasMultipleDifferentValues;
-                                lastRootParameterHasMultipleValues |= property.hasMultipleDifferentValues;
-
-=======
->>>>>>> a5d2fd3f
                                 Color previousColor = GUI.color;
                                 var animated = AnimationMode.IsPropertyAnimated(target, property.propertyPath);
                                 if (animated)
