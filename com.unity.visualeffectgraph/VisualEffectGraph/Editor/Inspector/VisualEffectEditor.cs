--- conflicted
+++ resolved
@@ -214,26 +214,22 @@
             GUILayout.EndHorizontal();
         }
 
-
         protected virtual void EditorModeInspectorButton()
         {
         }
 
-
         protected void ShowHeader(GUIContent nameContent)
         {
-            float height = Styles.categoryHeader.CalcHeight(nameContent,4000);
-            Rect rect = GUILayoutUtility.GetRect(1,height + Styles.headerTopMargin + Styles.headerBottomMargin);
+            float height = Styles.categoryHeader.CalcHeight(nameContent, 4000);
+            Rect rect = GUILayoutUtility.GetRect(1, height + Styles.headerTopMargin + Styles.headerBottomMargin);
 
             rect.width += rect.x;
             rect.x = 0;
             rect.y += Styles.headerTopMargin;
             rect.height -= Styles.headerTopMargin + Styles.headerBottomMargin;
-            if( Event.current.type == EventType.Repaint)
-                Styles.categoryHeader.Draw(rect,nameContent,false,true,true,false );
-        }
-
-
+            if (Event.current.type == EventType.Repaint)
+                Styles.categoryHeader.Draw(rect, nameContent, false, true, true, false);
+        }
 
         protected virtual void AssetField()
         {
@@ -242,20 +238,14 @@
             {
                 EditorGUILayout.PropertyField(m_VisualEffectAsset, Contents.assetPath);
 
-<<<<<<< HEAD
                 GUI.enabled = component.visualEffectAsset != null; // Enabled state will be kept for all content until the end of the inspectorGUI.
                 if (GUILayout.Button(Contents.openEditor, EditorStyles.miniButton, Styles.MiniButtonWidth))
-=======
-                GUI.enabled = component.visualEffectAsset != null && serializedObject.targetObjects.Length == 1; // Enabled state will be kept for all content until the end of the inspectorGUI.
-                if (GUILayout.Button(m_Contents.OpenEditor, EditorStyles.miniButton, m_Styles.MiniButtonWidth))
->>>>>>> 4ace599f
                 {
                     VFXViewWindow window = EditorWindow.GetWindow<VFXViewWindow>();
 
                     window.LoadAsset(component.visualEffectAsset);
                 }
             }
-<<<<<<< HEAD
         }
 
         protected virtual bool SeedField()
@@ -264,30 +254,16 @@
             //Seed
             EditorGUI.BeginChangeCheck();
             using (new GUILayout.HorizontalScope())
-=======
-            if (serializedObject.targetObjects.Length == 1)
->>>>>>> 4ace599f
-            {
-                //Seed
-                EditorGUI.BeginChangeCheck();
-                using (new GUILayout.HorizontalScope())
-                {
-<<<<<<< HEAD
+            {
+                using (new EditorGUI.DisabledGroupScope(m_ReseedOnPlay.boolValue))
+                {
                     EditorGUILayout.PropertyField(m_RandomSeed, Contents.randomSeed);
                     if (GUILayout.Button(Contents.setRandomSeed, EditorStyles.miniButton, Styles.MiniButtonWidth))
-=======
-                    using (new EditorGUI.DisabledGroupScope(m_ReseedOnPlay.boolValue))
->>>>>>> 4ace599f
                     {
-                        EditorGUILayout.PropertyField(m_RandomSeed, m_Contents.RandomSeed);
-                        if (GUILayout.Button(m_Contents.SetRandomSeed, EditorStyles.miniButton, m_Styles.MiniButtonWidth))
-                        {
-                            m_RandomSeed.intValue = UnityEngine.Random.Range(0, int.MaxValue);
-                            component.startSeed = (uint)m_RandomSeed.intValue; // As accessors are bypassed with serialized properties...
-                        }
+                        m_RandomSeed.intValue = UnityEngine.Random.Range(0, int.MaxValue);
+                        component.startSeed = (uint)m_RandomSeed.intValue; // As accessors are bypassed with serialized properties...
                     }
                 }
-<<<<<<< HEAD
             }
             EditorGUILayout.PropertyField(m_ReseedOnPlay, Contents.reseedOnPlay);
             return EditorGUI.EndChangeCheck();
@@ -307,26 +283,12 @@
                 foreach (VisualEffect effect in targets)
                 {
                     if (effect.visualEffectAsset != asset)
-=======
-                EditorGUILayout.PropertyField(m_ReseedOnPlay, m_Contents.ReseedOnPlay);
-                bool reinit = EditorGUI.EndChangeCheck();
-
-
-                //Display properties only if all the VisualEffects share the same graph
-                VisualEffectAsset asset = component.visualEffectAsset;
-                if (targets.Length > 1)
-                {
-                    foreach (VisualEffect target in targets)
->>>>>>> 4ace599f
                     {
-                        if (target.visualEffectAsset != asset)
-                        {
-                            return;
-                        }
+                        return;
                     }
                 }
-
-<<<<<<< HEAD
+            }
+
             EditorModeInspectorButton();
 
             DrawParameters();
@@ -347,37 +309,17 @@
             {
                 m_asset = component.visualEffectAsset;
                 if (m_asset != null)
-=======
-                //Field
-                GUILayout.Label(m_Contents.HeaderParameters, m_Styles.InspectorHeader);
-
-                EditMode.DoEditModeInspectorModeButton(
-                    EditMode.SceneViewEditMode.Collider,
-                    "Show Parameters",
-                    EditorGUIUtility.IconContent("EditCollider"),
-                    this
-                    );
-
-                if (m_graph == null || m_asset != component.visualEffectAsset)
->>>>>>> 4ace599f
-                {
-                    m_asset = component.visualEffectAsset;
-                    if (m_asset != null)
-                    {
-                        m_graph = m_asset.GetResource().GetOrCreateGraph();
-                    }
-                }
-<<<<<<< HEAD
+                {
+                    m_graph = m_asset.GetResource().GetOrCreateGraph();
+                }
             }
 
             GUI.enabled = true;
-=======
-                GUI.enabled = true;
->>>>>>> 4ace599f
-
-                if (m_graph != null)
-                {
-<<<<<<< HEAD
+
+            if (m_graph != null)
+            {
+                if (m_graph.m_ParameterInfo == null)
+                {
                     m_graph.BuildParameterInfo();
                 }
 
@@ -390,20 +332,9 @@
                     foreach (var parameter in m_graph.m_ParameterInfo)
                     {
                         --currentCount;
-=======
-                    if (m_graph.m_ParameterInfo == null)
-                    {
-                        m_graph.BuildParameterInfo();
-                    }
-                    if (m_graph.m_ParameterInfo != null)
-                    {
-                        List<int> stack = new List<int>();
-                        int currentCount = m_graph.m_ParameterInfo.Length;
->>>>>>> 4ace599f
-
-                        foreach (var parameter in m_graph.m_ParameterInfo)
+
+                        if (parameter.descendantCount > 0)
                         {
-<<<<<<< HEAD
                             stack.Add(currentCount);
                             currentCount = parameter.descendantCount;
                         }
@@ -414,7 +345,8 @@
                             {
                                 currentCount = stack.Last();
                                 stack.RemoveAt(stack.Count - 1);
-                            } while (currentCount == 0);
+                            }
+                            while (currentCount == 0);
                         }
 
 
@@ -436,27 +368,9 @@
                             var vfxField = m_VFXPropertySheet.FindPropertyRelative(parameter.sheetType + ".m_Array");
                             SerializedProperty property = null;
                             if (vfxField != null)
-=======
-                            --currentCount;
-                            if (currentCount == 0 && stack.Count > 0)
                             {
-                                currentCount = stack.Last();
-                                stack.RemoveAt(stack.Count - 1);
-                            }
-
-                            if (parameter.descendantCount > 0)
-                            {
-                                stack.Add(currentCount);
-                                currentCount = parameter.descendantCount;
-                            }
-
-
-                            if (string.IsNullOrEmpty(parameter.sheetType))
->>>>>>> 4ace599f
-                            {
-                                if (parameter.name != null)
+                                for (int i = 0; i < vfxField.arraySize; ++i)
                                 {
-<<<<<<< HEAD
                                     property = vfxField.GetArrayElementAtIndex(i);
                                     var nameProperty = property.FindPropertyRelative("m_Name").stringValue;
                                     if (nameProperty == parameter.path)
@@ -469,52 +383,26 @@
                             }
 
                             if (property != null)
-=======
-                                    EmptyLineControl(parameter.name, stack.Count);
+                            {
+                                SerializedProperty overrideProperty = property.FindPropertyRelative("m_Overridden");
+                                property = property.FindPropertyRelative("m_Value");
+                                string firstpropName = property.name;
+
+                                Color previousColor = GUI.color;
+                                var animated = AnimationMode.IsPropertyAnimated(target, property.propertyPath);
+                                if (animated)
+                                {
+                                    GUI.color = AnimationMode.animatedPropertyColor;
+                                }
+
+                                DisplayProperty(parameter, overrideProperty, property);
+
+                                if (animated)
+                                {
+                                    GUI.color = previousColor;
                                 }
                             }
-                            else if (parameter.sheetType != null)
->>>>>>> 4ace599f
-                            {
-                                var vfxField = m_VFXPropertySheet.FindPropertyRelative(parameter.sheetType + ".m_Array");
-                                SerializedProperty property = null;
-                                if (vfxField != null)
-                                {
-                                    for (int i = 0; i < vfxField.arraySize; ++i)
-                                    {
-                                        property = vfxField.GetArrayElementAtIndex(i);
-                                        var nameProperty = property.FindPropertyRelative("m_Name").stringValue;
-                                        if (nameProperty == parameter.path)
-                                        {
-                                            break;
-                                        }
-                                        property = null;
-                                    }
-                                }
-                                if (property != null)
-                                {
-                                    SerializedProperty overrideProperty = property.FindPropertyRelative("m_Overridden");
-                                    property = property.FindPropertyRelative("m_Value");
-                                    string firstpropName = property.name;
-
-                                    Color previousColor = GUI.color;
-                                    var animated = AnimationMode.IsPropertyAnimated(target, property.propertyPath);
-                                    if (animated)
-                                    {
-                                        GUI.color = AnimationMode.animatedPropertyColor;
-                                    }
-
-                                    DisplayProperty(parameter, overrideProperty, property);
-
-                                    if (animated)
-                                    {
-                                        GUI.color = previousColor;
-                                    }
-                                }
-                            }
-                            EditorGUI.indentLevel = stack.Count;
                         }
-<<<<<<< HEAD
 
                         EditorGUI.indentLevel = stack.Count;
                     }
@@ -544,20 +432,6 @@
                 Restart,
                 Step,
                 Stop
-=======
-                    }
-                }
-
-                serializedObject.ApplyModifiedProperties();
-                if (reinit)
-                {
-                    component.Reinit();
-                }
-                else
-                {
-                    serializedObject.ApplyModifiedProperties();
-                }
->>>>>>> 4ace599f
             }
             static Contents()
             {
@@ -607,7 +481,6 @@
                 categoryHeader.border.right = 2;
                 //TODO change to editor resources calls
                 categoryHeader.normal.background = Resources.Load<Texture2D>(EditorGUIUtility.isProSkin ? "VFX/cat-background-dark" : "VFX/cat-background-light");
-
             }
         }
     }
