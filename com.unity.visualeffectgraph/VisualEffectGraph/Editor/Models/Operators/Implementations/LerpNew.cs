using System.Collections.Generic;
using System.Linq;
using UnityEngine;

namespace UnityEditor.VFX.Operator
{
<<<<<<< HEAD
    [VFXInfo(category = "Math", experimental = true)]
    class LerpNew : VFXOperatorNumericUnifiedNew, IVFXOperatorNumericUnifiedConstrained
=======
    [VFXInfo(category = "Math/Arithmetic", experimental = true)]
    class LerpNew : VFXOperatorNumericUniformNew
>>>>>>> 18b5c9f4
    {
        public class InputProperties
        {
            [Tooltip("The start value.")]
            public float x = 0.0f;
            [Tooltip("The end value.")]
            public float y = 1.0f;
            [Tooltip("The amount to interpolate between x and y (0-1).")]
            public float s = 0.5f;
        }

        public override sealed string name { get { return "LerpNew"; } }

        public IEnumerable<int> strictSameTypeSlotIndex
        {
            get
            {
                return Enumerable.Range(0, 3);
            }
        }
        public IEnumerable<int> allowExceptionalScalarSlotIndex
        {
            get
            {
                yield return 2;
            }
        }


        protected override sealed ValidTypeRule typeFilter { get { return ValidTypeRule.allowEverythingExceptInteger; } }

        protected override sealed VFXExpression[] BuildExpression(VFXExpression[] inputExpression)
        {
            return new[] { VFXOperatorUtility.Lerp(inputExpression[0], inputExpression[1], inputExpression[2]) };
        }
    }
}<|MERGE_RESOLUTION|>--- conflicted
+++ resolved
@@ -4,13 +4,8 @@
 
 namespace UnityEditor.VFX.Operator
 {
-<<<<<<< HEAD
-    [VFXInfo(category = "Math", experimental = true)]
+    [VFXInfo(category = "Math/Arithmetic", experimental = true)]
     class LerpNew : VFXOperatorNumericUnifiedNew, IVFXOperatorNumericUnifiedConstrained
-=======
-    [VFXInfo(category = "Math/Arithmetic", experimental = true)]
-    class LerpNew : VFXOperatorNumericUniformNew
->>>>>>> 18b5c9f4
     {
         public class InputProperties
         {
