--- conflicted
+++ resolved
@@ -427,15 +427,6 @@
                     vfxAsset.ClearPropertyData();
                     vfxAsset.SetExpressionSheet(expressionSheet);
 
-<<<<<<< HEAD
-                    foreach (var data in models.OfType<VFXData>())
-                        data.CollectAttributes(m_ExpressionGraph);
-=======
-                    // TMP Debug log
-                    foreach (var data in models.OfType<VFXDataParticle>())
-                        data.DebugBuildAttributeBuffers();
->>>>>>> 74701d2b
-
                     foreach (var spawnerContext in models.OfType<VFXContext>().Where(model => model.contextType == VFXContextType.kSpawner))
                     {
                         var spawnDescs = spawnerContext.children.Select(b =>
