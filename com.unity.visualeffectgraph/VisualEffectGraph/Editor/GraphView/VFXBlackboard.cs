using System;
using UnityEditor.Experimental.UIElements;
using UnityEditor.Experimental.UIElements.GraphView;
using UnityEngine;
using UnityEngine.Experimental.VFX;
using UnityEngine.Experimental.UIElements;
using UnityEditor.VFX;
using System.Collections.Generic;
using UnityEditor;
using System.Linq;
using System.Text;
using UnityEditor.SceneManagement;

namespace  UnityEditor.VFX.UI
{
    class VFXBlackboardPropertyView : VisualElement, IControlledElement, IControlledElement<VFXParameterController>
    {
        public VFXBlackboardPropertyView()
        {
            RegisterCallback<AttachToPanelEvent>(OnAttachToPanel);
        }

        public VFXBlackboardRow owner
        {
            get; set;
        }

        Controller IControlledElement.controller
        {
            get { return owner.controller; }
        }
        public VFXParameterController controller
        {
            get { return owner.controller; }
        }

        PropertyRM m_Property;
        PropertyRM m_MinProperty;
        PropertyRM m_MaxProperty;
        List<PropertyRM> m_SubProperties;

        IEnumerable<PropertyRM> allProperties
        {
            get
            {
                var result = Enumerable.Empty<PropertyRM>();

                if (m_ExposedProperty != null)
                    result = result.Concat(Enumerable.Repeat<PropertyRM>(m_ExposedProperty, 1));
                if (m_Property != null)
                    result = result.Concat(Enumerable.Repeat(m_Property, 1));
                if (m_SubProperties != null)
                    result = result.Concat(m_SubProperties);
                if (m_RangeProperty != null)
                    result = result.Concat(Enumerable.Repeat<PropertyRM>(m_RangeProperty, 1));
                if (m_MinProperty != null)
                    result = result.Concat(Enumerable.Repeat(m_MinProperty, 1));
                if (m_MaxProperty != null)
                    result = result.Concat(Enumerable.Repeat(m_MaxProperty, 1));

                return result;
            }
        }


        void GetPreferedWidths(ref float labelWidth)
        {
            foreach (var port in allProperties)
            {
                float portLabelWidth = port.GetPreferredLabelWidth() + 5;

                if (labelWidth < portLabelWidth)
                {
                    labelWidth = portLabelWidth;
                }
            }
        }

        void ApplyWidths(float labelWidth)
        {
            foreach (var port in allProperties)
            {
                port.SetLabelWidth(labelWidth);
            }
        }

        void CreateSubProperties(ref int insertIndex, List<int> fieldPath)
        {
            var subControllers = controller.GetSubControllers(fieldPath);

            var subFieldPath = new List<int>();
            int cpt = 0;
            foreach (var subController in subControllers)
            {
                PropertyRM prop = PropertyRM.Create(subController, 85);
                if (prop != null)
                {
                    m_SubProperties.Add(prop);
                    Insert(insertIndex++, prop);
                }
                if (prop == null || !prop.showsEverything)
                {
                    subFieldPath.Clear();
                    subFieldPath.AddRange(fieldPath);
                    subFieldPath.Add(cpt);
                    CreateSubProperties(ref insertIndex, subFieldPath);
                }
                ++cpt;
            }
        }

        BoolPropertyRM m_RangeProperty;
        BoolPropertyRM m_ExposedProperty;

        IPropertyRMProvider m_RangeProvider;

        public new void Clear()
        {
            m_ExposedProperty = null;
            m_RangeProperty = null;
        }

        public void SelfChange(int change)
        {
            if (change == VFXParameterController.ValueChanged)
            {
                foreach (var prop in allProperties)
                {
                    prop.Update();
                }
                return;
            }
            int insertIndex = 0;

            if (m_ExposedProperty == null)
            {
                m_ExposedProperty = new BoolPropertyRM(new SimplePropertyRMProvider<bool>("Exposed", () => controller.exposed, t => controller.exposed = t), 55);
                Insert(insertIndex++, m_ExposedProperty);
            }
            else
            {
                insertIndex++;
            }

            if (m_Property == null || !m_Property.IsCompatible(controller))
            {
                if (m_Property != null)
                {
                    m_Property.RemoveFromHierarchy();
                }
                m_Property = PropertyRM.Create(controller, 55);
                if (m_Property != null)
                {
                    Insert(insertIndex++, m_Property);

                    if (m_SubProperties != null)
                    {
                        foreach (var prop in m_SubProperties)
                        {
                            prop.RemoveFromHierarchy();
                        }
                    }
                    m_SubProperties = new List<PropertyRM>();
                    List<int> fieldpath = new List<int>();
                    if (!m_Property.showsEverything)
                    {
                        CreateSubProperties(ref insertIndex, fieldpath);
                    }
                }
            }
            else
            {
                insertIndex += 1 + m_SubProperties.Count;
            }

            if (controller.canHaveRange)
            {
                if (m_MinProperty == null || !m_MinProperty.IsCompatible(controller.minController))
                {
                    if (m_MinProperty != null)
                        m_MinProperty.RemoveFromHierarchy();
                    m_MinProperty = PropertyRM.Create(controller.minController, 55);
                }
                if (m_MaxProperty == null || !m_MaxProperty.IsCompatible(controller.minController))
                {
                    if (m_MaxProperty != null)
                        m_MaxProperty.RemoveFromHierarchy();
                    m_MaxProperty = PropertyRM.Create(controller.maxController, 55);
                }

                if (m_RangeProperty == null)
                {
                    m_RangeProperty = new BoolPropertyRM(new SimplePropertyRMProvider<bool>("Range", () => controller.hasRange, t => controller.hasRange = t), 55);
                }
                Insert(insertIndex++, m_RangeProperty);

                if (controller.hasRange)
                {
                    if (m_MinProperty.parent == null)
                    {
                        Insert(insertIndex++, m_MinProperty);
                        Insert(insertIndex++, m_MaxProperty);
                    }
                }
                else if (m_MinProperty.parent != null)
                {
                    m_MinProperty.RemoveFromHierarchy();
                    m_MaxProperty.RemoveFromHierarchy();
                }
            }
            else
            {
                if (m_MinProperty != null)
                {
                    m_MinProperty.RemoveFromHierarchy();
                    m_MinProperty = null;
                }
                if (m_MaxProperty != null)
                {
                    m_MaxProperty.RemoveFromHierarchy();
                    m_MaxProperty = null;
                }
                if (m_RangeProperty != null)
                {
                    m_RangeProperty.RemoveFromHierarchy();
                    m_RangeProperty = null;
                }
            }


            foreach (var prop in allProperties)
            {
                prop.Update();
            }
        }

        void OnAttachToPanel(AttachToPanelEvent e)
        {
            RegisterCallback<GeometryChangedEvent>(OnGeometryChanged);
        }

        void OnGeometryChanged(GeometryChangedEvent e)
        {
            if (panel != null)
            {
                float labelWidth = 70;
                GetPreferedWidths(ref labelWidth);
                ApplyWidths(labelWidth);
            }
            UnregisterCallback<GeometryChangedEvent>(OnGeometryChanged);
        }
    }
    class VFXBlackboardField : BlackboardField, IControlledElement, IControlledElement<VFXParameterController>
    {
        public VFXBlackboardRow owner
        {
            get; set;
        }

        public VFXBlackboardField() : base()
        {
            RegisterCallback<MouseEnterEvent>(OnMouseHover);
            RegisterCallback<MouseLeaveEvent>(OnMouseHover);
        }

        Controller IControlledElement.controller
        {
            get { return owner.controller; }
        }
        public VFXParameterController controller
        {
            get { return owner.controller; }
        }

        public void SelfChange()
        {
            if (controller.exposed)
            {
                icon = Resources.Load<Texture2D>("VFX/exposed dot");
            }
            else
            {
                icon = null;
            }
        }

        void OnMouseHover(EventBase evt)
        {
            VFXView view = GetFirstAncestorOfType<VFXView>();
            if (view != null)
            {
                foreach (var parameter in view.graphElements.ToList().OfType<VFXParameterUI>().Where(t => t.controller.parentController == controller))
                {
                    if (evt.GetEventTypeId() == MouseEnterEvent.TypeId())
                        parameter.pseudoStates |= PseudoStates.Hover;
                    else
                        parameter.pseudoStates &= ~PseudoStates.Hover;
                }
            }
        }
    }

    class VFXBlackboardRow : BlackboardRow, IControlledElement<VFXParameterController>
    {
        VFXBlackboardField m_Field;

        VFXBlackboardPropertyView m_Properties;
        public VFXBlackboardRow() : this(new VFXBlackboardField() { name = "vfx-field" }, new VFXBlackboardPropertyView() { name = "vfx-properties" })
        {
            Button button = this.Q<Button>("expandButton");

            if (button != null)
            {
                button.clickable.clicked += OnExpand;
            }

            clippingOptions = ClippingOptions.ClipAndCacheContents;
        }

        void OnExpand()
        {
            controller.expanded = expanded;
        }

        public VFXBlackboardField field
        {
            get
            {
                return m_Field;
            }
        }

        private VFXBlackboardRow(VFXBlackboardField field, VFXBlackboardPropertyView property) : base(field, property)
        {
            m_Field = field;
            m_Properties = property;

            m_Field.owner = this;
            m_Properties.owner = this;

            RegisterCallback<ControllerChangedEvent>(OnControllerChanged);
        }

        public int m_CurrentOrder;
        public bool m_CurrentExposed;

        void OnControllerChanged(ControllerChangedEvent e)
        {
            m_Field.text = controller.exposedName;
            m_Field.typeText = controller.portType != null ? controller.portType.UserFriendlyName() : "null";

            // if the order or exposed change, let the event be caught by the VFXBlackboard
            if (controller.order == m_CurrentOrder && controller.exposed == m_CurrentExposed)
            {
                e.StopPropagation();
            }
            m_CurrentOrder = controller.order;
            m_CurrentExposed = controller.exposed;

            expanded = controller.expanded;

            m_Properties.SelfChange(e.change);

            m_Field.SelfChange();
        }

        VFXParameterController m_Controller;
        Controller IControlledElement.controller
        {
            get { return m_Controller; }
        }
        public VFXParameterController controller
        {
            get { return m_Controller; }
            set
            {
                if (m_Controller != value)
                {
                    if (m_Controller != null)
                    {
                        m_Controller.UnregisterHandler(this);
                    }
                    m_Controller = value;
                    m_Properties.Clear();

                    if (m_Controller != null)
                    {
                        m_CurrentOrder = m_Controller.order;
                        m_CurrentExposed = m_Controller.exposed;
                        m_Controller.RegisterHandler(this);
                    }
                }
            }
        }
    }
    class VFXBlackboard : Blackboard, IControlledElement<VFXViewController>, IVFXMovable
    {
        VFXViewController m_Controller;
        Controller IControlledElement.controller
        {
            get { return m_Controller; }
        }
        public VFXViewController controller
        {
            get { return m_Controller; }
            set
            {
                if (m_Controller != value)
                {
                    if (m_Controller != null)
                    {
                        m_Controller.UnregisterHandler(this);
                    }
                    Clear();
                    m_Controller = value;

                    if (m_Controller != null)
                    {
                        m_Controller.RegisterHandler(this);
                    }
                }
            }
        }

        new void Clear()
        {
            foreach (var param in m_ExposedParameters.Values)
            {
                param.RemoveFromHierarchy();
            }
        }

        VFXView m_View;

        public VFXBlackboard(VFXView view)
        {
            m_View = view;
            RegisterCallback<ControllerChangedEvent>(OnControllerChanged);
            editTextRequested = OnEditName;
            moveItemRequested = OnMoveItem;
            addItemRequested = OnAddItem;

            this.scrollable = true;


<<<<<<< HEAD
            SetPosition(BoardPreferenceHelper.LoadPosition(BoardPreferenceHelper.Board.blackboard, new Rect(100, 100, 300, 500)));
=======
            SetPosition(BoardPreferenceHelper.LoadPosition(BoardPreferenceHelper.Board.blackboard, defaultRect));
>>>>>>> a5d2fd3f

            m_ExposedSection = new BlackboardSection() { title = "parameters"};
            Add(m_ExposedSection);

            AddStyleSheetPath("VFXBlackboard");

            RegisterCallback<MouseDownEvent>(OnMouseClick, Capture.Capture);


            clippingOptions = ClippingOptions.ClipContents;
        }

<<<<<<< HEAD
=======
        public void ValidatePosition()
        {
            BoardPreferenceHelper.ValidatePosition(this, m_View, defaultRect);
        }

        static readonly Rect defaultRect = new Rect(100, 100, 300, 500);

>>>>>>> a5d2fd3f
        void OnMouseClick(MouseDownEvent e)
        {
            m_View.SetBoardToFront(this);
        }

        BlackboardSection m_ExposedSection;

        void OnAddParameter(object parameter)
        {
            m_Controller.AddVFXParameter(Vector2.zero, (VFXModelDescriptorParameters)parameter);
        }

        void OnAddItem(Blackboard bb)
        {
            GenericMenu menu = new GenericMenu();

            foreach (var parameter in VFXLibrary.GetParameters())
            {
                VFXParameter model = parameter.model as VFXParameter;

                var type = model.type;

                menu.AddItem(EditorGUIUtility.TextContent(type.UserFriendlyName()), false, OnAddParameter, parameter);
            }

            menu.ShowAsContext();
        }

        void OnEditName(Blackboard bb, VisualElement element, string value)
        {
            if (element is VFXBlackboardField)
            {
                (element as VFXBlackboardField).controller.exposedName = value;
            }
        }

        void OnMoveItem(Blackboard bb, int index, VisualElement element)
        {
            if (element is BlackboardField)
            {
                controller.SetParametersOrder((element as VFXBlackboardField).controller, index);
            }
        }

        Dictionary<VFXParameterController, VFXBlackboardRow> m_ExposedParameters = new Dictionary<VFXParameterController, VFXBlackboardRow>();


        public VFXBlackboardRow GetRowFromController(VFXParameterController controller)
        {
            VFXBlackboardRow row = null;
            m_ExposedParameters.TryGetValue(controller, out row);

            return row;
        }

        void SyncParameters(BlackboardSection section, HashSet<VFXParameterController> actualControllers , Dictionary<VFXParameterController, VFXBlackboardRow> parameters)
        {
            foreach (var removedControllers in parameters.Where(t => !actualControllers.Contains(t.Key)).ToArray())
            {
                removedControllers.Value.RemoveFromHierarchy();
                parameters.Remove(removedControllers.Key);
            }

            foreach (var addedController in actualControllers.Where(t => !parameters.ContainsKey(t)).ToArray())
            {
                VFXBlackboardRow row = new VFXBlackboardRow();

                section.Add(row);

                row.controller = addedController;

                parameters[addedController] = row;
            }

            if (parameters.Count > 0)
            {
                var orderedParameters = parameters.OrderBy(t => t.Key.order).Select(t => t.Value).ToArray();

                if (section.ElementAt(0) != orderedParameters[0])
                {
                    orderedParameters[0].SendToBack();
                }

                for (int i = 1; i < orderedParameters.Length; ++i)
                {
                    if (section.ElementAt(i) != orderedParameters[i])
                    {
                        orderedParameters[i].PlaceInFront(orderedParameters[i - 1]);
                    }
                }
            }
        }

        void OnControllerChanged(ControllerChangedEvent e)
        {
            if (e.controller == controller || e.controller is VFXParameterController) //optim : reorder only is only the order has changed
            {
                HashSet<VFXParameterController> actualControllers = new HashSet<VFXParameterController>(controller.parameterControllers);
                SyncParameters(m_ExposedSection, actualControllers, m_ExposedParameters);
            }
        }

        public void OnMoved()
        {
            BoardPreferenceHelper.SavePosition(BoardPreferenceHelper.Board.blackboard, GetPosition());
        }
    }
}<|MERGE_RESOLUTION|>--- conflicted
+++ resolved
@@ -443,11 +443,7 @@
             this.scrollable = true;
 
 
-<<<<<<< HEAD
-            SetPosition(BoardPreferenceHelper.LoadPosition(BoardPreferenceHelper.Board.blackboard, new Rect(100, 100, 300, 500)));
-=======
             SetPosition(BoardPreferenceHelper.LoadPosition(BoardPreferenceHelper.Board.blackboard, defaultRect));
->>>>>>> a5d2fd3f
 
             m_ExposedSection = new BlackboardSection() { title = "parameters"};
             Add(m_ExposedSection);
@@ -460,8 +456,6 @@
             clippingOptions = ClippingOptions.ClipContents;
         }
 
-<<<<<<< HEAD
-=======
         public void ValidatePosition()
         {
             BoardPreferenceHelper.ValidatePosition(this, m_View, defaultRect);
@@ -469,7 +463,6 @@
 
         static readonly Rect defaultRect = new Rect(100, 100, 300, 500);
 
->>>>>>> a5d2fd3f
         void OnMouseClick(MouseDownEvent e)
         {
             m_View.SetBoardToFront(this);
