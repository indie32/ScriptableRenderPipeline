using System;
using System.Linq;
using System.Collections.Generic;
using UnityEditor.Experimental.UIElements.GraphView;
using UnityEngine;
using UnityEngine.Rendering;
using UnityEngine.VFX;
using UnityEngine.Experimental.UIElements;
using UnityEngine.Experimental.UIElements.StyleEnums;


namespace UnityEditor.VFX.UI
{
    class SelectionSetter : Manipulator
    {
        VFXView m_View;
        public SelectionSetter(VFXView view)
        {
            m_View = view;
        }

        protected override void RegisterCallbacksOnTarget()
        {
            target.RegisterCallback<MouseUpEvent>(OnMouseUp);
        }

        protected override void UnregisterCallbacksFromTarget()
        {
            target.UnregisterCallback<MouseUpEvent>(OnMouseUp);
        }

        void OnMouseUp(MouseUpEvent evt)
        {
            if (!VFXComponentEditor.s_IsEditingAsset)
                Selection.activeObject = m_View.GetPresenter<VFXViewPresenter>().GetVFXAsset();
        }
    }


    class GroupNodeAdder
    {
    }

    class VFXNodeProvider : VFXAbstractProvider<VFXNodeProvider.Descriptor>
    {
        public class Descriptor
        {
            public object modelDescriptor;
            public string category;
            public string name;
        }

        public VFXNodeProvider(Action<Descriptor, Vector2> onAddBlock) : base(onAddBlock)
        {
        }

        protected override string GetCategory(Descriptor desc)
        {
            return desc.category;
        }

        protected override string GetName(Descriptor desc)
        {
            return desc.name;
        }

        protected override IEnumerable<Descriptor> GetDescriptors()
        {
            var systemDesc = new Descriptor()
            {
                modelDescriptor = null,
                category = "System",
                name = "Default System"
            };
            var groupNodeDesc = new Descriptor()
            {
                modelDescriptor = new GroupNodeAdder(),
                category = "Misc",
                name = "Group Node"
            };
            var descriptorsContext = VFXLibrary.GetContexts().Select(o =>
                {
                    return new Descriptor()
                    {
                        modelDescriptor = o,
                        category = "Context/" + o.info.category,
                        name = o.name
                    };
                }).OrderBy(o => o.category + o.name);

            var descriptorsOperator = VFXLibrary.GetOperators().Select(o =>
                {
                    return new Descriptor()
                    {
                        modelDescriptor = o,
                        category = "Operator/" + o.info.category,
                        name = o.name
                    };
                }).OrderBy(o => o.category + o.name);

            var descriptorParameter = VFXLibrary.GetParameters().Select(o =>
                {
                    return new Descriptor()
                    {
                        modelDescriptor = o,
                        category = "Parameter/",
                        name = o.name
                    };
                }).OrderBy(o => o.category + o.name);

            return descriptorsContext.Concat(descriptorsOperator)
                .Concat(descriptorParameter)
<<<<<<< HEAD
                .Concat(descriptorBuiltInParameter)
                .Concat(descriptorSourceAttributeParameter)
                .Concat(descriptorCurrentAttributeParameter)
                .Concat(Enumerable.Repeat(systemDesc, 1))
                .Concat(Enumerable.Repeat(groupNodeDesc, 1));
=======
                .Concat(Enumerable.Repeat(systemDesc, 1));
>>>>>>> 8600b367
        }
    }

    //[StyleSheet("Assets/VFXEditor/Editor/GraphView/Views/")]
    class VFXView : GraphView, IParameterDropTarget
    {
        VisualElement m_NoAssetLabel;

        public VFXView()
        {
            forceNotififcationOnAdd = true;
            SetupZoom(new Vector3(0.125f, 0.125f, 1), new Vector3(8, 8, 1));

            //this.AddManipulator(new SelectionSetter(this));
            this.AddManipulator(new ContentDragger());
            this.AddManipulator(new RectangleSelector());
            this.AddManipulator(new SelectionDragger());
            this.AddManipulator(new ClickSelector());

            this.AddManipulator(new ParameterDropper());

            var bg = new GridBackground() { name = "VFXBackgroundGrid" };
            Insert(0, bg);

            this.AddManipulator(new FilterPopup(new VFXNodeProvider((d, mPos) =>
                {
                    Vector2 tPos = this.ChangeCoordinatesTo(contentViewContainer, mPos);
                    if (d.modelDescriptor is VFXModelDescriptor<VFXOperator>)
                    {
                        AddVFXOperator(tPos, (d.modelDescriptor as VFXModelDescriptor<VFXOperator>));
                    }
                    else if (d.modelDescriptor is VFXModelDescriptor<VFXContext>)
                    {
                        AddVFXContext(tPos, d.modelDescriptor as VFXModelDescriptor<VFXContext>);
                    }
                    else if (d.modelDescriptor is VFXModelDescriptorParameters)
                    {
                        AddVFXParameter(tPos, d.modelDescriptor as VFXModelDescriptorParameters);
                    }
<<<<<<< HEAD
                    else if (d.modelDescriptor is VFXModelDescriptorBuiltInParameters)
                    {
                        AddVFXBuiltInParameter(tPos, d.modelDescriptor as VFXModelDescriptorBuiltInParameters);
                    }
                    else if (d.modelDescriptor is VFXModelDescriptorCurrentAttributeParameters)
                    {
                        AddVFXCurrentAttributeParameter(tPos, d.modelDescriptor as VFXModelDescriptorCurrentAttributeParameters);
                    }
                    else if (d.modelDescriptor is VFXModelDescriptorSourceAttributeParameters)
                    {
                        AddVFXSourceAttributeParameter(tPos, d.modelDescriptor as VFXModelDescriptorSourceAttributeParameters);
                    }
                    else if (d.modelDescriptor is GroupNodeAdder)
                    {
                        VFXViewPresenter presenter = GetPresenter<VFXViewPresenter>();
                        presenter.AddGroupNode(tPos);
                    }
=======
>>>>>>> 8600b367
                    else if (d.modelDescriptor == null)
                    {
                        VFXViewPresenter presenter = GetPresenter<VFXViewPresenter>();
                        if (presenter != null)
                        {
                            var contexts = VFXLibrary.GetContexts().ToArray();
                            var spawnerDesc = contexts.FirstOrDefault(t => t.name == "Spawner");
                            var spawner = presenter.AddVFXContext(tPos, spawnerDesc);
                            var initialize = presenter.AddVFXContext(tPos + new Vector2(0, 200), contexts.FirstOrDefault(t => t.name == "Initialize"));
                            var update = presenter.AddVFXContext(tPos + new Vector2(0, 400), contexts.FirstOrDefault(t => t.name == "Update"));
                            var output = presenter.AddVFXContext(tPos + new Vector2(0, 600), contexts.FirstOrDefault(t => t.name == "Point Output"));

                            spawner.LinkTo(initialize);
                            initialize.LinkTo(update);
                            update.LinkTo(output);
                        }
                    }
                    else
                    {
                        Debug.LogErrorFormat("Add unknown presenter : {0}", d.modelDescriptor.GetType());
                    }
                }), null));

            typeFactory[typeof(VFXParameterPresenter)] = typeof(VFXParameterUI);
            typeFactory[typeof(VFXOperatorPresenter)] = typeof(VFXOperatorUI);
            typeFactory[typeof(VFXContextPresenter)] = typeof(VFXContextUI);
            typeFactory[typeof(VFXFlowEdgePresenter)] = typeof(VFXFlowEdge);
            typeFactory[typeof(VFXDataEdgePresenter)] = typeof(VFXDataEdge);
            typeFactory[typeof(VFXFlowInputAnchorPresenter)] = typeof(VFXFlowAnchor);
            typeFactory[typeof(VFXFlowOutputAnchorPresenter)] = typeof(VFXFlowAnchor);
            typeFactory[typeof(VFXContextDataInputAnchorPresenter)] = typeof(VFXDataAnchor);
            typeFactory[typeof(VFXContextDataOutputAnchorPresenter)] = typeof(VFXDataAnchor);
            typeFactory[typeof(VFXInputOperatorAnchorPresenter)] = typeof(VFXDataAnchor);
            typeFactory[typeof(VFXOutputOperatorAnchorPresenter)] = typeof(VFXDataAnchor);
            typeFactory[typeof(Preview3DPresenter)] = typeof(Preview3D);
            typeFactory[typeof(VFXGroupNodePresenter)] = typeof(VFXGroupNode);

            AddStyleSheetPath("PropertyRM");
            AddStyleSheetPath("VFXContext");
            AddStyleSheetPath("VFXFlow");
            AddStyleSheetPath("VFXBlock");
            AddStyleSheetPath("VFXNode");
            AddStyleSheetPath("VFXDataAnchor");
            AddStyleSheetPath("VFXTypeColor");
            AddStyleSheetPath("VFXView");

            Dirty(ChangeType.Transform);

            AddLayer(-1);
            AddLayer(1);
            AddLayer(2);

            focusIndex = 0;

            VisualElement toolbar = new VisualElement();
            toolbar.AddToClassList("toolbar");
            Add(toolbar);


            Button button = new Button(() => {Resync(); });
            button.text = "Refresh";
            button.AddToClassList("toolbarItem");
            toolbar.Add(button);


            VisualElement spacer = new VisualElement();
            spacer.style.flex = 1;
            toolbar.Add(spacer);

            m_ToggleCastShadows = new Toggle(OnToggleCastShadows);
            m_ToggleCastShadows.text = "Cast Shadows";
            m_ToggleCastShadows.on = GetRendererSettings().shadowCastingMode != ShadowCastingMode.Off;
            toolbar.Add(m_ToggleCastShadows);
            m_ToggleCastShadows.AddToClassList("toolbarItem");

            m_ToggleMotionVectors = new Toggle(OnToggleMotionVectors);
            m_ToggleMotionVectors.text = "Use Motion Vectors";
            m_ToggleMotionVectors.on = GetRendererSettings().motionVectorGenerationMode == MotionVectorGenerationMode.Object;
            toolbar.Add(m_ToggleMotionVectors);
            m_ToggleMotionVectors.AddToClassList("toolbarItem");

            Toggle toggleRenderBounds = new Toggle(OnShowBounds);
            toggleRenderBounds.text = "Show Bounds";
            toggleRenderBounds.on = VFXComponent.renderBounds;
            toolbar.Add(toggleRenderBounds);
            toggleRenderBounds.AddToClassList("toolbarItem");

            Toggle toggleAutoCompile = new Toggle(OnToggleCompile);
            toggleAutoCompile.text = "Auto Compile";
            toggleAutoCompile.on = true;
            toolbar.Add(toggleAutoCompile);
            toggleAutoCompile.AddToClassList("toolbarItem");

            button = new Button(OnCompile);
            button.text = "Compile";
            button.AddToClassList("toolbarItem");
            toolbar.Add(button);


            m_NoAssetLabel = new Label("Please Select An Asset");
            m_NoAssetLabel.style.positionType = PositionType.Absolute;
            m_NoAssetLabel.style.positionLeft = 0;
            m_NoAssetLabel.style.positionRight = 0;
            m_NoAssetLabel.style.positionTop = 0;
            m_NoAssetLabel.style.positionBottom = 0;
            m_NoAssetLabel.style.textAlignment = TextAnchor.MiddleCenter;
            m_NoAssetLabel.style.fontSize = 72;
            m_NoAssetLabel.style.textColor = Color.white * 0.75f;


            elementAddedToGroupNode = ElementAddedToGroupNode;
            elementRemovedFromGroupNode = ElementRemovedFromGroupNode;
            groupNodeTitleChanged = GroupNodeTitleChanged;
            graphViewChanged = VFXGraphViewChanged;


            vfxGroupNodes = this.Query<VisualElement>().Children<VFXGroupNode>().Build();

            Add(m_NoAssetLabel);
        }

        VFXRendererSettings GetRendererSettings()
        {
            var presenter = GetPresenter<VFXViewPresenter>();
            if (presenter != null)
            {
                var asset = presenter.GetVFXAsset();
                if (asset != null)
                    return asset.rendererSettings;
            }

            return new VFXRendererSettings();
        }

        void SetRendererSettings(VFXRendererSettings settings)
        {
            var presenter = GetPresenter<VFXViewPresenter>();
            if (presenter != null)
            {
                var asset = presenter.GetVFXAsset();
                if (asset != null)
                {
                    asset.rendererSettings = settings;
                    presenter.GetGraph().SetExpressionGraphDirty();
                }
            }
        }

        void OnToggleCastShadows()
        {
            var settings = GetRendererSettings();
            if (settings.shadowCastingMode != ShadowCastingMode.Off)
                settings.shadowCastingMode = ShadowCastingMode.Off;
            else
                settings.shadowCastingMode = ShadowCastingMode.On;
            SetRendererSettings(settings);
        }

        void OnToggleMotionVectors()
        {
            var settings = GetRendererSettings();
            if (settings.motionVectorGenerationMode == MotionVectorGenerationMode.Object)
                settings.motionVectorGenerationMode = MotionVectorGenerationMode.Camera;
            else
                settings.motionVectorGenerationMode = MotionVectorGenerationMode.Object;
            SetRendererSettings(settings);
        }

        void OnShowBounds()
        {
            VFXComponent.renderBounds = !VFXComponent.renderBounds;
        }

        void OnToggleCompile()
        {
            VFXViewWindow.currentWindow.autoCompile = !VFXViewWindow.currentWindow.autoCompile;
        }

        void OnCompile()
        {
            var graph = GetPresenter<VFXViewPresenter>().GetGraph();
            graph.SetExpressionGraphDirty();
            graph.RecompileIfNeeded();
        }

        void AddVFXContext(Vector2 pos, VFXModelDescriptor<VFXContext> desc)
        {
            if (presenter == null) return;
            GetPresenter<VFXViewPresenter>().AddVFXContext(pos, desc);
        }

        void AddVFXOperator(Vector2 pos, VFXModelDescriptor<VFXOperator> desc)
        {
            if (presenter == null) return;
            GetPresenter<VFXViewPresenter>().AddVFXOperator(pos, desc);
        }

        void AddVFXParameter(Vector2 pos, VFXModelDescriptorParameters desc)
        {
            if (presenter == null) return;
            GetPresenter<VFXViewPresenter>().AddVFXParameter(pos, desc);
        }

        public EventPropagation CloneModels() // TEST clean that
        {
            var contexts = selection.OfType<VFXContextUI>().Select(p => p.GetPresenter<VFXContextPresenter>().context.Clone<VFXContext>());
            foreach (var context in contexts)
            {
                context.position = context.position + new Vector2(50, 50);
                GetPresenter<VFXViewPresenter>().GetGraph().AddChild(context);
            }

            var operators = selection.OfType<Node>().Select(p => p.GetPresenter<VFXSlotContainerPresenter>().model.Clone<VFXSlotContainerModel<VFXModel, VFXModel>>());
            foreach (var op in operators)
            {
                op.position = op.position + new Vector2(50, 50);
                GetPresenter<VFXViewPresenter>().GetGraph().AddChild(op);
            }
            return EventPropagation.Stop;
        }

        public EventPropagation Resync()
        {
            var presenter = GetPresenter<VFXViewPresenter>();
            if (presenter != null)
                presenter.ForceReload();
            return EventPropagation.Stop;
        }

        public EventPropagation OutputToDot()
        {
            if (presenter == null) return EventPropagation.Stop;
            DotGraphOutput.DebugExpressionGraph(GetPresenter<VFXViewPresenter>().GetGraph(), VFXExpressionContextOption.None);
            return EventPropagation.Stop;
        }

        public EventPropagation OutputToDotReduced()
        {
            if (presenter == null) return EventPropagation.Stop;
            DotGraphOutput.DebugExpressionGraph(GetPresenter<VFXViewPresenter>().GetGraph(), VFXExpressionContextOption.Reduction);
            return EventPropagation.Stop;
        }

        public EventPropagation OutputToDotConstantFolding()
        {
            if (presenter == null) return EventPropagation.Stop;
            DotGraphOutput.DebugExpressionGraph(GetPresenter<VFXViewPresenter>().GetGraph(), VFXExpressionContextOption.ConstantFolding);
            return EventPropagation.Stop;
        }

        public EventPropagation ReinitComponents()
        {
            foreach (var component in VFXComponent.GetAllActive())
                component.Reinit();
            return EventPropagation.Stop;
        }

        public IEnumerable<VFXContextUI> GetAllContexts()
        {
            foreach (var layer in GetAllLayers())
            {
                foreach (var element in layer)
                {
                    if (element is VFXContextUI)
                    {
                        yield return element as VFXContextUI;
                    }
                }
            }
        }

        public override List<Port> GetCompatiblePorts(Port startAnchor, NodeAdapter nodeAdapter)
        {
            VFXViewPresenter presenter = GetPresenter<VFXViewPresenter>();
            if (presenter == null) return null;

            var presenters = presenter.GetCompatiblePorts(startAnchor.GetPresenter<PortPresenter>(), nodeAdapter);

            if (startAnchor is VFXDataAnchor)
            {
                return presenters.Select(t => (Port)GetDataAnchorByPresenter(t as VFXDataAnchorPresenter)).ToList();
            }
            else
            {
                return presenters.Select(t => (Port)GetFlowAnchorByPresenter(t as VFXFlowAnchorPresenter)).ToList();
            }
        }

        public IEnumerable<VFXFlowAnchor> GetAllFlowAnchors(bool input, bool output)
        {
            foreach (var context in GetAllContexts())
            {
                foreach (VFXFlowAnchor anchor in context.GetFlowAnchors(input, output))
                {
                    yield return anchor;
                }
            }
        }

<<<<<<< HEAD
        GraphViewChange VFXGraphViewChanged(GraphViewChange change)
        {
            if (change.movedElements.Count > 0)
            {
                foreach (var groupNode in vfxGroupNodes.ToList())
                {
                    var containedElements = groupNode.containedElements;

                    if (containedElements != null && containedElements.Intersect(change.movedElements).Count() > 0)
                    {
                        groupNode.UpdateGeometryFromContent();
                        groupNode.UpdatePresenterPosition();
                    }
                }

                foreach (var groupNode in change.movedElements.OfType<VFXGroupNode>())
                {
                    var containedElements = groupNode.containedElements;
                    if (containedElements != null)
                    {
                        foreach (var node in containedElements)
                        {
                            node.UpdatePresenterPosition();
                        }
                    }
                }
            }
            return change;
        }

=======
>>>>>>> 8600b367
        VFXViewPresenter m_OldPresenter;

        public override void OnDataChanged()
        {
            base.OnDataChanged();
            VFXViewPresenter presenter = GetPresenter<VFXViewPresenter>();

            if (presenter != null)
            {
                var settings = GetRendererSettings();

                m_ToggleCastShadows.on = settings.shadowCastingMode != ShadowCastingMode.Off;
                m_ToggleCastShadows.SetEnabled(true);

                m_ToggleMotionVectors.on = settings.motionVectorGenerationMode == MotionVectorGenerationMode.Object;
                m_ToggleMotionVectors.SetEnabled(true);

                // if the asset dis destroy somehow, fox example if the user delete the asset, delete the presenter and update the window.
                VFXAsset asset = presenter.GetVFXAsset();
                if (asset == null)
                {
                    VFXViewPresenter.Manager.RemovePresenter(presenter);

                    VFXViewWindow.currentWindow.presenter = null;
                    this.presenter = null; // this recall OnDataChanged recursively;
                    return;
                }
            }
            else
            {
                m_ToggleCastShadows.SetEnabled(false);
                m_ToggleMotionVectors.SetEnabled(false);
            }

            if (presenter != null)
            {
                m_NoAssetLabel.RemoveFromHierarchy();
            }
            else
            {
                if (m_NoAssetLabel.parent == null)
                {
                    Add(m_NoAssetLabel);
                }
            }

            if (m_OldPresenter != presenter && panel != null)
            {
                BaseVisualElementPanel panel = this.panel as BaseVisualElementPanel;


                panel.scheduler.ScheduleOnce(t => { panel.ValidateLayout(); FrameAll(); } , 100);

                m_OldPresenter = presenter;
            }
<<<<<<< HEAD

            //Update groupnode content after all the view has been updated.
            foreach (VFXGroupNode node in this.Query().Children<VisualElement>().Children<VFXGroupNode>().ToList())
            {
                node.OnViewDataChanged();
            }
=======
>>>>>>> 8600b367
        }

        public UQuery.QueryState<VFXGroupNode> vfxGroupNodes;

        public VFXDataAnchor GetDataAnchorByPresenter(VFXDataAnchorPresenter presenter)
        {
            if (presenter == null)
                return null;
            return GetAllDataAnchors(presenter.direction == Direction.Input, presenter.direction == Direction.Output).Where(t => t.presenter == presenter).FirstOrDefault();
        }

        public VFXFlowAnchor GetFlowAnchorByPresenter(VFXFlowAnchorPresenter presenter)
        {
            if (presenter == null)
                return null;
            return GetAllFlowAnchors(presenter.direction == Direction.Input, presenter.direction == Direction.Output).Where(t => t.presenter == presenter).FirstOrDefault();
        }

        public IEnumerable<VFXDataAnchor> GetAllDataAnchors(bool input, bool output)
        {
            foreach (var layer in GetAllLayers())
            {
                foreach (var element in layer)
                {
                    if (element is VFXContextUI)
                    {
                        var context = element as VFXContextUI;


                        foreach (VFXDataAnchor anchor in context.ownData.GetPorts(input, output))
                            yield return anchor;

                        foreach (VFXBlockUI block in context.GetAllBlocks())
                        {
                            foreach (VFXDataAnchor anchor in block.GetPorts(input, output))
                                yield return anchor;
                        }
                    }
                    else if (element is VFXNodeUI)
                    {
                        var ope = element as VFXNodeUI;
                        foreach (VFXDataAnchor anchor in ope.GetPorts(input, output))
                            yield return anchor;
                    }
                }
            }
        }

        public VFXDataEdge GetDataEdgeByPresenter(VFXDataEdgePresenter presenter)
        {
            foreach (var layer in GetAllLayers())
            {
                foreach (var element in layer)
                {
                    if (element is VFXDataEdge)
                    {
                        VFXDataEdge candidate = element as VFXDataEdge;
                        if (candidate.presenter == presenter)
                            return candidate;
                    }
                }
            }
            return null;
        }

        public IEnumerable<VFXDataEdge> GetAllDataEdges()
        {
            foreach (var layer in GetAllLayers())
            {
                foreach (var element in layer)
                {
                    if (element is VFXDataEdge)
                    {
                        yield return element as VFXDataEdge;
                    }
                }
            }
        }

        public override IEnumerable<Port> GetAllPorts(bool input, bool output)
        {
            foreach (var anchor in GetAllDataAnchors(input, output))
            {
                yield return anchor;
            }
            foreach (var anchor in GetAllFlowAnchors(input, output))
            {
                yield return anchor;
            }
        }

        public override IEnumerable<Node> GetAllNodes()
        {
            foreach (var node in base.GetAllNodes())
            {
                yield return node;
            }

            foreach (var layer in GetAllLayers())
            {
                foreach (var element in layer)
                {
                    if (element is VFXContextUI)
                    {
                        var context = element as VFXContextUI;

                        foreach (var block in context.GetAllBlocks())
                        {
                            yield return block;
                        }
                    }
                }
            }
        }

        void IParameterDropTarget.OnDragUpdated(IMGUIEvent evt, VFXParameterPresenter parameter)
        {
            //TODO : show that we accept the drag
            DragAndDrop.visualMode = DragAndDropVisualMode.Link;
        }

        void IParameterDropTarget.OnDragPerform(IMGUIEvent evt, VFXParameterPresenter parameter)
        {
            VFXViewPresenter presenter = GetPresenter<VFXViewPresenter>();
            if (presenter == null) return;
<<<<<<< HEAD

            VFXParameter newParameter = presenter.AddVFXParameter(contentViewContainer.GlobalToBound(evt.imguiEvent.mousePosition), VFXLibrary.GetParameters().FirstOrDefault(t => t.name == parameter.portType.UserFriendlyName()));

            newParameter.exposedName = parameter.exposedName;
            newParameter.exposed = true;
=======
            presenter.AddVFXParameter(contentViewContainer.GlobalToBound(evt.imguiEvent.mousePosition), VFXLibrary.GetParameters().FirstOrDefault(t => t.name == parameter.portType.UserFriendlyName()));
>>>>>>> 8600b367
        }

        void SelectionUpdated()
        {
            if (!VFXComponentEditor.s_IsEditingAsset)
            {
                var contextSelected = selection.OfType<VFXContextUI>();

                if (presenter == null) return;

                if (contextSelected.Count() > 0)
                {
                    Selection.objects = contextSelected.Select(t => t.GetPresenter<VFXContextPresenter>().model).ToArray();
                }
                else if (Selection.activeObject != GetPresenter<VFXViewPresenter>().GetVFXAsset())
                {
                    Selection.activeObject = GetPresenter<VFXViewPresenter>().GetVFXAsset();
                }
            }
        }

        void ElementAddedToGroupNode(GroupNode groupNode, GraphElement element)
        {
            (groupNode as VFXGroupNode).ElementAddedToGroupNode(element);
        }

        void ElementRemovedFromGroupNode(GroupNode groupNode, GraphElement element)
        {
            (groupNode as VFXGroupNode).ElementRemovedFromGroupNode(element);
        }

        void GroupNodeTitleChanged(GroupNode groupNode, string title)
        {
            (groupNode as VFXGroupNode).GroupNodeTitleChanged(title);
        }

        public override void AddToSelection(ISelectable selectable)
        {
            base.AddToSelection(selectable);
            SelectionUpdated();
        }

        public override void RemoveFromSelection(ISelectable selectable)
        {
            base.RemoveFromSelection(selectable);
            SelectionUpdated();
        }

        public override void ClearSelection()
        {
            bool selectionEmpty = selection.Count() == 0;
            base.ClearSelection();
            if (!selectionEmpty)
                SelectionUpdated();
        }

        protected override UnityEngine.Object[] toWatch
        {
            get
            {
                List<UnityEngine.Object> result = new List<UnityEngine.Object>();
                if (presenter != null)
                {
                    VFXViewPresenter presenter = GetPresenter<VFXViewPresenter>();
                    result.Add(presenter);
                    result.Add(presenter.GetVFXAsset());
                    if (presenter.GetVFXAsset().graph)
                    {
                        result.Add(presenter.GetVFXAsset().graph);
                        VFXGraph graph = presenter.GetVFXAsset().GetOrCreateGraph();
                        result.Add(graph.UIInfos);
                    }
                }
                return result.ToArray();
            }
        }

        private Toggle m_ToggleCastShadows;
        private Toggle m_ToggleMotionVectors;
    }
}<|MERGE_RESOLUTION|>--- conflicted
+++ resolved
@@ -110,15 +110,8 @@
 
             return descriptorsContext.Concat(descriptorsOperator)
                 .Concat(descriptorParameter)
-<<<<<<< HEAD
-                .Concat(descriptorBuiltInParameter)
-                .Concat(descriptorSourceAttributeParameter)
-                .Concat(descriptorCurrentAttributeParameter)
                 .Concat(Enumerable.Repeat(systemDesc, 1))
                 .Concat(Enumerable.Repeat(groupNodeDesc, 1));
-=======
-                .Concat(Enumerable.Repeat(systemDesc, 1));
->>>>>>> 8600b367
         }
     }
 
@@ -158,7 +151,6 @@
                     {
                         AddVFXParameter(tPos, d.modelDescriptor as VFXModelDescriptorParameters);
                     }
-<<<<<<< HEAD
                     else if (d.modelDescriptor is VFXModelDescriptorBuiltInParameters)
                     {
                         AddVFXBuiltInParameter(tPos, d.modelDescriptor as VFXModelDescriptorBuiltInParameters);
@@ -171,13 +163,6 @@
                     {
                         AddVFXSourceAttributeParameter(tPos, d.modelDescriptor as VFXModelDescriptorSourceAttributeParameters);
                     }
-                    else if (d.modelDescriptor is GroupNodeAdder)
-                    {
-                        VFXViewPresenter presenter = GetPresenter<VFXViewPresenter>();
-                        presenter.AddGroupNode(tPos);
-                    }
-=======
->>>>>>> 8600b367
                     else if (d.modelDescriptor == null)
                     {
                         VFXViewPresenter presenter = GetPresenter<VFXViewPresenter>();
@@ -477,41 +462,6 @@
             }
         }
 
-<<<<<<< HEAD
-        GraphViewChange VFXGraphViewChanged(GraphViewChange change)
-        {
-            if (change.movedElements.Count > 0)
-            {
-                foreach (var groupNode in vfxGroupNodes.ToList())
-                {
-                    var containedElements = groupNode.containedElements;
-
-                    if (containedElements != null && containedElements.Intersect(change.movedElements).Count() > 0)
-                    {
-                        groupNode.UpdateGeometryFromContent();
-                        groupNode.UpdatePresenterPosition();
-                    }
-                }
-
-                foreach (var groupNode in change.movedElements.OfType<VFXGroupNode>())
-                {
-                    var containedElements = groupNode.containedElements;
-                    if (containedElements != null)
-                    {
-                        foreach (var node in containedElements)
-                        {
-                            node.UpdatePresenterPosition();
-                        }
-                    }
-                }
-            }
-            return change;
-        }
-
-=======
->>>>>>> 8600b367
-        VFXViewPresenter m_OldPresenter;
-
         public override void OnDataChanged()
         {
             base.OnDataChanged();
@@ -555,237 +505,223 @@
                     Add(m_NoAssetLabel);
                 }
             }
-
-            if (m_OldPresenter != presenter && panel != null)
-            {
-                BaseVisualElementPanel panel = this.panel as BaseVisualElementPanel;
-
-
-                panel.scheduler.ScheduleOnce(t => { panel.ValidateLayout(); FrameAll(); } , 100);
-
-                m_OldPresenter = presenter;
-            }
-<<<<<<< HEAD
-
-            //Update groupnode content after all the view has been updated.
-            foreach (VFXGroupNode node in this.Query().Children<VisualElement>().Children<VFXGroupNode>().ToList())
-            {
-                node.OnViewDataChanged();
-            }
-=======
->>>>>>> 8600b367
-        }
-
-        public UQuery.QueryState<VFXGroupNode> vfxGroupNodes;
-
-        public VFXDataAnchor GetDataAnchorByPresenter(VFXDataAnchorPresenter presenter)
-        {
+        }
+
+        //Update groupnode content after all the view has been updated.
+        foreach (VFXGroupNode node in this.Query().Children<VisualElement>().Children<VFXGroupNode>().ToList())
+        {
+            node.OnViewDataChanged();
+        }
+    }
+
+    public UQuery.QueryState<VFXGroupNode> vfxGroupNodes;
+
+    public VFXDataAnchor GetDataAnchorByPresenter(VFXDataAnchorPresenter presenter)
+    {
+        if (presenter == null)
+            return null;
+        return GetAllDataAnchors(presenter.direction == Direction.Input, presenter.direction == Direction.Output).Where(t => t.presenter == presenter).FirstOrDefault();
+    }
+
+    public VFXFlowAnchor GetFlowAnchorByPresenter(VFXFlowAnchorPresenter presenter)
+    {
+        if (presenter == null)
+            return null;
+        return GetAllFlowAnchors(presenter.direction == Direction.Input, presenter.direction == Direction.Output).Where(t => t.presenter == presenter).FirstOrDefault();
+    }
+
+    public IEnumerable<VFXDataAnchor> GetAllDataAnchors(bool input, bool output)
+    {
+        foreach (var layer in GetAllLayers())
+        {
+            foreach (var element in layer)
+            {
+                if (element is VFXContextUI)
+                {
+                    var context = element as VFXContextUI;
+
+
+                    foreach (VFXDataAnchor anchor in context.ownData.GetPorts(input, output))
+                        yield return anchor;
+
+                    foreach (VFXBlockUI block in context.GetAllBlocks())
+                    {
+                        foreach (VFXDataAnchor anchor in block.GetPorts(input, output))
+                            yield return anchor;
+                    }
+                }
+                else if (element is VFXNodeUI)
+                {
+                    var ope = element as VFXNodeUI;
+                    foreach (VFXDataAnchor anchor in ope.GetPorts(input, output))
+                        yield return anchor;
+                }
+            }
+        }
+    }
+
+    public VFXDataEdge GetDataEdgeByPresenter(VFXDataEdgePresenter presenter)
+    {
+        foreach (var layer in GetAllLayers())
+        {
+            foreach (var element in layer)
+            {
+                if (element is VFXDataEdge)
+                {
+                    VFXDataEdge candidate = element as VFXDataEdge;
+                    if (candidate.presenter == presenter)
+                        return candidate;
+                }
+            }
+        }
+        return null;
+    }
+
+    public IEnumerable<VFXDataEdge> GetAllDataEdges()
+    {
+        foreach (var layer in GetAllLayers())
+        {
+            foreach (var element in layer)
+            {
+                if (element is VFXDataEdge)
+                {
+                    yield return element as VFXDataEdge;
+                }
+            }
+        }
+    }
+
+    public override IEnumerable<Port> GetAllPorts(bool input, bool output)
+    {
+        foreach (var anchor in GetAllDataAnchors(input, output))
+        {
+            yield return anchor;
+        }
+        foreach (var anchor in GetAllFlowAnchors(input, output))
+        {
+            yield return anchor;
+        }
+    }
+
+    public override IEnumerable<Node> GetAllNodes()
+    {
+        foreach (var node in base.GetAllNodes())
+        {
+            yield return node;
+        }
+
+        foreach (var layer in GetAllLayers())
+        {
+            foreach (var element in layer)
+            {
+                if (element is VFXContextUI)
+                {
+                    var context = element as VFXContextUI;
+
+                    foreach (var block in context.GetAllBlocks())
+                    {
+                        yield return block;
+                    }
+                }
+            }
+        }
+    }
+
+    void IParameterDropTarget.OnDragUpdated(IMGUIEvent evt, VFXParameterPresenter parameter)
+    {
+        //TODO : show that we accept the drag
+        DragAndDrop.visualMode = DragAndDropVisualMode.Link;
+    }
+
+    void IParameterDropTarget.OnDragPerform(IMGUIEvent evt, VFXParameterPresenter parameter)
+    {
+        VFXViewPresenter presenter = GetPresenter<VFXViewPresenter>();
+        if (presenter == null)
+            return;
+
+        VFXParameter newParameter = presenter.AddVFXParameter(contentViewContainer.GlobalToBound(evt.imguiEvent.mousePosition), VFXLibrary.GetParameters().FirstOrDefault(t => t.name == parameter.anchorType.UserFriendlyName()));
+
+        newParameter.exposedName = parameter.exposedName;
+        newParameter.exposed = true;
+    }
+
+    void SelectionUpdated()
+    {
+        if (!VFXComponentEditor.s_IsEditingAsset)
+        {
+            var contextSelected = selection.OfType<VFXContextUI>();
+
             if (presenter == null)
-                return null;
-            return GetAllDataAnchors(presenter.direction == Direction.Input, presenter.direction == Direction.Output).Where(t => t.presenter == presenter).FirstOrDefault();
-        }
-
-        public VFXFlowAnchor GetFlowAnchorByPresenter(VFXFlowAnchorPresenter presenter)
-        {
-            if (presenter == null)
-                return null;
-            return GetAllFlowAnchors(presenter.direction == Direction.Input, presenter.direction == Direction.Output).Where(t => t.presenter == presenter).FirstOrDefault();
-        }
-
-        public IEnumerable<VFXDataAnchor> GetAllDataAnchors(bool input, bool output)
-        {
-            foreach (var layer in GetAllLayers())
-            {
-                foreach (var element in layer)
-                {
-                    if (element is VFXContextUI)
-                    {
-                        var context = element as VFXContextUI;
-
-
-                        foreach (VFXDataAnchor anchor in context.ownData.GetPorts(input, output))
-                            yield return anchor;
-
-                        foreach (VFXBlockUI block in context.GetAllBlocks())
-                        {
-                            foreach (VFXDataAnchor anchor in block.GetPorts(input, output))
-                                yield return anchor;
-                        }
-                    }
-                    else if (element is VFXNodeUI)
-                    {
-                        var ope = element as VFXNodeUI;
-                        foreach (VFXDataAnchor anchor in ope.GetPorts(input, output))
-                            yield return anchor;
-                    }
-                }
-            }
-        }
-
-        public VFXDataEdge GetDataEdgeByPresenter(VFXDataEdgePresenter presenter)
-        {
-            foreach (var layer in GetAllLayers())
-            {
-                foreach (var element in layer)
-                {
-                    if (element is VFXDataEdge)
-                    {
-                        VFXDataEdge candidate = element as VFXDataEdge;
-                        if (candidate.presenter == presenter)
-                            return candidate;
-                    }
-                }
-            }
-            return null;
-        }
-
-        public IEnumerable<VFXDataEdge> GetAllDataEdges()
-        {
-            foreach (var layer in GetAllLayers())
-            {
-                foreach (var element in layer)
-                {
-                    if (element is VFXDataEdge)
-                    {
-                        yield return element as VFXDataEdge;
-                    }
-                }
-            }
-        }
-
-        public override IEnumerable<Port> GetAllPorts(bool input, bool output)
-        {
-            foreach (var anchor in GetAllDataAnchors(input, output))
-            {
-                yield return anchor;
-            }
-            foreach (var anchor in GetAllFlowAnchors(input, output))
-            {
-                yield return anchor;
-            }
-        }
-
-        public override IEnumerable<Node> GetAllNodes()
-        {
-            foreach (var node in base.GetAllNodes())
-            {
-                yield return node;
-            }
-
-            foreach (var layer in GetAllLayers())
-            {
-                foreach (var element in layer)
-                {
-                    if (element is VFXContextUI)
-                    {
-                        var context = element as VFXContextUI;
-
-                        foreach (var block in context.GetAllBlocks())
-                        {
-                            yield return block;
-                        }
-                    }
-                }
-            }
-        }
-
-        void IParameterDropTarget.OnDragUpdated(IMGUIEvent evt, VFXParameterPresenter parameter)
-        {
-            //TODO : show that we accept the drag
-            DragAndDrop.visualMode = DragAndDropVisualMode.Link;
-        }
-
-        void IParameterDropTarget.OnDragPerform(IMGUIEvent evt, VFXParameterPresenter parameter)
-        {
-            VFXViewPresenter presenter = GetPresenter<VFXViewPresenter>();
-            if (presenter == null) return;
-<<<<<<< HEAD
-
-            VFXParameter newParameter = presenter.AddVFXParameter(contentViewContainer.GlobalToBound(evt.imguiEvent.mousePosition), VFXLibrary.GetParameters().FirstOrDefault(t => t.name == parameter.portType.UserFriendlyName()));
-
-            newParameter.exposedName = parameter.exposedName;
-            newParameter.exposed = true;
-=======
-            presenter.AddVFXParameter(contentViewContainer.GlobalToBound(evt.imguiEvent.mousePosition), VFXLibrary.GetParameters().FirstOrDefault(t => t.name == parameter.portType.UserFriendlyName()));
->>>>>>> 8600b367
-        }
-
-        void SelectionUpdated()
-        {
-            if (!VFXComponentEditor.s_IsEditingAsset)
-            {
-                var contextSelected = selection.OfType<VFXContextUI>();
-
-                if (presenter == null) return;
-
-                if (contextSelected.Count() > 0)
-                {
-                    Selection.objects = contextSelected.Select(t => t.GetPresenter<VFXContextPresenter>().model).ToArray();
-                }
-                else if (Selection.activeObject != GetPresenter<VFXViewPresenter>().GetVFXAsset())
-                {
-                    Selection.activeObject = GetPresenter<VFXViewPresenter>().GetVFXAsset();
-                }
-            }
-        }
-
-        void ElementAddedToGroupNode(GroupNode groupNode, GraphElement element)
-        {
-            (groupNode as VFXGroupNode).ElementAddedToGroupNode(element);
-        }
-
-        void ElementRemovedFromGroupNode(GroupNode groupNode, GraphElement element)
-        {
-            (groupNode as VFXGroupNode).ElementRemovedFromGroupNode(element);
-        }
-
-        void GroupNodeTitleChanged(GroupNode groupNode, string title)
-        {
-            (groupNode as VFXGroupNode).GroupNodeTitleChanged(title);
-        }
-
-        public override void AddToSelection(ISelectable selectable)
-        {
-            base.AddToSelection(selectable);
+                return;
+
+            if (contextSelected.Count() > 0)
+            {
+                Selection.objects = contextSelected.Select(t => t.GetPresenter<VFXContextPresenter>().model).ToArray();
+            }
+            else if (Selection.activeObject != GetPresenter<VFXViewPresenter>().GetVFXAsset())
+            {
+                Selection.activeObject = GetPresenter<VFXViewPresenter>().GetVFXAsset();
+            }
+        }
+    }
+
+    void ElementAddedToGroupNode(GroupNode groupNode, GraphElement element)
+    {
+        (groupNode as VFXGroupNode).ElementAddedToGroupNode(element);
+    }
+
+    void ElementRemovedFromGroupNode(GroupNode groupNode, GraphElement element)
+    {
+        (groupNode as VFXGroupNode).ElementRemovedFromGroupNode(element);
+    }
+
+    void GroupNodeTitleChanged(GroupNode groupNode, string title)
+    {
+        (groupNode as VFXGroupNode).GroupNodeTitleChanged(title);
+    }
+
+    public override void AddToSelection(ISelectable selectable)
+    {
+        base.AddToSelection(selectable);
+        SelectionUpdated();
+    }
+
+    public override void RemoveFromSelection(ISelectable selectable)
+    {
+        base.RemoveFromSelection(selectable);
+        SelectionUpdated();
+    }
+
+    public override void ClearSelection()
+    {
+        bool selectionEmpty = selection.Count() == 0;
+        base.ClearSelection();
+        if (!selectionEmpty)
             SelectionUpdated();
-        }
-
-        public override void RemoveFromSelection(ISelectable selectable)
-        {
-            base.RemoveFromSelection(selectable);
-            SelectionUpdated();
-        }
-
-        public override void ClearSelection()
-        {
-            bool selectionEmpty = selection.Count() == 0;
-            base.ClearSelection();
-            if (!selectionEmpty)
-                SelectionUpdated();
-        }
-
-        protected override UnityEngine.Object[] toWatch
-        {
-            get
-            {
-                List<UnityEngine.Object> result = new List<UnityEngine.Object>();
-                if (presenter != null)
-                {
-                    VFXViewPresenter presenter = GetPresenter<VFXViewPresenter>();
-                    result.Add(presenter);
-                    result.Add(presenter.GetVFXAsset());
-                    if (presenter.GetVFXAsset().graph)
-                    {
-                        result.Add(presenter.GetVFXAsset().graph);
-                        VFXGraph graph = presenter.GetVFXAsset().GetOrCreateGraph();
-                        result.Add(graph.UIInfos);
-                    }
-                }
-                return result.ToArray();
-            }
-        }
-
-        private Toggle m_ToggleCastShadows;
-        private Toggle m_ToggleMotionVectors;
-    }
+    }
+
+    protected override UnityEngine.Object[] toWatch
+    {
+        get
+        {
+            List<UnityEngine.Object> result = new List<UnityEngine.Object>();
+            if (presenter != null)
+            {
+                VFXViewPresenter presenter = GetPresenter<VFXViewPresenter>();
+                result.Add(presenter);
+                result.Add(presenter.GetVFXAsset());
+                if (presenter.GetVFXAsset().graph)
+                {
+                    result.Add(presenter.GetVFXAsset().graph);
+                    VFXGraph graph = presenter.GetVFXAsset().GetOrCreateGraph();
+                    result.Add(graph.UIInfos);
+                }
+            }
+            return result.ToArray();
+        }
+    }
+
+    private Toggle m_ToggleCastShadows;
+    private Toggle m_ToggleMotionVectors;
+}
 }