# Changelog
All notable changes to this package will be documented in this file.

The format is based on [Keep a Changelog](http://keepachangelog.com/en/1.0.0/)
and this project adheres to [Semantic Versioning](http://semver.org/spec/v2.0.0.html).

## [3.4.0-preview]

### Added
 - Added controls for linear fade at the boundary of density volumes
<<<<<<< HEAD
- Added a new TerrainLit shader that supports rendering of Unity terrains.
=======
 - Added new API to control decals without monobehaviour object
>>>>>>> a5b7eac7

### Fixed
- Stencil test during decals normal buffer update is now properly applied
- Fixed an issue where sometimes the deferred shadow texture would not be valid, causing wrong rendering.


### Changed
- Changed the way depth & color pyramids are built to be faster and better quality, thus improving the look of distortion and refraction.

## [3.3.0-preview]

### Added
- Added an error message to say to use Metal or Vulkan when trying to use OpenGL API
- Added a new Fabric shader model that supports Silk and Cotton/Wool
- Added a new HDRP Lighting Debug mode to visualize Light Volumes for Point, Spot, Line, Rectangular and Reflection Probes
- Add support for reflection probe light layers
- Improve quality of anisotropic on IBL

### Fixed
- Fix an issue where the screen where darken when rendering camera preview
- Fix display correct target platform when showing message to inform user that a platform is not supported
- Remove workaround for metal and vulkan in normal buffer encoding/decoding
- Fixed an issue with color picker not working in forward
- Decals corectly update normal buffer in forward 
- Fixed an issue where reseting HDLight do not reset all of its parameters
- Fixed shader compile warning in DebugLightVolumes.shader

### Changed
- Changed default reflection probe to be 256x256x6 and array size to be 64
- Removed dependence on the NdotL for thickness evaluation for translucency (based on artist's input)
- Increased the precision when comparing Planar or HD reflection probe volumes
- Remove various GC alloc in C#. Slightly better performance

## [3.2.0-preview]

### Added
- Added a luminance meter in the debug menu
- Added support of Light, reflection probe, emissive material, volume settings related to lighting to Lighting explorer
- Added support for 16bit shadows

### Fixed
- Fix issue with package upgrading (HDRP resources asset is now versionned to worarkound package manager limitation)
- Fix HDReflectionProbe offset displayed in gizmo different than what is affected.
- Fix decals getting into a state where they could not be removed or disabled.
- Fix lux meter mode - The lux meter isn't affected by the sky anymore
- Fix area light size reset when multi-selected
- Fix filter pass number in HDUtils.BlitQuad
- Fix Lux meter mode that was applying SSS
- Fix planar reflections that were not working with tile/cluster (olbique matrix)
- Fix debug menu at runtime not working after nested prefab PR come to trunk
- Fix scrolling issue in density volume

### Changed
- Shader code refactor: Split MaterialUtilities file in two parts BuiltinUtilities (independent of FragInputs) and MaterialUtilities (Dependent of FragInputs)
- Change screen space shadow rendertarget format from ARGB32 to RG16

## [3.1.0-preview]

### Added
- Decal now support per channel selection mask. There is now two mode. One with BaseColor, Normal and Smoothness and another one more expensive with BaseColor, Normal, Smoothness, Metal and AO. Control is on HDRP Asset. This may require to launch an update script for old scene: 'Edit/Render Pipeline/Single step upgrade script/Upgrade all DecalMaterial MaskBlendMode'.
- Decal now supports depth bias for decal mesh, to prevent z-fighting
- Decal material now supports draw order for decal projectors 
- Added LightLayers support (Base on mask from renderers name RenderingLayers and mask from light name LightLayers - if they match, the light apply) - cost an extra GBuffer in deferred (more bandwidth)
- When LightLayers is enabled, the AmbientOclusion is store in the GBuffer in deferred path allowing to avoid double occlusion with SSAO. In forward the double occlusion is now always avoided.
- Added the possibility to add an override transform on the camera for volume interpolation
- Added desired lux intensity and auto multiplier for HDRI sky
- Added an option to disable light by type in the debug menu
- Added gradient sky
- Split EmissiveColor and bakeDiffuseLighting in forward avoiding the emissiveColor to be affect by SSAO
- Added a volume to control indirect light intensity
- Added EV 100 intensity unit for area lights
- Added support for RendererPriority on Renderer. This allow to control order of transparent rendering manually. HDRP have now two stage of sorting for transparent in addition to bact to front. Material have a priority then Renderer have a priority.
- Add Coupling of (HD)Camera and HDAdditionalCameraData for reset and remove in inspector contextual menu of Camera
- Add Coupling of (HD)ReflectionProbe and HDAdditionalReflectionData for reset and remove in inspector contextual menu of ReflectoinProbe
- Add macro to forbid unity_ObjectToWorld/unity_WorldToObject to be use as it doesn't handle camera relative rendering
- Add opacity control on contact shadow

### Fixed
- Fixed an issue with PreIntegratedFGD texture being sometimes destroyed and not regenerated causing rendering to break
- PostProcess input buffers are not copied anymore on PC if the viewport size matches the final render target size
- Fixed an issue when manipulating a lot of decals, it was displaying a lot of errors in the inspector
- Fixed capture material with reflection probe
- Refactored Constant Buffers to avoid hitting the maximum number of bound CBs in some cases.
- Fixed the light range affecting the transform scale when changed.
- Snap to grid now works for Decal projector resizing.
- Added a warning for 128x128 cookie texture without mipmaps
- Replace the sampler used for density volumes for correct wrap mode handling

### Changed
- Move Render Pipeline Debug "Windows from Windows->General-> Render Pipeline debug windows" to "Windows from Windows->Analysis-> Render Pipeline debug windows"
- Update detail map formula for smoothness and albedo, goal it to bright and dark perceptually and scale factor is use to control gradient speed
- Refactor the Upgrade material system. Now a material can be update from older version at any time. Call Edit/Render Pipeline/Upgrade all Materials to newer version
- Change name EnableDBuffer to EnableDecals at several place (shader, hdrp asset...), this require a call to Edit/Render Pipeline/Upgrade all Materials to newer version to have up to date material.
- Refactor shader code: BakeLightingData structure have been replace by BuiltinData. Lot of shader code have been remove/change.
- Refactor shader code: All GBuffer are now handled by the deferred material. Mean ShadowMask and LightLayers are control by lit material in lit.hlsl and not outside anymore. Lot of shader code have been remove/change.
- Refactor shader code: Rename GetBakedDiffuseLighting to ModifyBakedDiffuseLighting. This function now handle lighting model for transmission too. Lux meter debug mode is factor outisde.
- Refactor shader code: GetBakedDiffuseLighting is not call anymore in GBuffer or forward pass, including the ConvertSurfaceDataToBSDFData and GetPreLightData, this is done in ModifyBakedDiffuseLighting now
- Refactor shader code: Added a backBakeDiffuseLighting to BuiltinData to handle lighting for transmission
- Refactor shader code: Material must now call InitBuiltinData (Init all to zero + init bakeDiffuseLighting and backBakeDiffuseLighting ) and PostInitBuiltinData

## [3.0.0-preview]

### Fixed
- Fixed an issue with distortion that was using previous frame instead of current frame
- Fixed an issue where disabled light where not upgrade correctly to the new physical light unit system introduce in 2.0.5-preview

### Changed
- Update assembly definitions to output assemblies that match Unity naming convention (Unity.*).

## [2.0.5-preview]

### Added
- Add option supportDitheringCrossFade on HDRP Asset to allow to remove shader variant during player build if needed
- Add contact shadows for punctual lights (in additional shadow settings), only one light is allowed to cast contact shadows at the same time and so at each frame a dominant light is choosed among all light with contact shadows enabled.
- Add PCSS shadow filter support (from SRP Core)
- Exposed shadow budget parameters in HDRP asset
- Add an option to generate an emissive mesh for area lights (currently rectangle light only). The mesh fits the size, intensity and color of the light.
- Add an option to the HDRP asset to increase the resolution of volumetric lighting.
- Add additional ligth unit support for punctual light (Lumens, Candela) and area lights (Lumens, Luminance)
- Add dedicated Gizmo for the box Influence volume of HDReflectionProbe / PlanarReflectionProbe

### Changed
- Re-enable shadow mask mode in debug view
- SSS and Transmission code have been refactored to be able to share it between various material. Guidelines are in SubsurfaceScattering.hlsl
- Change code in area light with LTC for Lit shader. Magnitude is now take from FGD texture instead of a separate texture
- Improve camera relative rendering: We now apply camera translation on the model matrix, so before the TransformObjectToWorld(). Note: unity_WorldToObject and unity_ObjectToWorld must never be used directly.
- Rename positionWS to positionRWS (Camera relative world position) at a lot of places (mainly in interpolator and FragInputs). In case of custom shader user will be required to update their code.
- Rename positionWS, capturePositionWS, proxyPositionWS, influencePositionWS to positionRWS, capturePositionRWS, proxyPositionRWS, influencePositionRWS (Camera relative world position) in LightDefinition struct.
- Improve the quality of trilinear filtering of density volume textures.
- Improve UI for HDReflectionProbe / PlanarReflectionProbe

### Fixed
- Fixed a shader preprocessor issue when compiling DebugViewMaterialGBuffer.shader against Metal target
- Added a temporary workaround to Lit.hlsl to avoid broken lighting code with Metal/AMD
- Fixed issue when using more than one volume texture mask with density volumes.
- Fixed an error which prevented volumetric lighting from working if no density volumes with 3D textures were present.
- Fix contact shadows applied on transmission
- Fix issue with forward opaque lit shader variant being removed by the shader preprocessor
- Fixed compilation errors on Nintendo Switch (limited XRSetting support).
- Fixed apply range attenuation option on punctual light
- Fixed issue with color temperature not take correctly into account with static lighting
- Don't display fog when diffuse lighting, specular lighting, or lux meter debug mode are enabled.

## [2.0.4-preview]

### Fixed
- Fix issue when disabling rough refraction and building a player. Was causing a crash.

## [2.0.3-preview]

### Added
- Increased debug color picker limit up to 260k lux

## [2.0.2-preview]

### Added
- Add Light -> Planar Reflection Probe command
- Added a false color mode in rendering debug
- Add support for mesh decals
- Add flag to disable projector decals on transparent geometry to save performance and decal texture atlas space
- Add ability to use decal diffuse map as mask only
- Add visualize all shadow masks in lighting debug
- Add export of normal and roughness buffer for forwardOnly and when in supportOnlyForward mode for forward
- Provide a define in lit.hlsl (FORWARD_MATERIAL_READ_FROM_WRITTEN_NORMAL_BUFFER) when output buffer normal is used to read the normal and roughness instead of caclulating it (can save performance, but lower quality due to compression)
- Add color swatch to decal material

### Changed
- Change Render -> Planar Reflection creation to 3D Object -> Mirror
- Change "Enable Reflector" name on SpotLight to "Angle Affect Intensity"
- Change prototype of BSDFData ConvertSurfaceDataToBSDFData(SurfaceData surfaceData) to BSDFData ConvertSurfaceDataToBSDFData(uint2 positionSS, SurfaceData surfaceData)

### Fixed
- Fix issue with StackLit in deferred mode with deferredDirectionalShadow due to GBuffer not being cleared. Gbuffer is still not clear and issue was fix with the new Output of normal buffer.
- Fixed an issue where interpolation volumes were not updated correctly for reflection captures.
- Fixed an exception in Light Loop settings UI

## [2.0.1-preview]

### Added
- Add stripper of shader variant when building a player. Save shader compile time.
- Disable per-object culling that was executed in C++ in HD whereas it was not used (Optimization)
- Enable texture streaming debugging (was not working before 2018.2)
- Added Screen Space Reflection with Proxy Projection Model
- Support correctly scene selection for alpha tested object
- Add per light shadow mask mode control (i.e shadow mask distance and shadow mask). It use the option NonLightmappedOnly
- Add geometric filtering to Lit shader (allow to reduce specular aliasing)
- Add shortcut to create DensityVolume and PlanarReflection in hierarchy
- Add a DefaultHDMirrorMaterial material for PlanarReflection
- Added a script to be able to upgrade material to newer version of HDRP
- Removed useless duplication of ForwardError passes.
- Add option to not compile any DEBUG_DISPLAY shader in the player (Faster build) call Support Runtime Debug display

### Changed
- Changed SupportForwardOnly to SupportOnlyForward in render pipeline settings
- Changed versioning variable name in HDAdditionalXXXData from m_version to version
- Create unique name when creating a game object in the rendering menu (i.e Density Volume(2))
- Re-organize various files and folder location to clean the repository
- Change Debug windows name and location. Now located at:  Windows -> General -> Render Pipeline Debug

### Removed
- Removed GlobalLightLoopSettings.maxPlanarReflectionProbes and instead use value of GlobalLightLoopSettings.planarReflectionProbeCacheSize
- Remove EmissiveIntensity parameter and change EmissiveColor to be HDR (Matching Builtin Unity behavior) - Data need to be updated - Launch Edit -> Single Step Upgrade Script -> Upgrade all Materials emissionColor

### Fixed
- Fix issue with LOD transition and instancing
- Fix discrepency between object motion vector and camera motion vector
- Fix issue with spot and dir light gizmo axis not highlighted correctly
- Fix potential crash while register debug windows inputs at startup
- Fix warning when creating Planar reflection
- Fix specular lighting debug mode (was rendering black)
- Allow projector decal with null material to allow to configure decal when HDRP is not set
- Decal atlas texture offset/scale is updated after allocations (used to be before so it was using date from previous frame)

## [2018.1 experimental]

### Added
- Configure the VolumetricLightingSystem code path to be on by default
- Trigger a build exception when trying to build an unsupported platform
- Introduce the VolumetricLightingController component, which can (and should) be placed on the camera, and allows one to control the near and the far plane of the V-Buffer (volumetric "froxel" buffer) along with the depth distribution (from logarithmic to linear)
- Add 3D texture support for DensityVolumes
- Add a better mapping of roughness to mipmap for planar reflection
- The VolumetricLightingSystem now uses RTHandles, which allows to save memory by sharing buffers between different cameras (history buffers are not shared), and reduce reallocation frequency by reallocating buffers only if the rendering resolution increases (and suballocating within existing buffers if the rendering resolution decreases)
- Add a Volumetric Dimmer slider to lights to control the intensity of the scattered volumetric lighting
- Add UV tiling and offset support for decals.
- Add mipmapping support for volume 3D mask textures

### Changed
- Default number of planar reflection change from 4 to 2
- Rename _MainDepthTexture to _CameraDepthTexture
- The VolumetricLightingController has been moved to the Interpolation Volume framework and now functions similarly to the VolumetricFog settings
- Update of UI of cookie, CubeCookie, Reflection probe and planar reflection probe to combo box
- Allow enabling/disabling shadows for area lights when they are set to baked.
- Hide applyRangeAttenuation and FadeDistance for directional shadow as they are not used

### Removed
- Remove Resource folder of PreIntegratedFGD and add the resource to RenderPipeline Asset

### Fixed
- Fix ConvertPhysicalLightIntensityToLightIntensity() function used when creating light from script to match HDLightEditor behavior
- Fix numerical issues with the default value of mean free path of volumetric fog 
- Fix the bug preventing decals from coexisting with density volumes
- Fix issue with alpha tested geometry using planar/triplanar mapping not render correctly or flickering (due to being wrongly alpha tested in depth prepass)
- Fix meta pass with triplanar (was not handling correctly the normal)
- Fix preview when a planar reflection is present
- Fix Camera preview, it is now a Preview cameraType (was a SceneView)
- Fix handling unknown GPUShadowTypes in the shadow manager.
- Fix area light shapes sent as point lights to the baking backends when they are set to baked.
- Fix unnecessary division by PI for baked area lights.
- Fix line lights sent to the lightmappers. The backends don't support this light type.
- Fix issue with shadow mask framesettings not correctly taken into account when shadow mask is enabled for lighting.
- Fix directional light and shadow mask transition, they are now matching making smooth transition
- Fix banding issues caused by high intensity volumetric lighting
- Fix the debug window being emptied on SRP asset reload
- Fix issue with debug mode not correctly clearing the GBuffer in editor after a resize
- Fix issue with ResetMaterialKeyword not resetting correctly ToggleOff/Roggle Keyword
- Fix issue with motion vector not render correctly if there is no depth prepass in deferred

## [2018.1.0f2]

### Added
- Screen Space Refraction projection model (Proxy raycasting, HiZ raymarching)
- Screen Space Refraction settings as volume component
- Added buffered frame history per camera
- Port Global Density Volumes to the Interpolation Volume System.
- Optimize ImportanceSampleLambert() to not require the tangent frame.
- Generalize SampleVBuffer() to handle different sampling and reconstruction methods.
- Improve the quality of volumetric lighting reprojection.
- Optimize Morton Order code in the Subsurface Scattering pass.
- Planar Reflection Probe support roughness (gaussian convolution of captured probe)
- Use an atlas instead of a texture array for cluster transparent decals
- Add a debug view to visualize the decal atlas
- Only store decal textures to atlas if decal is visible, debounce out of memory decal atlas warning.
- Add manipulator gizmo on decal to improve authoring workflow
- Add a minimal StackLit material (work in progress, this version can be used as template to add new material)

### Changed
- EnableShadowMask in FrameSettings (But shadowMaskSupport still disable by default)
- Forced Planar Probe update modes to (Realtime, Every Update, Mirror Camera)
- Screen Space Refraction proxy model uses the proxy of the first environment light (Reflection probe/Planar probe) or the sky
- Moved RTHandle static methods to RTHandles
- Renamed RTHandle to RTHandleSystem.RTHandle
- Move code for PreIntegratedFDG (Lit.shader) into its dedicated folder to be share with other material
- Move code for LTCArea (Lit.shader) into its dedicated folder to be share with other material
 
### Removed
- Removed Planar Probe mirror plane position and normal fields in inspector, always display mirror plane and normal gizmos

### Fixed
- Fix fog flags in scene view is now taken into account
- Fix sky in preview windows that were disappearing after a load of a new level
- Fix numerical issues in IntersectRayAABB().
- Fix alpha blending of volumetric lighting with transparent objects.
- Fix the near plane of the V-Buffer causing out-of-bounds look-ups in the clustered data structure.
- Depth and color pyramid are properly computed and sampled when the camera renders inside a viewport of a RTHandle.
- Fix decal atlas debug view to work correctly when shadow atlas view is also enabled

## [2018.1.0b13]

...<|MERGE_RESOLUTION|>--- conflicted
+++ resolved
@@ -8,11 +8,8 @@
 
 ### Added
  - Added controls for linear fade at the boundary of density volumes
-<<<<<<< HEAD
-- Added a new TerrainLit shader that supports rendering of Unity terrains.
-=======
+ - Added a new TerrainLit shader that supports rendering of Unity terrains.
  - Added new API to control decals without monobehaviour object
->>>>>>> a5b7eac7
 
 ### Fixed
 - Stencil test during decals normal buffer update is now properly applied
