--- conflicted
+++ resolved
@@ -18,12 +18,9 @@
 - Added support for shadow bias for thin object transmission
 - Added FrameSettings to control realtime planar reflection
 - Added control for SRPBatcher on HDRP Asset
-<<<<<<< HEAD
-- Added support for disabling SSR on materials
-=======
 - Added an option to clear the shadow atlases in the debug menu
 - Added a color visualization of the shadow atlas rescale in debug mode
->>>>>>> 8d95d04b
+- Added support for disabling SSR on materials
 
 ### Fixed
 - Fixed a normal bias issue with Stacklit (Was causing light leaking)
