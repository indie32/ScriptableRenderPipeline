--- conflicted
+++ resolved
@@ -49,11 +49,8 @@
 - Remove all the debug mode from SSR that are obsolete now
 - Expose frameSettings and Capture settings for reflection and planar probe
 - Update UI for reflection probe, planar probe, camera and HDRP Asset
-<<<<<<< HEAD
+- Implement proper linear blending for volumetric lighting via deep compositing as described in the paper "Deep Compositing Using Lie Algebras"
 - XRGraphicsConfig is no longer Read/Write. Instead, it's read-only. This improves consistency of XR behavior between the legacy render pipeline and SRP.
-=======
-- Implement proper linear blending for volumetric lighting via deep compositing as described in the paper "Deep Compositing Using Lie Algebras"
->>>>>>> 41733999
 
 ## [4.0.0-preview] - 2018-09-28
 
