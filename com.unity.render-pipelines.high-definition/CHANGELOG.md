--- conflicted
+++ resolved
@@ -30,10 +30,7 @@
 - Fixed blend mode pop up in UI not appearing when pre refraction is on
 - Fixed some null pointer exceptions when disabling motion vectors support
 - Fixed layered lit UI issue with scrollbar
-<<<<<<< HEAD
-
-=======
->>>>>>> f4eecfae
+
 
 ### Changed
 - Renamed "Line" shaped lights to "Tube" light
