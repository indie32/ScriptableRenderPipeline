--- conflicted
+++ resolved
@@ -34,12 +34,9 @@
 - Fixed an issue where sometime the lookup texture used for GGX convolution was broken, causing broken rendering
 - Fixed an issue where you wouldn't see any fog for certain pipeline/scene configurations
 - Fixed an issue with volumetric lighting where the anisotropy value of 0 would not result in perfectly isotropic lighting
-<<<<<<< HEAD
-=======
 - Fixed shadow bias when the atlas is rescaled
 - Fixed shadow cascade sampling outside of the atlas when cascade count is inferior to 4
 - Fixed shadow filter width in deferred rendering not matching shader config
->>>>>>> 575797f3
 - Fixed stereo sampling of depth texture in MSAA DepthValues.shader
 
 ### Changed
