--- conflicted
+++ resolved
@@ -14,10 +14,6 @@
         VisualizeShadowMasks,
         IndirectDiffuseOcclusion,
         IndirectSpecularOcclusion,
-<<<<<<< HEAD
-=======
-        ScreenSpaceRefraction,
->>>>>>> 8d95d04b
     }
 
     [GenerateHLSL]
