using UnityEngine.Rendering;

namespace UnityEngine.Experimental.Rendering.HDPipeline
{
    public static class HDShaderPassNames
    {
        // ShaderPass string - use to have consistent name through the code
        public static readonly string s_EmptyStr = "";
        public static readonly string s_ForwardStr = "Forward";
        public static readonly string s_DepthOnlyStr = "DepthOnly";
        public static readonly string s_DepthForwardOnlyStr = "DepthForwardOnly";
        public static readonly string s_ForwardOnlyStr = "ForwardOnly";
        public static readonly string s_GBufferStr = "GBuffer";
        public static readonly string s_GBufferWithPrepassStr = "GBufferWithPrepass";
        public static readonly string s_SRPDefaultUnlitStr = "SRPDefaultUnlit";
        public static readonly string s_MotionVectorsStr = "MotionVectors";
        public static readonly string s_DistortionVectorsStr = "DistortionVectors";
        public static readonly string s_TransparentDepthPrepassStr = "TransparentDepthPrepass";
        public static readonly string s_TransparentBackfaceStr = "TransparentBackface";
        public static readonly string s_TransparentDepthPostpassStr = "TransparentDepthPostpass";
        public static readonly string s_MetaStr = "Meta";
        public static readonly string s_ShadowCasterStr = "ShadowCaster";
        public static readonly string s_MeshDecalsMStr = "DBufferMesh_M";
        public static readonly string s_MeshDecalsSStr = "DBufferMesh_S";
        public static readonly string s_MeshDecalsMSStr = "DBufferMesh_MS";
        public static readonly string s_MeshDecalsAOStr = "DBufferMesh_AO";
        public static readonly string s_MeshDecalsMAOStr = "DBufferMesh_MAO";
        public static readonly string s_MeshDecalsAOSStr = "DBufferMesh_AOS";
        public static readonly string s_MeshDecalsMAOSStr = "DBufferMesh_MAOS";
        public static readonly string s_MeshDecals3RTStr = "DBufferMesh_3RT";

        // ShaderPass name
        public static readonly ShaderTagId s_EmptyName = new ShaderTagId(s_EmptyStr);
        public static readonly ShaderTagId s_ForwardName = new ShaderTagId(s_ForwardStr);
        public static readonly ShaderTagId s_DepthOnlyName = new ShaderTagId(s_DepthOnlyStr);
        public static readonly ShaderTagId s_DepthForwardOnlyName = new ShaderTagId(s_DepthForwardOnlyStr);
        public static readonly ShaderTagId s_ForwardOnlyName = new ShaderTagId(s_ForwardOnlyStr);
        public static readonly ShaderTagId s_GBufferName = new ShaderTagId(s_GBufferStr);
        public static readonly ShaderTagId s_GBufferWithPrepassName = new ShaderTagId(s_GBufferWithPrepassStr);
        public static readonly ShaderTagId s_SRPDefaultUnlitName = new ShaderTagId(s_SRPDefaultUnlitStr);
        public static readonly ShaderTagId s_MotionVectorsName = new ShaderTagId(s_MotionVectorsStr);
        public static readonly ShaderTagId s_DistortionVectorsName = new ShaderTagId(s_DistortionVectorsStr);
        public static readonly ShaderTagId s_TransparentDepthPrepassName = new ShaderTagId(s_TransparentDepthPrepassStr);
        public static readonly ShaderTagId s_TransparentBackfaceName = new ShaderTagId(s_TransparentBackfaceStr);
        public static readonly ShaderTagId s_TransparentDepthPostpassName = new ShaderTagId(s_TransparentDepthPostpassStr);
        public static readonly ShaderTagId s_MeshDecalsMName = new ShaderTagId(s_MeshDecalsMStr);
        public static readonly ShaderTagId s_MeshDecalsSName = new ShaderTagId(s_MeshDecalsSStr);
        public static readonly ShaderTagId s_MeshDecalsMSName = new ShaderTagId(s_MeshDecalsMSStr);
        public static readonly ShaderTagId s_MeshDecalsAOName = new ShaderTagId(s_MeshDecalsAOStr);
        public static readonly ShaderTagId s_MeshDecalsMAOName = new ShaderTagId(s_MeshDecalsMAOStr);
        public static readonly ShaderTagId s_MeshDecalsAOSName = new ShaderTagId(s_MeshDecalsAOSStr);
        public static readonly ShaderTagId s_MeshDecalsMAOSName = new ShaderTagId(s_MeshDecalsMAOSStr);
        public static readonly ShaderTagId s_MeshDecals3RTName = new ShaderTagId(s_MeshDecals3RTStr);

        // Legacy name
        public static readonly ShaderTagId s_AlwaysName = new ShaderTagId("Always");
        public static readonly ShaderTagId s_ForwardBaseName = new ShaderTagId("ForwardBase");
        public static readonly ShaderTagId s_DeferredName = new ShaderTagId("Deferred");
        public static readonly ShaderTagId s_PrepassBaseName = new ShaderTagId("PrepassBase");
        public static readonly ShaderTagId s_VertexName = new ShaderTagId("Vertex");
        public static readonly ShaderTagId s_VertexLMRGBMName = new ShaderTagId("VertexLMRGBM");
        public static readonly ShaderTagId s_VertexLMName = new ShaderTagId("VertexLM");
    }

    // Pre-hashed shader ids - naming conventions are a bit off in this file as we use the same
    // fields names as in the shaders for ease of use...
    // TODO: Would be nice to clean this up at some point
    public static class HDShaderIDs
    {
        public static readonly int _ZClip = Shader.PropertyToID("_ZClip");

        public static readonly int _HDShadowDatas = Shader.PropertyToID("_HDShadowDatas");
        public static readonly int _HDDirectionalShadowData = Shader.PropertyToID("_HDDirectionalShadowData");
        public static readonly int _ShadowmapAtlas = Shader.PropertyToID("_ShadowmapAtlas");
        public static readonly int _ShadowmapCascadeAtlas = Shader.PropertyToID("_ShadowmapCascadeAtlas");
        public static readonly int _ShadowAtlasSize = Shader.PropertyToID("_ShadowAtlasSize");
        public static readonly int _CascadeShadowAtlasSize = Shader.PropertyToID("_CascadeShadowAtlasSize");
        public static readonly int _CascadeShadowCount = Shader.PropertyToID("_CascadeShadowCount");

        public static readonly int g_LayeredSingleIdxBuffer = Shader.PropertyToID("g_LayeredSingleIdxBuffer");
        public static readonly int _EnvLightIndexShift = Shader.PropertyToID("_EnvLightIndexShift");
        public static readonly int _DensityVolumeIndexShift = Shader.PropertyToID("_DensityVolumeIndexShift");
        public static readonly int g_isOrthographic = Shader.PropertyToID("g_isOrthographic");
        public static readonly int g_iNrVisibLights = Shader.PropertyToID("g_iNrVisibLights");

        public static readonly int g_mScrProjection = Shader.PropertyToID("g_mScrProjection");
        public static readonly int g_mInvScrProjection = Shader.PropertyToID("g_mInvScrProjection");
        public static readonly int g_mScrProjectionArr = Shader.PropertyToID("g_mScrProjectionArr");
        public static readonly int g_mInvScrProjectionArr = Shader.PropertyToID("g_mInvScrProjectionArr");

        public static readonly int g_iLog2NumClusters = Shader.PropertyToID("g_iLog2NumClusters");
        public static readonly int g_screenSize = Shader.PropertyToID("g_screenSize");
        public static readonly int g_iNumSamplesMSAA = Shader.PropertyToID("g_iNumSamplesMSAA");
        public static readonly int g_fNearPlane = Shader.PropertyToID("g_fNearPlane");
        public static readonly int g_fFarPlane = Shader.PropertyToID("g_fFarPlane");
        public static readonly int g_fClustScale = Shader.PropertyToID("g_fClustScale");
        public static readonly int g_fClustBase = Shader.PropertyToID("g_fClustBase");
        public static readonly int g_depth_tex = Shader.PropertyToID("g_depth_tex");
        public static readonly int g_vLayeredLightList = Shader.PropertyToID("g_vLayeredLightList");
        public static readonly int g_LayeredOffset = Shader.PropertyToID("g_LayeredOffset");
        public static readonly int g_vBigTileLightList = Shader.PropertyToID("g_vBigTileLightList");
        public static readonly int g_logBaseBuffer = Shader.PropertyToID("g_logBaseBuffer");
        public static readonly int g_vBoundsBuffer = Shader.PropertyToID("g_vBoundsBuffer");
        public static readonly int _LightVolumeData = Shader.PropertyToID("_LightVolumeData");
        public static readonly int g_data = Shader.PropertyToID("g_data");
        public static readonly int g_mProjectionArr = Shader.PropertyToID("g_mProjectionArr");
        public static readonly int g_mInvProjectionArr = Shader.PropertyToID("g_mInvProjectionArr");
        public static readonly int g_viDimensions = Shader.PropertyToID("g_viDimensions");
        public static readonly int g_vLightList = Shader.PropertyToID("g_vLightList");

        public static readonly int g_BaseFeatureFlags = Shader.PropertyToID("g_BaseFeatureFlags");
        public static readonly int g_TileFeatureFlags = Shader.PropertyToID("g_TileFeatureFlags");

        public static readonly int g_DispatchIndirectBuffer = Shader.PropertyToID("g_DispatchIndirectBuffer");
        public static readonly int g_TileList = Shader.PropertyToID("g_TileList");
        public static readonly int g_NumTiles = Shader.PropertyToID("g_NumTiles");
        public static readonly int g_NumTilesX = Shader.PropertyToID("g_NumTilesX");

        public static readonly int _NumTiles = Shader.PropertyToID("_NumTiles");

        public static readonly int _CookieTextures = Shader.PropertyToID("_CookieTextures");
        public static readonly int _CookieCubeTextures = Shader.PropertyToID("_CookieCubeTextures");
        public static readonly int _EnvCubemapTextures = Shader.PropertyToID("_EnvCubemapTextures");
        public static readonly int _EnvSliceSize = Shader.PropertyToID("_EnvSliceSize");
        public static readonly int _Env2DTextures = Shader.PropertyToID("_Env2DTextures");
        public static readonly int _Env2DCaptureVP = Shader.PropertyToID("_Env2DCaptureVP");
        public static readonly int _DirectionalLightDatas = Shader.PropertyToID("_DirectionalLightDatas");
        public static readonly int _DirectionalLightCount = Shader.PropertyToID("_DirectionalLightCount");
        public static readonly int _LightDatas = Shader.PropertyToID("_LightDatas");
        public static readonly int _PunctualLightCount = Shader.PropertyToID("_PunctualLightCount");
        public static readonly int _AreaLightCount = Shader.PropertyToID("_AreaLightCount");
        public static readonly int g_vLightListGlobal = Shader.PropertyToID("g_vLightListGlobal");
        public static readonly int _EnvLightDatas = Shader.PropertyToID("_EnvLightDatas");
        public static readonly int _EnvLightCount = Shader.PropertyToID("_EnvLightCount");
        public static readonly int _EnvProxyCount = Shader.PropertyToID("_EnvProxyCount");
        public static readonly int _NumTileFtplX = Shader.PropertyToID("_NumTileFtplX");
        public static readonly int _NumTileFtplY = Shader.PropertyToID("_NumTileFtplY");
        public static readonly int _NumTileClusteredX = Shader.PropertyToID("_NumTileClusteredX");
        public static readonly int _NumTileClusteredY = Shader.PropertyToID("_NumTileClusteredY");

        public static readonly int _IndirectLightingMultiplier = Shader.PropertyToID("_IndirectLightingMultiplier");

        public static readonly int g_isLogBaseBufferEnabled = Shader.PropertyToID("g_isLogBaseBufferEnabled");
        public static readonly int g_vLayeredOffsetsBuffer = Shader.PropertyToID("g_vLayeredOffsetsBuffer");

        public static readonly int _ViewTilesFlags = Shader.PropertyToID("_ViewTilesFlags");
        public static readonly int _MousePixelCoord = Shader.PropertyToID("_MousePixelCoord");
        public static readonly int _MouseClickPixelCoord = Shader.PropertyToID("_MouseClickPixelCoord");
        public static readonly int _DebugFont = Shader.PropertyToID("_DebugFont");
        public static readonly int _DebugExposure = Shader.PropertyToID("_DebugExposure");

        public static readonly int _DebugViewMaterial = Shader.PropertyToID("_DebugViewMaterial");
        public static readonly int _DebugLightingMode = Shader.PropertyToID("_DebugLightingMode");
        public static readonly int _DebugShadowMapMode = Shader.PropertyToID("_DebugShadowMapMode");
        public static readonly int _DebugLightingAlbedo = Shader.PropertyToID("_DebugLightingAlbedo");
        public static readonly int _DebugLightingSmoothness = Shader.PropertyToID("_DebugLightingSmoothness");
        public static readonly int _DebugLightingNormal = Shader.PropertyToID("_DebugLightingNormal");
        public static readonly int _DebugLightingSpecularColor = Shader.PropertyToID("_DebugLightingSpecularColor");
        public static readonly int _DebugLightingEmissiveColor = Shader.PropertyToID("_DebugLightingEmissiveColor");
        public static readonly int _AmbientOcclusionTexture = Shader.PropertyToID("_AmbientOcclusionTexture");
        public static readonly int _DebugMipMapMode = Shader.PropertyToID("_DebugMipMapMode");
        public static readonly int _DebugMipMapModeTerrainTexture = Shader.PropertyToID("_DebugMipMapModeTerrainTexture");
        public static readonly int _DebugSingleShadowIndex = Shader.PropertyToID("_DebugSingleShadowIndex");
        public static readonly int _DebugDepthPyramidMip = Shader.PropertyToID("_DebugDepthPyramidMip");
        public static readonly int _DebugDepthPyramidOffsets = Shader.PropertyToID("_DebugDepthPyramidOffsets");

        public static readonly int _UseTileLightList = Shader.PropertyToID("_UseTileLightList");

        public static readonly int _FrameCount     = Shader.PropertyToID("_FrameCount");
        public static readonly int _Time           = Shader.PropertyToID("_Time");
        public static readonly int _LastTime       = Shader.PropertyToID("_LastTime");
        public static readonly int _SinTime        = Shader.PropertyToID("_SinTime");
        public static readonly int _CosTime        = Shader.PropertyToID("_CosTime");
        public static readonly int unity_DeltaTime = Shader.PropertyToID("unity_DeltaTime");

        public static readonly int _EnvLightSkyEnabled = Shader.PropertyToID("_EnvLightSkyEnabled");
        public static readonly int _AmbientOcclusionParam = Shader.PropertyToID("_AmbientOcclusionParam");
        public static readonly int _SkyTexture = Shader.PropertyToID("_SkyTexture");
        public static readonly int _SkyTextureMipCount = Shader.PropertyToID("_SkyTextureMipCount");

        public static readonly int _EnableSubsurfaceScattering = Shader.PropertyToID("_EnableSubsurfaceScattering");
        public static readonly int _TransmittanceMultiplier = Shader.PropertyToID("_TransmittanceMultiplier");
        public static readonly int _TexturingModeFlags = Shader.PropertyToID("_TexturingModeFlags");
        public static readonly int _TransmissionFlags = Shader.PropertyToID("_TransmissionFlags");
        public static readonly int _ThicknessRemaps = Shader.PropertyToID("_ThicknessRemaps");
        public static readonly int _ShapeParams = Shader.PropertyToID("_ShapeParams");
        public static readonly int _TransmissionTintsAndFresnel0 = Shader.PropertyToID("_TransmissionTintsAndFresnel0");
        public static readonly int specularLightingUAV = Shader.PropertyToID("specularLightingUAV");
        public static readonly int diffuseLightingUAV = Shader.PropertyToID("diffuseLightingUAV");

        public static readonly int g_TileListOffset = Shader.PropertyToID("g_TileListOffset");

        public static readonly int _LtcData = Shader.PropertyToID("_LtcData");
        public static readonly int _LtcGGXMatrix = Shader.PropertyToID("_LtcGGXMatrix");
        public static readonly int _LtcDisneyDiffuseMatrix = Shader.PropertyToID("_LtcDisneyDiffuseMatrix");
        public static readonly int _LtcMultiGGXFresnelDisneyDiffuse = Shader.PropertyToID("_LtcMultiGGXFresnelDisneyDiffuse");

        public static readonly int _DeferredShadowTexture = Shader.PropertyToID("_DeferredShadowTexture");
        public static readonly int _DeferredShadowTextureUAV = Shader.PropertyToID("_DeferredShadowTextureUAV");
        public static readonly int _DirectionalShadowIndex = Shader.PropertyToID("_DirectionalShadowIndex");
        public static readonly int _ContactShadowParamsParameters = Shader.PropertyToID("_ContactShadowParamsParameters");
        public static readonly int _ContactShadowParamsParameters2 = Shader.PropertyToID("_ContactShadowParamsParameters2");
        public static readonly int _DirectionalContactShadowSampleCount = Shader.PropertyToID("_SampleCount");
        public static readonly int _DirectionalLightDirection = Shader.PropertyToID("_DirectionalLightDirection");
        public static readonly int _PunctualLightPosition = Shader.PropertyToID("_PunctualLightPosition");
        public static readonly int _MicroShadowingOpacity = Shader.PropertyToID("_MicroShadowOpacity");

        public static readonly int _StencilMask = Shader.PropertyToID("_StencilMask");
        public static readonly int _StencilRef = Shader.PropertyToID("_StencilRef");
        public static readonly int _StencilCmp = Shader.PropertyToID("_StencilCmp");

        public static readonly int _InputDepth = Shader.PropertyToID("_InputDepthTexture");

        public static readonly int _SrcBlend = Shader.PropertyToID("_SrcBlend");
        public static readonly int _DstBlend = Shader.PropertyToID("_DstBlend");

        public static readonly int _SSSHTile = Shader.PropertyToID("_SSSHTile");
        public static readonly int _StencilTexture = Shader.PropertyToID("_StencilTexture");

        // all decal properties
        public static readonly int _NormalToWorldID = Shader.PropertyToID("_NormalToWorld");
        public static readonly int _DecalAtlas2DID = Shader.PropertyToID("_DecalAtlas2D");
        public static readonly int _DecalAtlasID = Shader.PropertyToID("_DecalAtlas");
        public static readonly int _DecalHTileTexture = Shader.PropertyToID("_DecalHTileTexture");
        public static readonly int _DecalIndexShift = Shader.PropertyToID("_DecalIndexShift");
        public static readonly int _DecalCount = Shader.PropertyToID("_DecalCount");
        public static readonly int _DecalDatas = Shader.PropertyToID("_DecalDatas");
        public static readonly int _DecalNormalBufferStencilReadMask = Shader.PropertyToID("_DecalNormalBufferStencilReadMask");
        public static readonly int _DecalNormalBufferStencilRef = Shader.PropertyToID("_DecalNormalBufferStencilRef");

        public static readonly int _WorldSpaceCameraPos = Shader.PropertyToID("_WorldSpaceCameraPos");
        public static readonly int _ViewMatrix = Shader.PropertyToID("_ViewMatrix");
        public static readonly int _InvViewMatrix = Shader.PropertyToID("_InvViewMatrix");
        public static readonly int _ProjMatrix = Shader.PropertyToID("_ProjMatrix");
        public static readonly int _InvProjMatrix = Shader.PropertyToID("_InvProjMatrix");
        public static readonly int _NonJitteredViewProjMatrix = Shader.PropertyToID("_NonJitteredViewProjMatrix");
        public static readonly int _ViewProjMatrix = Shader.PropertyToID("_ViewProjMatrix");
        public static readonly int _InvViewProjMatrix = Shader.PropertyToID("_InvViewProjMatrix");
        public static readonly int _ZBufferParams = Shader.PropertyToID("_ZBufferParams");
        public static readonly int _ProjectionParams = Shader.PropertyToID("_ProjectionParams");
        public static readonly int unity_OrthoParams = Shader.PropertyToID("unity_OrthoParams");
        public static readonly int _InvProjParam = Shader.PropertyToID("_InvProjParam");
        public static readonly int _ScreenSize = Shader.PropertyToID("_ScreenSize");
        public static readonly int _ScreenParams = Shader.PropertyToID("_ScreenParams");
        public static readonly int _ScreenToTargetScale = Shader.PropertyToID("_ScreenToTargetScale");
        public static readonly int _PrevViewProjMatrix = Shader.PropertyToID("_PrevViewProjMatrix");
        public static readonly int _FrustumPlanes = Shader.PropertyToID("_FrustumPlanes");
        public static readonly int _TaaFrameRotation = Shader.PropertyToID("_TaaFrameRotation");

        public static readonly int _ViewMatrixStereo = Shader.PropertyToID("_ViewMatrixStereo");
        public static readonly int _ProjMatrixStereo = Shader.PropertyToID("_ProjMatrixStereo");
        public static readonly int _ViewProjMatrixStereo = Shader.PropertyToID("_ViewProjMatrixStereo");
        public static readonly int _InvViewMatrixStereo = Shader.PropertyToID("_InvViewMatrixStereo");
        public static readonly int _InvProjMatrixStereo = Shader.PropertyToID("_InvProjMatrixStereo");
        public static readonly int _InvViewProjMatrixStereo = Shader.PropertyToID("_InvViewProjMatrixStereo");
        public static readonly int _PrevViewProjMatrixStereo = Shader.PropertyToID("_PrevViewProjMatrixStereo");
        public static readonly int _WorldSpaceCameraPosStereo = Shader.PropertyToID("_WorldSpaceCameraPosStereo");
        public static readonly int _TextureWidthScaling = Shader.PropertyToID("_TextureWidthScaling"); // (2.0, 0.5) for SinglePassDoubleWide (stereo) and (1.0, 1.0) otherwise
        public static readonly int _ComputeEyeIndex = Shader.PropertyToID("_ComputeEyeIndex");

        public static readonly int _DepthTexture                   = Shader.PropertyToID("_DepthTexture");
        public static readonly int _CameraColorTexture             = Shader.PropertyToID("_CameraColorTexture");
        public static readonly int _CameraSssDiffuseLightingBuffer = Shader.PropertyToID("_CameraSssDiffuseLightingTexture");
        public static readonly int _CameraFilteringBuffer          = Shader.PropertyToID("_CameraFilteringTexture");
        public static readonly int _IrradianceSource               = Shader.PropertyToID("_IrradianceSource");

        public static readonly int _EnableDecals = Shader.PropertyToID("_EnableDecals");
        public static readonly int _DecalAtlasResolution = Shader.PropertyToID("_DecalAtlasResolution");

        // MSAA shader properties
        public static readonly int _ColorTextureMS = Shader.PropertyToID("_ColorTextureMS");
        public static readonly int _DepthTextureMS = Shader.PropertyToID("_DepthTextureMS");
        public static readonly int _NormalTextureMS = Shader.PropertyToID("_NormalTextureMS");
        public static readonly int _CameraDepthValuesTexture = Shader.PropertyToID("_CameraDepthValues");

        public static readonly int[] _GBufferTexture =
        {
            Shader.PropertyToID("_GBufferTexture0"),
            Shader.PropertyToID("_GBufferTexture1"),
            Shader.PropertyToID("_GBufferTexture2"),
            Shader.PropertyToID("_GBufferTexture3"),
            Shader.PropertyToID("_GBufferTexture4"),
            Shader.PropertyToID("_GBufferTexture5"),
            Shader.PropertyToID("_GBufferTexture6"),
            Shader.PropertyToID("_GBufferTexture7")
        };

        public static readonly int[] _DBufferTexture =
        {
            Shader.PropertyToID("_DBufferTexture0"),
            Shader.PropertyToID("_DBufferTexture1"),
            Shader.PropertyToID("_DBufferTexture2"),
            Shader.PropertyToID("_DBufferTexture3")
        };

        public static readonly int[] _SSSBufferTexture =
        {
            Shader.PropertyToID("_SSSBufferTexture0"),
            Shader.PropertyToID("_SSSBufferTexture1"),
            Shader.PropertyToID("_SSSBufferTexture2"),
            Shader.PropertyToID("_SSSBufferTexture3"),
        };

        public static readonly int _NormalBufferTexture = Shader.PropertyToID("_NormalBufferTexture");

        public static readonly int _SSRefractionRayMarchBehindObjects = Shader.PropertyToID("_SSRefractionRayMarchBehindObjects");
        public static readonly int _SSRefractionRayMaxScreenDistance = Shader.PropertyToID("_SSRefractionRayMaxScreenDistance");
        public static readonly int _SSRefractionRayBlendScreenDistance = Shader.PropertyToID("_SSRefractionRayBlendScreenDistance");
        public static readonly int _SSRefractionRayLevel = Shader.PropertyToID("_SSRefractionRayLevel");
        public static readonly int _SSRefractionRayMinLevel = Shader.PropertyToID("_SSRefractionRayMinLevel");
        public static readonly int _SSRefractionRayMaxLevel = Shader.PropertyToID("_SSRefractionRayMaxLevel");
        public static readonly int _SSRefractionRayMaxIterations = Shader.PropertyToID("_SSRefractionRayMaxIterations");
        public static readonly int _SSRefractionDepthBufferThickness = Shader.PropertyToID("_SSRefractionDepthBufferThickness");
        public static readonly int _SSRefractionInvScreenWeightDistance = Shader.PropertyToID("_SSRefractionInvScreenWeightDistance");

        public static readonly int _SSReflectionRayMarchBehindObjects = Shader.PropertyToID("_SSReflectionRayMarchBehindObjects");
        public static readonly int _SSReflectionRayMaxScreenDistance = Shader.PropertyToID("_SSReflectionRayMaxScreenDistance");
        public static readonly int _SSReflectionRayBlendScreenDistance = Shader.PropertyToID("_SSReflectionRayBlendScreenDistance");
        public static readonly int _SSReflectionRayLevel = Shader.PropertyToID("_SSReflectionRayLevel");
        public static readonly int _SSReflectionRayMinLevel = Shader.PropertyToID("_SSReflectionRayMinLevel");
        public static readonly int _SSReflectionRayMaxLevel = Shader.PropertyToID("_SSReflectionRayMaxLevel");
        public static readonly int _SSReflectionRayMaxIterations = Shader.PropertyToID("_SSReflectionRayMaxIterations");
        public static readonly int _SSReflectionDepthBufferThickness = Shader.PropertyToID("_SSReflectionDepthBufferThickness");
        public static readonly int _SSReflectionInvScreenWeightDistance = Shader.PropertyToID("_SSReflectionInvScreenWeightDistance");
        public static readonly int _SSReflectionEnabled = Shader.PropertyToID("_SSReflectionEnabled");

        public static readonly int _SsrIterLimit                      = Shader.PropertyToID("_SsrIterLimit");
        public static readonly int _SsrThicknessScale                 = Shader.PropertyToID("_SsrThicknessScale");
        public static readonly int _SsrThicknessBias                  = Shader.PropertyToID("_SsrThicknessBias");
        public static readonly int _SsrRoughnessFadeEnd               = Shader.PropertyToID("_SsrRoughnessFadeEnd");
        public static readonly int _SsrRoughnessFadeRcpLength         = Shader.PropertyToID("_SsrRoughnessFadeRcpLength");
        public static readonly int _SsrRoughnessFadeEndTimesRcpLength = Shader.PropertyToID("_SsrRoughnessFadeEndTimesRcpLength");
        public static readonly int _SsrDepthPyramidMaxMip             = Shader.PropertyToID("_SsrDepthPyramidMaxMip");
        public static readonly int _SsrEdgeFadeRcpLength              = Shader.PropertyToID("_SsrEdgeFadeRcpLength");
        public static readonly int _SsrLightingTexture                = Shader.PropertyToID("_SsrLightingTexture");
        public static readonly int _SsrLightingTextureRW              = Shader.PropertyToID("_SsrLightingTextureRW");
        public static readonly int _SsrHitPointTexture                = Shader.PropertyToID("_SsrHitPointTexture");
        public static readonly int _SsrDepthPyramidMipOffsets         = Shader.PropertyToID("_SsrDepthPyramidMipLevelOffsets");
        public static readonly int _SsrStencilExclusionValue          = Shader.PropertyToID("_SsrStencilExclusionValue");
        public static readonly int _SsrReflectsSky                    = Shader.PropertyToID("_SsrReflectsSky");


<<<<<<< HEAD

=======
>>>>>>> f4eecfae
        public static readonly int _ShadowMaskTexture = Shader.PropertyToID("_ShadowMaskTexture");
        public static readonly int _LightLayersTexture = Shader.PropertyToID("_LightLayersTexture");
        public static readonly int _DistortionTexture = Shader.PropertyToID("_DistortionTexture");
        public static readonly int _ColorPyramidTexture = Shader.PropertyToID("_ColorPyramidTexture");
        public static readonly int _DepthPyramidTexture = Shader.PropertyToID("_DepthPyramidTexture");
        public static readonly int _ColorPyramidSize = Shader.PropertyToID("_ColorPyramidSize");
        public static readonly int _ColorPyramidScale = Shader.PropertyToID("_ColorPyramidScale");
        public static readonly int _ColorPyramidUvScaleAndLimitPrevFrame = Shader.PropertyToID("_ColorPyramidUvScaleAndLimitPrevFrame");
        public static readonly int _DepthPyramidSize = Shader.PropertyToID("_DepthPyramidSize");
        public static readonly int _DepthPyramidScale = Shader.PropertyToID("_DepthPyramidScale");

        public static readonly int _DebugColorPickerTexture = Shader.PropertyToID("_DebugColorPickerTexture");
        public static readonly int _ColorPickerMode = Shader.PropertyToID("_ColorPickerMode");
        public static readonly int _ApplyLinearToSRGB = Shader.PropertyToID("_ApplyLinearToSRGB");
        public static readonly int _ColorPickerFontColor = Shader.PropertyToID("_ColorPickerFontColor");
        public static readonly int _FalseColorEnabled = Shader.PropertyToID("_FalseColor");
        public static readonly int _FalseColorThresholds = Shader.PropertyToID("_FalseColorThresholds");

        public static readonly int _DebugFullScreenTexture = Shader.PropertyToID("_DebugFullScreenTexture");
        public static readonly int _BlitTexture = Shader.PropertyToID("_BlitTexture");
        public static readonly int _BlitScaleBias = Shader.PropertyToID("_BlitScaleBias");
        public static readonly int _BlitMipLevel = Shader.PropertyToID("_BlitMipLevel");
        public static readonly int _BlitScaleBiasRt = Shader.PropertyToID("_BlitScaleBiasRt");

        public static readonly int _WorldScales = Shader.PropertyToID("_WorldScales");
        public static readonly int _FilterKernels = Shader.PropertyToID("_FilterKernels");
        public static readonly int _FilterKernelsBasic = Shader.PropertyToID("_FilterKernelsBasic");
        public static readonly int _HalfRcpWeightedVariances = Shader.PropertyToID("_HalfRcpWeightedVariances");

        public static readonly int _CameraDepthTexture = Shader.PropertyToID("_CameraDepthTexture");
        public static readonly int _CameraMotionVectorsTexture = Shader.PropertyToID("_CameraMotionVectorsTexture");
        public static readonly int _CameraMotionVectorsSize = Shader.PropertyToID("_CameraMotionVectorsSize");
        public static readonly int _CameraMotionVectorsScale = Shader.PropertyToID("_CameraMotionVectorsScale");
        public static readonly int _FullScreenDebugMode = Shader.PropertyToID("_FullScreenDebugMode");

        public static readonly int _InputCubemap = Shader.PropertyToID("_InputCubemap");
        public static readonly int _Mipmap = Shader.PropertyToID("_Mipmap");

        public static readonly int _DiffusionProfile = Shader.PropertyToID("_DiffusionProfile");
        public static readonly int _MaxRadius = Shader.PropertyToID("_MaxRadius");
        public static readonly int _ShapeParam = Shader.PropertyToID("_ShapeParam");
        public static readonly int _StdDev1 = Shader.PropertyToID("_StdDev1");
        public static readonly int _StdDev2 = Shader.PropertyToID("_StdDev2");
        public static readonly int _LerpWeight = Shader.PropertyToID("_LerpWeight");
        public static readonly int _HalfRcpVarianceAndWeight1 = Shader.PropertyToID("_HalfRcpVarianceAndWeight1");
        public static readonly int _HalfRcpVarianceAndWeight2 = Shader.PropertyToID("_HalfRcpVarianceAndWeight2");
        public static readonly int _TransmissionTint = Shader.PropertyToID("_TransmissionTint");
        public static readonly int _ThicknessRemap = Shader.PropertyToID("_ThicknessRemap");

        public static readonly int _Cubemap = Shader.PropertyToID("_Cubemap");
        public static readonly int _InvOmegaP = Shader.PropertyToID("_InvOmegaP");
        public static readonly int _SkyParam = Shader.PropertyToID("_SkyParam");
        public static readonly int _PixelCoordToViewDirWS = Shader.PropertyToID("_PixelCoordToViewDirWS");

        public static readonly int _Size = Shader.PropertyToID("_Size");
        public static readonly int _Source = Shader.PropertyToID("_Source");
        public static readonly int _Destination = Shader.PropertyToID("_Destination");
        public static readonly int _Mip0 = Shader.PropertyToID("_Mip0");
        public static readonly int _SrcOffsetAndLimit = Shader.PropertyToID("_SrcOffsetAndLimit");
        public static readonly int _DstOffset         = Shader.PropertyToID("_DstOffset");
        public static readonly int _DepthMipChain = Shader.PropertyToID("_DepthMipChain");


        public static readonly int _AtmosphericScatteringType      = Shader.PropertyToID("_AtmosphericScatteringType");
        public static readonly int _AmbientProbeCoeffs             = Shader.PropertyToID("_AmbientProbeCoeffs");
        public static readonly int _HeightFogBaseExtinction        = Shader.PropertyToID("_HeightFogBaseExtinction");
        public static readonly int _HeightFogBaseScattering        = Shader.PropertyToID("_HeightFogBaseScattering");
        public static readonly int _HeightFogBaseHeight            = Shader.PropertyToID("_HeightFogBaseHeight");
        public static readonly int _HeightFogExponents             = Shader.PropertyToID("_HeightFogExponents");
        public static readonly int _EnableDistantFog               = Shader.PropertyToID("_EnableDistantFog");
        public static readonly int _GlobalFogAnisotropy            = Shader.PropertyToID("_GlobalFogAnisotropy");
        public static readonly int _CornetteShanksConstant         = Shader.PropertyToID("_CornetteShanksConstant");
        public static readonly int _VBufferResolution              = Shader.PropertyToID("_VBufferResolution");
        public static readonly int _VBufferSliceCount              = Shader.PropertyToID("_VBufferSliceCount");
        public static readonly int _VBufferUvScaleAndLimit         = Shader.PropertyToID("_VBufferUvScaleAndLimit");
        public static readonly int _VBufferDepthEncodingParams     = Shader.PropertyToID("_VBufferDepthEncodingParams");
        public static readonly int _VBufferDepthDecodingParams     = Shader.PropertyToID("_VBufferDepthDecodingParams");
        public static readonly int _VBufferPrevResolution          = Shader.PropertyToID("_VBufferPrevResolution");
        public static readonly int _VBufferPrevSliceCount          = Shader.PropertyToID("_VBufferPrevSliceCount");
        public static readonly int _VBufferPrevUvScaleAndLimit     = Shader.PropertyToID("_VBufferPrevUvScaleAndLimit");
        public static readonly int _VBufferPrevDepthEncodingParams = Shader.PropertyToID("_VBufferPrevDepthEncodingParams");
        public static readonly int _VBufferPrevDepthDecodingParams = Shader.PropertyToID("_VBufferPrevDepthDecodingParams");
        public static readonly int _VBufferMaxLinearDepth          = Shader.PropertyToID("_VBufferMaxLinearDepth");
        public static readonly int _VBufferCoordToViewDirWS        = Shader.PropertyToID("_VBufferCoordToViewDirWS");
        public static readonly int _VBufferDensity                 = Shader.PropertyToID("_VBufferDensity");
        public static readonly int _VBufferLighting                = Shader.PropertyToID("_VBufferLighting");
        public static readonly int _VBufferLightingIntegral        = Shader.PropertyToID("_VBufferLightingIntegral");
        public static readonly int _VBufferLightingHistory         = Shader.PropertyToID("_VBufferLightingHistory");
        public static readonly int _VBufferLightingHistoryIsValid  = Shader.PropertyToID("_VBufferLightingHistoryIsValid");
        public static readonly int _VBufferLightingFeedback        = Shader.PropertyToID("_VBufferLightingFeedback");
        public static readonly int _VBufferSampleOffset            = Shader.PropertyToID("_VBufferSampleOffset");
        public static readonly int _VolumeBounds                   = Shader.PropertyToID("_VolumeBounds");
        public static readonly int _VolumeData                     = Shader.PropertyToID("_VolumeData");
        public static readonly int _NumVisibleDensityVolumes       = Shader.PropertyToID("_NumVisibleDensityVolumes");
        public static readonly int _VolumeMaskAtlas                = Shader.PropertyToID("_VolumeMaskAtlas");
        public static readonly int _VolumeMaskDimensions           = Shader.PropertyToID("_VolumeMaskDimensions");

        public static readonly int _EnableLightLayers                = Shader.PropertyToID("_EnableLightLayers");

        // Preintegrated texture name
        public static readonly int _PreIntegratedFGD_GGXDisneyDiffuse = Shader.PropertyToID("_PreIntegratedFGD_GGXDisneyDiffuse");
        public static readonly int _PreIntegratedFGD_CharlieAndFabric = Shader.PropertyToID("_PreIntegratedFGD_CharlieAndFabric");
    }
}<|MERGE_RESOLUTION|>--- conflicted
+++ resolved
@@ -340,10 +340,6 @@
         public static readonly int _SsrReflectsSky                    = Shader.PropertyToID("_SsrReflectsSky");
 
 
-<<<<<<< HEAD
-
-=======
->>>>>>> f4eecfae
         public static readonly int _ShadowMaskTexture = Shader.PropertyToID("_ShadowMaskTexture");
         public static readonly int _LightLayersTexture = Shader.PropertyToID("_LightLayersTexture");
         public static readonly int _DistortionTexture = Shader.PropertyToID("_DistortionTexture");
