using System.Collections.Generic;
using UnityEngine.Rendering;
using System;
using System.Diagnostics;
using System.Linq;
using UnityEngine.Rendering.PostProcessing;
using UnityEngine.Experimental.GlobalIllumination;

namespace UnityEngine.Experimental.Rendering.HDPipeline
{
    public class HDRenderPipeline : UnityEngine.Rendering.RenderPipeline
    {
        const string k_OldQualityShadowKey = "HDRP:oldQualityShadows";

        enum ForwardPass
        {
            Opaque,
            PreRefraction,
            Transparent
        }

        static readonly string[] k_ForwardPassDebugName =
        {
            "Forward Opaque Debug",
            "Forward PreRefraction Debug",
            "Forward Transparent Debug"
        };

        static readonly string[] k_ForwardPassName =
        {
            "Forward Opaque",
            "Forward PreRefraction",
            "Forward Transparent"
        };

        readonly HDRenderPipelineAsset m_Asset;
        public HDRenderPipelineAsset asset { get { return m_Asset; } }

        DiffusionProfileSettings m_InternalSSSAsset;
        public DiffusionProfileSettings diffusionProfileSettings
        {
            get
            {
                // If no SSS asset is set, build / reuse an internal one for simplicity
                var asset = m_Asset.diffusionProfileSettings;

                if (asset == null)
                {
                    if (m_InternalSSSAsset == null)
                        m_InternalSSSAsset = ScriptableObject.CreateInstance<DiffusionProfileSettings>();

                    asset = m_InternalSSSAsset;
                }

                return asset;
            }
        }
        public RenderPipelineSettings renderPipelineSettings { get { return m_Asset.renderPipelineSettings; } }

        public bool IsInternalDiffusionProfile(DiffusionProfileSettings profile)
        {
            return m_InternalSSSAsset == profile;
        }

        readonly RenderPipelineMaterial m_DeferredMaterial;
        readonly List<RenderPipelineMaterial> m_MaterialList = new List<RenderPipelineMaterial>();

        readonly GBufferManager m_GbufferManager;
        readonly DBufferManager m_DbufferManager;
        readonly SubsurfaceScatteringManager m_SSSBufferManager = new SubsurfaceScatteringManager();
        readonly SharedRTManager m_SharedRTManager = new SharedRTManager();

#if ENABLE_RAYTRACING
        readonly HDRaytracingManager m_RayTracingManager = new HDRaytracingManager();
#endif

        // Renderer Bake configuration can vary depends on if shadow mask is enabled or no
        PerObjectData m_currentRendererConfigurationBakedLighting = HDUtils.k_RendererConfigurationBakedLighting;
        Material m_CopyStencil;
        Material m_CopyDepth;
        GPUCopy m_GPUCopy;
        MipGenerator m_MipGenerator;

        IBLFilterBSDF[] m_IBLFilterArray = null;

        ComputeShader m_ScreenSpaceReflectionsCS { get { return m_Asset.renderPipelineResources.shaders.screenSpaceReflectionsCS; } }
        int m_SsrTracingKernel      = -1;
        int m_SsrReprojectionKernel = -1;

        ComputeShader m_applyDistortionCS { get { return m_Asset.renderPipelineResources.shaders.applyDistortionCS; } }
        int m_applyDistortionKernel;

        Material m_CameraMotionVectorsMaterial;
        Material m_DecalNormalBufferMaterial;

        // Debug material
        Material m_DebugViewMaterialGBuffer;
        Material m_DebugViewMaterialGBufferShadowMask;
        Material m_currentDebugViewMaterialGBuffer;
        Material m_DebugDisplayLatlong;
        Material m_DebugFullScreen;
        Material m_DebugColorPicker;
        Material m_Blit;
        Material m_ErrorMaterial;

        RenderTargetIdentifier[] m_MRTCache2 = new RenderTargetIdentifier[2];

        // 'm_CameraColorBuffer' does not contain diffuse lighting of SSS materials until the SSS pass. It is stored within 'm_CameraSssDiffuseLightingBuffer'.
        RTHandleSystem.RTHandle m_CameraColorBuffer;
        RTHandleSystem.RTHandle m_CameraSssDiffuseLightingBuffer;

        RTHandleSystem.RTHandle m_ScreenSpaceShadowsBuffer;
        RTHandleSystem.RTHandle m_AmbientOcclusionBuffer;
        RTHandleSystem.RTHandle m_MultiAmbientOcclusionBuffer;
        RTHandleSystem.RTHandle m_DistortionBuffer;

        // TODO: remove me, I am just a temporary debug texture. :-)
        // RTHandleSystem.RTHandle m_SsrDebugTexture;
        RTHandleSystem.RTHandle m_SsrHitPointTexture;
        RTHandleSystem.RTHandle m_SsrLightingTexture;
        // MSAA Versions of regular textures
        RTHandleSystem.RTHandle m_CameraColorMSAABuffer;
        RTHandleSystem.RTHandle m_CameraSssDiffuseLightingMSAABuffer;

        // Temporary hack post process output for multi camera setup
        static int _TempPostProcessOutputTexture = Shader.PropertyToID("_TempPostProcessOutputTexture");
        static RenderTargetIdentifier _TempPostProcessOutputTextureID = new RenderTargetIdentifier(_TempPostProcessOutputTexture);

        // The current MSAA count
        MSAASamples m_MSAASamples;

        // AO resolve property block
        MaterialPropertyBlock m_AOPropertyBlock = new MaterialPropertyBlock();
        Material m_AOResolveMaterial = null;

        // The pass "SRPDefaultUnlit" is a fall back to legacy unlit rendering and is required to support unity 2d + unity UI that render in the scene.
        ShaderTagId[] m_ForwardAndForwardOnlyPassNames = { HDShaderPassNames.s_ForwardOnlyName, HDShaderPassNames.s_ForwardName, HDShaderPassNames.s_SRPDefaultUnlitName };
        ShaderTagId[] m_ForwardOnlyPassNames = { HDShaderPassNames.s_ForwardOnlyName, HDShaderPassNames.s_SRPDefaultUnlitName };

        ShaderTagId[] m_AllTransparentPassNames = {  HDShaderPassNames.s_TransparentBackfaceName,
                                                        HDShaderPassNames.s_ForwardOnlyName,
                                                        HDShaderPassNames.s_ForwardName,
                                                        HDShaderPassNames.s_SRPDefaultUnlitName };

        ShaderTagId[] m_AllForwardOpaquePassNames = {    HDShaderPassNames.s_ForwardOnlyName,
                                                            HDShaderPassNames.s_ForwardName,
                                                            HDShaderPassNames.s_SRPDefaultUnlitName };

        ShaderTagId[] m_DepthOnlyAndDepthForwardOnlyPassNames = { HDShaderPassNames.s_DepthForwardOnlyName, HDShaderPassNames.s_DepthOnlyName };
        ShaderTagId[] m_DepthForwardOnlyPassNames = { HDShaderPassNames.s_DepthForwardOnlyName };
        ShaderTagId[] m_DepthOnlyPassNames = { HDShaderPassNames.s_DepthOnlyName };
        ShaderTagId[] m_TransparentDepthPrepassNames = { HDShaderPassNames.s_TransparentDepthPrepassName };
        ShaderTagId[] m_TransparentDepthPostpassNames = { HDShaderPassNames.s_TransparentDepthPostpassName };
        ShaderTagId[] m_ForwardErrorPassNames = { HDShaderPassNames.s_AlwaysName, HDShaderPassNames.s_ForwardBaseName, HDShaderPassNames.s_DeferredName, HDShaderPassNames.s_PrepassBaseName, HDShaderPassNames.s_VertexName, HDShaderPassNames.s_VertexLMRGBMName, HDShaderPassNames.s_VertexLMName };
        ShaderTagId[] m_SinglePassName = new ShaderTagId[1];

        // Stencil usage in HDRenderPipeline.
        // Currently we use only 2 bits to identify the kind of lighting that is expected from the render pipeline
        // Usage is define in LightDefinitions.cs
        [Flags]
        public enum StencilBitMask
        {
            Clear                           = 0,    // 0x0
            LightingMask                    = 7,    // 0x7  - 3 bit
            Decals                          = 8,    // 0x8  - 1 bit
            DecalsForwardOutputNormalBuffer = 16,   // 0x10  - 1 bit
            DoesntReceiveSSR                = 32,   // 0x20 - 1 bit
            ObjectVelocity                  = 128,  // 0x80 - 1 bit
            All                             = 255   // 0xFF - 8 bit
        }

        RenderStateBlock m_DepthStateOpaque;

        // Detect when windows size is changing
        int m_CurrentWidth;
        int m_CurrentHeight;

        // Use to detect frame changes
        uint  m_FrameCount;
        float m_LastTime, m_Time;

        public int GetCurrentShadowCount() { return m_LightLoop.GetCurrentShadowCount(); }
        public int GetDecalAtlasMipCount()
        {
            int highestDim = Math.Max(renderPipelineSettings.decalSettings.atlasWidth, renderPipelineSettings.decalSettings.atlasHeight);
            return (int)Math.Log(highestDim, 2);
        }

        readonly SkyManager m_SkyManager = new SkyManager();
        readonly LightLoop m_LightLoop = new LightLoop();
        readonly VolumetricLightingSystem m_VolumetricLightingSystem = new VolumetricLightingSystem();

        // Debugging
        MaterialPropertyBlock m_SharedPropertyBlock = new MaterialPropertyBlock();
        DebugDisplaySettings m_DebugDisplaySettings = new DebugDisplaySettings();
        public DebugDisplaySettings debugDisplaySettings { get { return m_DebugDisplaySettings; } }
        static DebugDisplaySettings s_NeutralDebugDisplaySettings = new DebugDisplaySettings();
        DebugDisplaySettings m_CurrentDebugDisplaySettings;
        RTHandleSystem.RTHandle         m_DebugColorPickerBuffer;
        RTHandleSystem.RTHandle         m_DebugFullScreenTempBuffer;
        bool                            m_FullScreenDebugPushed;
        bool                            m_ValidAPI; // False by default mean we render normally, true mean we don't render anything
        bool                            m_IsDepthBufferCopyValid;

        RenderTargetIdentifier[] m_MRTWithSSS;
        string m_ForwardPassProfileName;

        Vector2Int m_PyramidSizeV2I = new Vector2Int();
        Vector4 m_PyramidSizeV4F = new Vector4();
        Vector4 m_PyramidScaleLod = new Vector4();
        Vector4 m_PyramidScale = new Vector4();

        public Material GetBlitMaterial() { return m_Blit; }

        ComputeBuffer m_DepthPyramidMipLevelOffsetsBuffer = null;

        public HDRenderPipeline(HDRenderPipelineAsset asset)
        {
            m_Asset = asset;

            DebugManager.instance.RefreshEditor();

            m_ValidAPI = true;

            if (!SetRenderingFeatures())
            {
                m_ValidAPI = false;

                return;
            }

#if UNITY_EDITOR
            // The first thing we need to do is to set the defines that depend on the render pipeline settings
            m_Asset.EvaluateSettings();
#endif

            // Upgrade the resources (re-import every references in RenderPipelineResources) if the resource version mismatches
            // It's done here because we know every HDRP assets have been imported before
            UpgradeResourcesIfNeeded();


            // Initial state of the RTHandle system.
            // Tells the system that we will require MSAA or not so that we can avoid wasteful render texture allocation.
            // TODO: Might want to initialize to at least the window resolution to avoid un-necessary re-alloc in the player
            RTHandles.Initialize(1, 1, m_Asset.renderPipelineSettings.supportMSAA, m_Asset.renderPipelineSettings.msaaSampleCount);

            m_GPUCopy = new GPUCopy(asset.renderPipelineResources.shaders.copyChannelCS);

            m_MipGenerator = new MipGenerator(m_Asset);

            EncodeBC6H.DefaultInstance = EncodeBC6H.DefaultInstance ?? new EncodeBC6H(asset.renderPipelineResources.shaders.encodeBC6HCS);

            m_ReflectionProbeCullResults = new ReflectionProbeCullResults(asset.reflectionSystemParameters);

            // Scan material list and assign it
            m_MaterialList = HDUtils.GetRenderPipelineMaterialList();
            // Find first material that have non 0 Gbuffer count and assign it as deferredMaterial
            m_DeferredMaterial = null;
            foreach (var material in m_MaterialList)
            {
                if (material.IsDefferedMaterial())
                    m_DeferredMaterial = material;
            }

            // TODO: Handle the case of no Gbuffer material
            // TODO: I comment the assert here because m_DeferredMaterial for whatever reasons contain the correct class but with a "null" in the name instead of the real name and then trigger the assert
            // whereas it work. Don't know what is happening, DebugDisplay use the same code and name is correct there.
            // Debug.Assert(m_DeferredMaterial != null);

            m_GbufferManager = new GBufferManager(asset, m_DeferredMaterial);
            m_DbufferManager = new DBufferManager();

            m_SSSBufferManager.Build(asset);
            m_SharedRTManager.Build(asset);

            // Initialize various compute shader resources
            m_applyDistortionKernel = m_applyDistortionCS.FindKernel("KMain");
            m_SsrTracingKernel      = m_ScreenSpaceReflectionsCS.FindKernel("ScreenSpaceReflectionsTracing");
            m_SsrReprojectionKernel = m_ScreenSpaceReflectionsCS.FindKernel("ScreenSpaceReflectionsReprojection");

            // General material
            m_CopyStencil = CoreUtils.CreateEngineMaterial(asset.renderPipelineResources.shaders.copyStencilBufferPS);

            m_CameraMotionVectorsMaterial = CoreUtils.CreateEngineMaterial(asset.renderPipelineResources.shaders.cameraMotionVectorsPS);
            m_DecalNormalBufferMaterial = CoreUtils.CreateEngineMaterial(asset.renderPipelineResources.shaders.decalNormalBufferPS);

            m_CopyDepth = CoreUtils.CreateEngineMaterial(asset.renderPipelineResources.shaders.copyDepthBufferPS);

            InitializeDebugMaterials();

            m_MaterialList.ForEach(material => material.Build(asset));

            if(m_Asset.renderPipelineSettings.lightLoopSettings.supportFabricConvolution)
            {
                m_IBLFilterArray = new IBLFilterBSDF[2];
                m_IBLFilterArray[0] = new IBLFilterGGX(asset.renderPipelineResources, m_MipGenerator);
                m_IBLFilterArray[1] = new IBLFilterCharlie(asset.renderPipelineResources, m_MipGenerator);
            }
            else
            {
                m_IBLFilterArray = new IBLFilterBSDF[1];
                m_IBLFilterArray[0] = new IBLFilterGGX(asset.renderPipelineResources, m_MipGenerator);
            }

            m_LightLoop.Build(asset, m_IBLFilterArray);

            m_SkyManager.Build(asset, m_IBLFilterArray);

            m_VolumetricLightingSystem.Build(asset);

            m_DebugDisplaySettings.RegisterDebug();
#if UNITY_EDITOR
            // We don't need the debug of Scene View at runtime (each camera have its own debug settings)
            FrameSettings.RegisterDebug("Scene View", m_Asset.GetFrameSettings());
#endif

            m_DepthPyramidMipLevelOffsetsBuffer = new ComputeBuffer(15, sizeof(int) * 2);

            InitializeRenderTextures();

            // For debugging
            MousePositionDebug.instance.Build();

            InitializeRenderStateBlocks();

            // Init the MSAA AO resolve material
            m_AOResolveMaterial = CoreUtils.CreateEngineMaterial(m_Asset.renderPipelineResources.shaders.aoResolvePS);

            // Keep track of the original msaa sample value
            m_MSAASamples = m_Asset ? m_Asset.renderPipelineSettings.msaaSampleCount : MSAASamples.None;

            // Propagate it to the debug menu
            m_DebugDisplaySettings.msaaSamples = m_MSAASamples;

            m_MRTWithSSS = new RenderTargetIdentifier[2 + m_SSSBufferManager.sssBufferCount];
#if ENABLE_RAYTRACING
            m_RayTracingManager.InitAccelerationStructures();
#endif
        }

        void UpgradeResourcesIfNeeded()
        {
#if UNITY_EDITOR
            //possible because deserialized along the asset
            m_Asset.renderPipelineResources.UpgradeIfNeeded();
            //however it is not possible to call the same way the editor resources.
            //Reason: we pass here before the asset are accessible on disk.
            //Migration is done at deserialisation time for this scriptableobject
            //Note: renderPipelineResources can be migrated at deserialisation time too to have a more unified API
#endif
        }

        void InitializeRenderTextures()
        {
            RenderPipelineSettings settings = m_Asset.renderPipelineSettings;

            if (settings.supportedLitShaderMode != RenderPipelineSettings.SupportedLitShaderMode.ForwardOnly)
                m_GbufferManager.CreateBuffers();

            if (settings.supportDecals)
                m_DbufferManager.CreateBuffers();

            m_SSSBufferManager.InitSSSBuffers(m_GbufferManager, m_Asset.renderPipelineSettings);
            m_SharedRTManager.InitSharedBuffers(m_GbufferManager, m_Asset.renderPipelineSettings, m_Asset.renderPipelineResources);

            m_CameraColorBuffer = RTHandles.Alloc(Vector2.one, filterMode: FilterMode.Point, colorFormat: RenderTextureFormat.ARGBHalf, sRGB: false, enableRandomWrite: true, useMipMap: false, name: "CameraColor");
            m_CameraSssDiffuseLightingBuffer = RTHandles.Alloc(Vector2.one, filterMode: FilterMode.Point, colorFormat: RenderTextureFormat.RGB111110Float, sRGB: false, enableRandomWrite: true, name: "CameraSSSDiffuseLighting");

            if (settings.supportSSAO)
            {
                m_AmbientOcclusionBuffer = RTHandles.Alloc(Vector2.one, filterMode: FilterMode.Bilinear, colorFormat: RenderTextureFormat.R8, sRGB: false, enableRandomWrite: true, name: "AmbientOcclusion");
            }

            m_DistortionBuffer = RTHandles.Alloc(Vector2.one, filterMode: FilterMode.Point, colorFormat: Builtin.GetDistortionBufferFormat(), sRGB: Builtin.GetDistortionBufferSRGBFlag(), name: "Distortion");

            // TODO: For MSAA, we'll need to add a Draw path in order to support MSAA properlye
            // Use RG16 as we only have one deferred directional and one screen space shadow light currently
            m_ScreenSpaceShadowsBuffer = RTHandles.Alloc(Vector2.one, filterMode: FilterMode.Point, colorFormat: RenderTextureFormat.R16, sRGB: false, enableRandomWrite: true, name: "ScreenSpaceShadowsBuffer");

            if (settings.supportSSR)
            {
                // m_SsrDebugTexture    = RTHandles.Alloc(Vector2.one, filterMode: FilterMode.Point, colorFormat: RenderTextureFormat.ARGBFloat, sRGB: false, enableRandomWrite: true, name: "SSR_Debug_Texture");
                m_SsrHitPointTexture = RTHandles.Alloc(Vector2.one, filterMode: FilterMode.Point, colorFormat: RenderTextureFormat.RG32,      sRGB: false, enableRandomWrite: true, name: "SSR_Hit_Point_Texture");
                m_SsrLightingTexture = RTHandles.Alloc(Vector2.one, filterMode: FilterMode.Point, colorFormat: RenderTextureFormat.ARGBHalf,  sRGB: false, enableRandomWrite: true, name: "SSR_Lighting_Texture");
            }

            if (Debug.isDebugBuild)
            {
                m_DebugColorPickerBuffer = RTHandles.Alloc(Vector2.one, filterMode: FilterMode.Point, colorFormat: RenderTextureFormat.ARGBHalf, sRGB: false, name: "DebugColorPicker");
                m_DebugFullScreenTempBuffer = RTHandles.Alloc(Vector2.one, filterMode: FilterMode.Point, colorFormat: RenderTextureFormat.ARGBHalf, sRGB: false, name: "DebugFullScreen");
            }

            // Let's create the MSAA textures
            if (m_Asset.renderPipelineSettings.supportMSAA)
            {
                // MSAA versions of classic texture
                if (m_Asset.renderPipelineSettings.supportSSAO)
                {
                    m_MultiAmbientOcclusionBuffer = RTHandles.Alloc(Vector2.one, filterMode: FilterMode.Bilinear, colorFormat: RenderTextureFormat.RG16, sRGB: false, enableRandomWrite: true, name: "AmbientOcclusionMSAA");
                }
                m_CameraColorMSAABuffer = RTHandles.Alloc(Vector2.one, filterMode: FilterMode.Point, colorFormat: RenderTextureFormat.ARGBHalf, sRGB: false, bindTextureMS: true, enableMSAA: true, name: "CameraColorMSAA");
                m_CameraSssDiffuseLightingMSAABuffer = RTHandles.Alloc(Vector2.one, filterMode: FilterMode.Point, colorFormat: RenderTextureFormat.RGB111110Float, sRGB: false, bindTextureMS: true, enableMSAA: true, name: "CameraSSSDiffuseLightingMSAA");
            }
        }

        void DestroyRenderTextures()
        {
            m_GbufferManager.DestroyBuffers();
            m_DbufferManager.DestroyBuffers();
            m_MipGenerator.Release();

            RTHandles.Release(m_CameraColorBuffer);
            RTHandles.Release(m_CameraSssDiffuseLightingBuffer);

            RTHandles.Release(m_AmbientOcclusionBuffer);
            RTHandles.Release(m_DistortionBuffer);
            RTHandles.Release(m_ScreenSpaceShadowsBuffer);

            // RTHandles.Release(m_SsrDebugTexture);
            RTHandles.Release(m_SsrHitPointTexture);
            RTHandles.Release(m_SsrLightingTexture);

            RTHandles.Release(m_DebugColorPickerBuffer);
            RTHandles.Release(m_DebugFullScreenTempBuffer);

            RTHandles.Release(m_CameraColorMSAABuffer);
            RTHandles.Release(m_MultiAmbientOcclusionBuffer);
            RTHandles.Release(m_CameraSssDiffuseLightingMSAABuffer);

            HDCamera.ClearAll();
        }

        bool SetRenderingFeatures()
        {
            // Set sub-shader pipeline tag
            Shader.globalRenderPipeline = "HDRenderPipeline";

            // HD use specific GraphicsSettings
            GraphicsSettings.lightsUseLinearIntensity = true;
            GraphicsSettings.lightsUseColorTemperature = true;
            GraphicsSettings.useScriptableRenderPipelineBatching = m_Asset.enableSRPBatcher;

            SupportedRenderingFeatures.active = new SupportedRenderingFeatures()
            {
                reflectionProbeModes = SupportedRenderingFeatures.ReflectionProbeModes.Rotation,
                defaultMixedLightingModes = SupportedRenderingFeatures.LightmapMixedBakeModes.IndirectOnly,
                mixedLightingModes = SupportedRenderingFeatures.LightmapMixedBakeModes.IndirectOnly | SupportedRenderingFeatures.LightmapMixedBakeModes.Shadowmask,
                lightmapBakeTypes = LightmapBakeType.Baked | LightmapBakeType.Mixed | LightmapBakeType.Realtime,
                lightmapsModes = LightmapsMode.NonDirectional | LightmapsMode.CombinedDirectional,
                lightProbeProxyVolumes = true,
                motionVectors = true,
                receiveShadows = false,
                reflectionProbes = true,
                rendererPriority = true,
                overridesEnvironmentLighting = true,
                overridesFog = true,
                overridesOtherLightingSettings = true
            };

            Lightmapping.SetDelegate(GlobalIlluminationUtils.hdLightsDelegate);

#if UNITY_EDITOR
            SceneViewDrawMode.SetupDrawMode();

            if (UnityEditor.PlayerSettings.colorSpace == ColorSpace.Gamma)
            {
                Debug.LogError("High Definition Render Pipeline doesn't support Gamma mode, change to Linear mode");
            }
#endif

            if (!IsSupportedPlatform())
            {
                CoreUtils.DisplayUnsupportedAPIMessage();

                // Display more information to the users when it should have use Metal instead of OpenGL
                if (SystemInfo.graphicsDeviceType.ToString().StartsWith("OpenGL"))
                {
                    if (SystemInfo.operatingSystem.StartsWith("Mac"))
                        CoreUtils.DisplayUnsupportedMessage("Use Metal API instead.");
                    else if (SystemInfo.operatingSystem.StartsWith("Windows"))
                        CoreUtils.DisplayUnsupportedMessage("Use Vulkan API instead.");
                }

                return false;
            }

#if UNITY_EDITOR
            //force shadow mode to HardAndSoft while in HDRP context and save legacy settings
            // /!\ it is important to do it there as we only want to do it if we truly go in hdrp
            int currentQuality = QualitySettings.GetQualityLevel();
            int length = QualitySettings.names.Length;
            string[] oldShadowQuality = new string[length];
            for(int i = 0; i < QualitySettings.names.Length; ++i)
            {
                //the only way to get/set a shadow quality is to change the quality level first with current API
                QualitySettings.SetQualityLevel(i, applyExpensiveChanges: false);
                oldShadowQuality[i] = QualitySettings.shadows.ToString();
                QualitySettings.shadows = ShadowQuality.All;
            }
            QualitySettings.SetQualityLevel(currentQuality, applyExpensiveChanges: false);
            UnityEditor.EditorPrefs.SetString(k_OldQualityShadowKey, string.Join(",", oldShadowQuality));
#endif

            return true;
        }

        bool IsSupportedPlatform()
        {
            // Note: If you add new platform in this function, think about adding support when building the player to in HDRPCustomBuildProcessor.cs

            if (!SystemInfo.supportsComputeShaders)
                return false;

// If we are in the editor, we have to take the current target build platform as the graphic device type is always the same
#if UNITY_EDITOR
            if (HDUtils.IsSupportedBuildTarget(UnityEditor.EditorUserBuildSettings.activeBuildTarget))
                return true;
#else
            if (HDUtils.IsSupportedGraphicDevice(SystemInfo.graphicsDeviceType))
                return true;
#endif

            if (HDUtils.IsOperatingSystemSupported(SystemInfo.operatingSystem))
                return true;

            return false;
        }

        void UnsetRenderingFeatures()
        {
            Shader.globalRenderPipeline = "";

            SupportedRenderingFeatures.active = new SupportedRenderingFeatures();

            // Reset srp batcher state just in case
            GraphicsSettings.useScriptableRenderPipelineBatching = false;

            Lightmapping.ResetDelegate();
        }

        void InitializeDebugMaterials()
        {
            m_DebugViewMaterialGBuffer = CoreUtils.CreateEngineMaterial(m_Asset.renderPipelineResources.shaders.debugViewMaterialGBufferPS);
            m_DebugViewMaterialGBufferShadowMask = CoreUtils.CreateEngineMaterial(m_Asset.renderPipelineResources.shaders.debugViewMaterialGBufferPS);
            m_DebugViewMaterialGBufferShadowMask.EnableKeyword("SHADOWS_SHADOWMASK");
            m_DebugDisplayLatlong = CoreUtils.CreateEngineMaterial(m_Asset.renderPipelineResources.shaders.debugDisplayLatlongPS);
            m_DebugFullScreen = CoreUtils.CreateEngineMaterial(m_Asset.renderPipelineResources.shaders.debugFullScreenPS);
            m_DebugColorPicker = CoreUtils.CreateEngineMaterial(m_Asset.renderPipelineResources.shaders.debugColorPickerPS);
            m_Blit = CoreUtils.CreateEngineMaterial(m_Asset.renderPipelineResources.shaders.blitPS);
            m_ErrorMaterial = CoreUtils.CreateEngineMaterial("Hidden/InternalErrorShader");
        }

        void InitializeRenderStateBlocks()
        {
            m_DepthStateOpaque = new RenderStateBlock
            {
                depthState = new DepthState(true, CompareFunction.LessEqual),
                mask = RenderStateMask.Depth
            };
        }

        public void OnSceneLoad()
        {
            // Recreate the textures which went NULL
            m_MaterialList.ForEach(material => material.Build(m_Asset));
        }

        protected override void Dispose(bool disposing)
        {
            UnsetRenderingFeatures();

            if (!m_ValidAPI)
                return;

#if UNITY_EDITOR
            //restore shadow mode for all legacy quality settings
            if (UnityEditor.EditorPrefs.HasKey(k_OldQualityShadowKey))
            {
                int currentQuality = QualitySettings.GetQualityLevel();
                int length = QualitySettings.names.Length;
                string[] oldShadowQuality = UnityEditor.EditorPrefs.GetString(k_OldQualityShadowKey).Split(',');
                for (int i = 0; i < QualitySettings.names.Length; ++i)
                {
                    //the only way to get/set a shadow quality is to change the quality level first with current API
                    QualitySettings.SetQualityLevel(i, applyExpensiveChanges: false);
                    QualitySettings.shadows = (ShadowQuality)Enum.Parse(typeof(ShadowQuality), oldShadowQuality[i]);
                }
                QualitySettings.SetQualityLevel(currentQuality, applyExpensiveChanges: false);
                UnityEditor.EditorPrefs.DeleteKey(k_OldQualityShadowKey);
            }
#endif

            base.Dispose(disposing);

#if ENABLE_RAYTRACING
            m_RayTracingManager.ReleaseAccelerationStructures();
#endif
            m_DebugDisplaySettings.UnregisterDebug();

            m_LightLoop.Cleanup();

            // For debugging
            MousePositionDebug.instance.Cleanup();

            DecalSystem.instance.Cleanup();

            m_MaterialList.ForEach(material => material.Cleanup());

            CoreUtils.Destroy(m_AOResolveMaterial);
            CoreUtils.Destroy(m_CopyStencil);
            CoreUtils.Destroy(m_CameraMotionVectorsMaterial);
            CoreUtils.Destroy(m_DecalNormalBufferMaterial);

            CoreUtils.Destroy(m_DebugViewMaterialGBuffer);
            CoreUtils.Destroy(m_DebugViewMaterialGBufferShadowMask);
            CoreUtils.Destroy(m_DebugDisplayLatlong);
            CoreUtils.Destroy(m_DebugFullScreen);
            CoreUtils.Destroy(m_DebugColorPicker);
            CoreUtils.Destroy(m_Blit);
            CoreUtils.Destroy(m_CopyDepth);
            CoreUtils.Destroy(m_ErrorMaterial);

            m_SSSBufferManager.Cleanup();
            m_SharedRTManager.Cleanup();
            m_SkyManager.Cleanup();
            m_VolumetricLightingSystem.Cleanup();
            for(int bsdfIdx = 0; bsdfIdx < m_IBLFilterArray.Length; ++bsdfIdx)
            {
                m_IBLFilterArray[bsdfIdx].Cleanup();
            }

            HDCamera.ClearAll();

            DestroyRenderTextures();
            CullingGroupManager.instance.Cleanup();

            CoreUtils.SafeRelease(m_DepthPyramidMipLevelOffsetsBuffer);

#if UNITY_EDITOR
            SceneViewDrawMode.ResetDrawMode();
            FrameSettings.UnRegisterDebug("Scene View");
#endif
        }

        void Resize(HDCamera hdCamera)
        {
            bool resolutionChanged = (hdCamera.actualWidth != m_CurrentWidth) || (hdCamera.actualHeight != m_CurrentHeight);

            if (resolutionChanged || m_LightLoop.NeedResize())
            {
                if (m_CurrentWidth > 0 && m_CurrentHeight > 0)
                    m_LightLoop.ReleaseResolutionDependentBuffers();

                m_LightLoop.AllocResolutionDependentBuffers((int)hdCamera.screenSize.x, (int)hdCamera.screenSize.y, hdCamera.camera.stereoEnabled);
            }

            // update recorded window resolution
            m_CurrentWidth = hdCamera.actualWidth;
            m_CurrentHeight = hdCamera.actualHeight;
        }

        public void PushGlobalParams(HDCamera hdCamera, CommandBuffer cmd, DiffusionProfileSettings sssParameters)
        {
            using (new ProfilingSample(cmd, "Push Global Parameters", CustomSamplerId.PushGlobalParameters.GetSampler()))
            {
                // Set up UnityPerFrame CBuffer.
                m_SSSBufferManager.PushGlobalParams(hdCamera, cmd, sssParameters);

                m_DbufferManager.PushGlobalParams(hdCamera, cmd);

                m_VolumetricLightingSystem.PushGlobalParams(hdCamera, cmd, m_FrameCount);

                var ssRefraction = VolumeManager.instance.stack.GetComponent<ScreenSpaceRefraction>()
                    ?? ScreenSpaceRefraction.@default;
                ssRefraction.PushShaderParameters(cmd);
                var ssReflection = VolumeManager.instance.stack.GetComponent<ScreenSpaceReflection>()
                    ?? ScreenSpaceReflection.@default;
                ssReflection.PushShaderParameters(cmd);

                // Set up UnityPerView CBuffer.
                hdCamera.SetupGlobalParams(cmd, m_Time, m_LastTime, m_FrameCount);

                cmd.SetGlobalVector(HDShaderIDs._IndirectLightingMultiplier, new Vector4(VolumeManager.instance.stack.GetComponent<IndirectLightingController>().indirectDiffuseIntensity, 0, 0, 0));

                PushGlobalRTHandle(
                    cmd,
                    m_SharedRTManager.GetDepthTexture(),
                    HDShaderIDs._DepthPyramidTexture,
                    HDShaderIDs._DepthPyramidSize,
                    HDShaderIDs._DepthPyramidScale
                );
                var currentColorPyramid = hdCamera.GetCurrentFrameRT((int)HDCameraFrameHistoryType.ColorBufferMipChain);
                PushGlobalRTHandle(
                    cmd,
                    currentColorPyramid,
                    HDShaderIDs._ColorPyramidTexture,
                    HDShaderIDs._ColorPyramidSize,
                    HDShaderIDs._ColorPyramidScale
                );
                if (hdCamera.frameSettings.enableMotionVectors)
                {
                    PushGlobalRTHandle(
                        cmd,
                        m_SharedRTManager.GetVelocityBuffer(),
                        HDShaderIDs._CameraMotionVectorsTexture,
                        HDShaderIDs._CameraMotionVectorsSize,
                        HDShaderIDs._CameraMotionVectorsScale
                    );
                }
                else
                {
                    cmd.SetGlobalTexture(HDShaderIDs._CameraMotionVectorsTexture, RuntimeUtilities.blackTexture);
                }

                // Light loop stuff...
                if (hdCamera.frameSettings.enableSSR)
                    cmd.SetGlobalTexture(HDShaderIDs._SsrLightingTexture, m_SsrLightingTexture);
                else
                    cmd.SetGlobalTexture(HDShaderIDs._SsrLightingTexture, RuntimeUtilities.transparentTexture);
            }
        }

        bool NeedStencilBufferCopy()
        {
            // Currently, Unity does not offer a way to bind the stencil buffer as a texture in a compute shader.
            // Therefore, it's manually copied using a pixel shader.
            return m_LightLoop.GetFeatureVariantsEnabled();
        }

        void CopyDepthBufferIfNeeded(CommandBuffer cmd)
        {
            if (!m_IsDepthBufferCopyValid)
            {
                using (new ProfilingSample(cmd, "Copy depth buffer", CustomSamplerId.CopyDepthBuffer.GetSampler()))
                {
                    // TODO: maybe we don't actually need the top MIP level?
                    // That way we could avoid making the copy, and build the MIP hierarchy directly.
                    // The downside is that our SSR tracing accuracy would decrease a little bit.
                    // But since we never render SSR at full resolution, this may be acceptable.

                    // TODO: reading the depth buffer with a compute shader will cause it to decompress in place.
                    // On console, to preserve the depth test performance, we must NOT decompress the 'm_CameraDepthStencilBuffer' in place.
                    // We should call decompressDepthSurfaceToCopy() and decompress it to 'm_CameraDepthBufferMipChain'.
                    m_GPUCopy.SampleCopyChannel_xyzw2x(cmd, m_SharedRTManager.GetDepthStencilBuffer(), m_SharedRTManager.GetDepthTexture(), new RectInt(0, 0, m_CurrentWidth, m_CurrentHeight));
                }
                m_IsDepthBufferCopyValid = true;
            }
        }

        public void SetMicroShadowingSettings(CommandBuffer cmd)
        {
            MicroShadowing microShadowingSettings = VolumeManager.instance.stack.GetComponent<MicroShadowing>();
            cmd.SetGlobalFloat(HDShaderIDs._MicroShadowingOpacity, microShadowingSettings.enable ? microShadowingSettings.opacity : 0.0f);
        }

        public void ConfigureKeywords(bool enableBakeShadowMask, HDCamera hdCamera, CommandBuffer cmd)
        {
            // Globally enable (for GBuffer shader and forward lit (opaque and transparent) the keyword SHADOWS_SHADOWMASK
            CoreUtils.SetKeyword(cmd, "SHADOWS_SHADOWMASK", enableBakeShadowMask);
            // Configure material to use depends on shadow mask option
            m_currentRendererConfigurationBakedLighting = enableBakeShadowMask ? HDUtils.k_RendererConfigurationBakedLightingWithShadowMask : HDUtils.k_RendererConfigurationBakedLighting;
            m_currentDebugViewMaterialGBuffer = enableBakeShadowMask ? m_DebugViewMaterialGBufferShadowMask : m_DebugViewMaterialGBuffer;

            CoreUtils.SetKeyword(cmd, "LIGHT_LAYERS", hdCamera.frameSettings.enableLightLayers);
            cmd.SetGlobalInt(HDShaderIDs._EnableLightLayers, hdCamera.frameSettings.enableLightLayers ? 1 : 0);

            if (m_Asset.renderPipelineSettings.supportDecals)
            {
                CoreUtils.SetKeyword(cmd, "DECALS_OFF", false);
                CoreUtils.SetKeyword(cmd, "DECALS_3RT", !m_Asset.GetRenderPipelineSettings().decalSettings.perChannelMask);
                CoreUtils.SetKeyword(cmd, "DECALS_4RT", m_Asset.GetRenderPipelineSettings().decalSettings.perChannelMask);
            }
            else
            {
                CoreUtils.SetKeyword(cmd, "DECALS_OFF", true);
                CoreUtils.SetKeyword(cmd, "DECALS_3RT", false);
                CoreUtils.SetKeyword(cmd, "DECALS_4RT", false);
            }

            // Raise the normal buffer flag only if we are in forward rendering
            CoreUtils.SetKeyword(cmd, "WRITE_NORMAL_BUFFER", hdCamera.frameSettings.shaderLitMode == LitShaderMode.Forward);

            // Raise or remove the depth msaa flag based on the frame setting
            CoreUtils.SetKeyword(cmd, "WRITE_MSAA_DEPTH", hdCamera.frameSettings.enableMSAA);
        }

        static bool CompareCamRT(Camera cam1, Camera cam2)
        {
            if (cam1.targetTexture == null)
                return false;
            else if (cam2.targetTexture == null)
                return true;
            else return  cam1.targetTexture.GetInstanceID() < cam2.targetTexture.GetInstanceID();
        }

        // We want the camera sorting to be stable and keep the sorting done by C++ internally.
        // Bubble sort is simple enough and will work fine for lists of camera that should stay small.
        static void SortCameraByRT(Camera[] cameras)
        {
            bool swap = true;
            while (swap)
            {
                swap = false;
                for (int i = 0; (i < cameras.Length - 1) ; ++i)
                {
                    var cam1 = cameras[i];
                    var cam2 = cameras[i + 1];
                    if (CompareCamRT(cam1, cam2))
                    {
                        cameras[i] = cam2;
                        cameras[i + 1] = cam1;
                        swap = true;
                    }
                }
            }
        }

        ReflectionProbeCullResults m_ReflectionProbeCullResults;
        protected override void Render(ScriptableRenderContext renderContext, Camera[] cameras)
        {
            if (!m_ValidAPI)
                return;

            UnityEngine.Rendering.RenderPipeline.BeginFrameRendering(cameras);

            {
                // SRP.Render() can be called several times per frame.
                // Also, most Time variables do not consistently update in the Scene View.
                // This makes reliable detection of the start of the new frame VERY hard.
                // One of the exceptions is 'Time.realtimeSinceStartup'.
                // Therefore, outside of the Play Mode we update the time at 60 fps,
                // and in the Play Mode we rely on 'Time.frameCount'.
                float t = Time.realtimeSinceStartup;
                uint c = (uint)Time.frameCount;

                bool newFrame;

                if (Application.isPlaying)
                {
                    newFrame = m_FrameCount != c;

                    m_FrameCount = c;
                }
                else
                {
                    newFrame = (t - m_Time) > 0.0166f;

                    if (newFrame)
                        m_FrameCount++;
                }

                if (newFrame)
                {
                    HDCamera.CleanUnused();

                    // Make sure both are never 0.
                    m_LastTime = (m_Time > 0) ? m_Time : t;
                    m_Time = t;
                }
            }

            // TODO: Render only visible probes
            var isAnyCamerasAReflectionCamera = false;
            for (int i = 0; i < cameras.Length && !isAnyCamerasAReflectionCamera; ++i)
                isAnyCamerasAReflectionCamera |= cameras[i].cameraType == CameraType.Reflection;

            if (!isAnyCamerasAReflectionCamera)
            {
            // TODO: Render only visible probes
                var realtimeViewIndependentProbes = HDProbeSystem.realtimeViewIndependentProbes;
                HDProbeSystem.RenderAndUpdateRealtimeRenderData(
                    realtimeViewIndependentProbes, null
                );
            }

            // We first update the state of asset frame settings as they can be use by various camera
            // but we keep the dirty state to correctly reset other camera that use RenderingPath.Default.
            bool assetFrameSettingsIsDirty = m_Asset.frameSettingsIsDirty;
            m_Asset.UpdateDirtyFrameSettings();

            // We need to sort by target RenderTexture because we need to accumulate cameras rendering in the same RT.
            // In this case (and if there is more than one camera with the same target) we need to blit to the final target only for the last camera of the group.
            SortCameraByRT(cameras);

            for (int cameraIndex = 0; cameraIndex < cameras.Length; ++cameraIndex)
            {
                var camera = cameras[cameraIndex];

                if (camera == null)
                    continue;

                bool lastCameraFromGroup = true;
                if (cameraIndex < (cameras.Length - 1))
                    lastCameraFromGroup = (camera.targetTexture != cameras[cameraIndex + 1].targetTexture);

                UnityEngine.Rendering.RenderPipeline.BeginCameraRendering(camera);
                UnityEngine.Experimental.VFX.VFXManager.ProcessCamera(camera); //Visual Effect Graph is not yet a required package but calling this method when there isn't any VisualEffect component has no effect (but needed for Camera sorting in Visual Effect Graph context)

                // First, get aggregate of frame settings base on global settings, camera frame settings and debug settings
                // Note: the SceneView camera will never have additionalCameraData
                var additionalCameraData = camera.GetComponent<HDAdditionalCameraData>();

                // Init effective frame settings of each camera
                // Each camera have its own debug frame settings control from the debug windows
                // debug frame settings can't be aggregate with frame settings (i.e we can't aggregate forward only control for example)
                // so debug settings (when use) are the effective frame settings
                // To be able to have this behavior we init effective frame settings with serialized frame settings and copy
                // debug settings change on top of it. Each time frame settings are change in the editor, we reset all debug settings
                // to stay in sync. The loop below allow to update all frame settings correctly and is required because
                // camera can rely on default frame settings from the HDRendeRPipelineAsset
                FrameSettings srcFrameSettings;
                if (additionalCameraData)
                {
                    if (camera.cameraType != CameraType.Reflection)
                    {
                        //reflection camera must already have their framesettings correctly set at this point
                        additionalCameraData.UpdateDirtyFrameSettings(assetFrameSettingsIsDirty, m_Asset.GetFrameSettings());
                    }
                        srcFrameSettings = additionalCameraData.GetFrameSettings();
                    }
                else
                {
                    srcFrameSettings = m_Asset.GetFrameSettings();
                }

                FrameSettings currentFrameSettings = new FrameSettings();
                // Get the effective frame settings for this camera taking into account the global setting and camera type
                FrameSettings.InitializeFrameSettings(camera, m_Asset.GetRenderPipelineSettings(), srcFrameSettings, ref currentFrameSettings);

                // This is the main command buffer used for the frame.
                var cmd = CommandBufferPool.Get("");

                // Specific pass to simply display the content of the camera buffer if users have fill it themselves (like video player)
                if (additionalCameraData && additionalCameraData.renderingPath == HDAdditionalCameraData.RenderingPath.FullscreenPassthrough)
                {
                    renderContext.ExecuteCommandBuffer(cmd);
                    CommandBufferPool.Release(cmd);
                    renderContext.Submit();
                    continue;
                }

                // Don't render reflection in Preview, it prevent them to display
                if (currentFrameSettings.enableRealtimePlanarReflection && camera.cameraType != CameraType.Reflection && camera.cameraType != CameraType.Preview
                    // Planar probes rendering is not currently supported for orthographic camera
                    // Avoid rendering to prevent error log spamming
                    && !camera.orthographic)
                {
                    // TODO: Render only visible probes
                    var realtimeViewDependentProbes = HDProbeSystem.realtimeViewDependentProbes;
                    HDProbeSystem.RenderAndUpdateRealtimeRenderData(
                        realtimeViewDependentProbes, camera.transform
                    );
                }

                // Init material if needed
                // TODO: this should be move outside of the camera loop but we have no command buffer, ask details to Tim or Julien to do this
                for(int bsdfIdx = 0; bsdfIdx < m_IBLFilterArray.Length; ++bsdfIdx)
                {
                    if (!m_IBLFilterArray[bsdfIdx].IsInitialized())
                        m_IBLFilterArray[bsdfIdx].Initialize(cmd);
                }


                foreach (var material in m_MaterialList)
                    material.RenderInit(cmd);

                using (new ProfilingSample(cmd, "HDRenderPipeline::Render", CustomSamplerId.HDRenderPipelineRender.GetSampler()))
                {
                    // If we render a reflection view or a preview we should not display any debug information
                    // This need to be call before ApplyDebugDisplaySettings()
                    if (camera.cameraType == CameraType.Reflection || camera.cameraType == CameraType.Preview)
                    {
                        // Neutral allow to disable all debug settings
                        m_CurrentDebugDisplaySettings = s_NeutralDebugDisplaySettings;
                    }
                    else
                    {
                        m_CurrentDebugDisplaySettings = m_DebugDisplaySettings;

                        // Make sure we are in sync with the debug menu for the msaa count
                        m_MSAASamples = m_DebugDisplaySettings.msaaSamples;
                        m_SharedRTManager.SetNumMSAASamples(m_MSAASamples);
                    }

                    // Caution: Component.GetComponent() generate 0.6KB of garbage at each frame here !
                    var postProcessLayer = camera.GetComponent<PostProcessLayer>();

                    // Disable post process if we enable debug mode or if the post process layer is disabled
                    if (m_CurrentDebugDisplaySettings.IsDebugDisplayRemovePostprocess() || !HDUtils.IsPostProcessingActive(postProcessLayer))
                    {
                        currentFrameSettings.enablePostprocess = false;
                    }

                    // Disable SSS if luxmeter is enabled
                    if (debugDisplaySettings.lightingDebugSettings.debugLightingMode == DebugLightingMode.LuxMeter)
                    {
                        currentFrameSettings.enableSubsurfaceScattering = false;
                    }

                    var hdCamera = HDCamera.Get(camera);

                    if (hdCamera == null)
                    {
                        hdCamera = HDCamera.Create(camera);
                    }

                    // From this point, we should only use frame settings from the camera
                    hdCamera.Update(currentFrameSettings, postProcessLayer, m_VolumetricLightingSystem, m_MSAASamples);

                    using (new ProfilingSample(cmd, "Volume Update", CustomSamplerId.VolumeUpdate.GetSampler()))
                    {
                        VolumeManager.instance.Update(hdCamera.volumeAnchor, hdCamera.volumeLayerMask);
                    }

                    if (additionalCameraData != null && additionalCameraData.hasCustomRender)
                    {
                        // Flush pending command buffer.
                        renderContext.ExecuteCommandBuffer(cmd);
                        CommandBufferPool.Release(cmd);

                        // Execute custom render
                        additionalCameraData.ExecuteCustomRender(renderContext, hdCamera);

                        renderContext.Submit();
                        continue;
                    }

                    // Do anything we need to do upon a new frame.
                    // The NewFrame must be after the VolumeManager update and before Resize because it uses properties set in NewFrame
                    m_LightLoop.NewFrame(currentFrameSettings);

                    Resize(hdCamera);

                    ApplyDebugDisplaySettings(hdCamera, cmd);
                    m_SkyManager.UpdateCurrentSkySettings(hdCamera);

                    ScriptableCullingParameters cullingParams;
                    if (!camera.TryGetCullingParameters(camera.stereoEnabled, out cullingParams)) // Fixme remove stereo passdown?
                    {
                        renderContext.Submit();
                        continue;
                    }

                    m_LightLoop.UpdateCullingParameters(ref cullingParams);
                    hdCamera.UpdateStereoDependentState(ref cullingParams);

#if UNITY_EDITOR
                    // emit scene view UI
                    if (camera.cameraType == CameraType.SceneView)
                    {
                        ScriptableRenderContext.EmitWorldGeometryForSceneView(camera);
                    }
#endif

                    if (hdCamera.frameSettings.enableDecals)
                    {
                        // decal system needs to be updated with current camera, it needs it to set up culling and light list generation parameters
                        DecalSystem.instance.CurrentCamera = camera;
                        DecalSystem.instance.BeginCull();
                    }

                    HDProbeSystem.PrepareCull(camera, m_ReflectionProbeCullResults);


                    CullingResults cullingResults;
                    using (new ProfilingSample(cmd, "CullResults.Cull", CustomSamplerId.CullResultsCull.GetSampler()))
                    {
                        cullingResults = renderContext.Cull(ref cullingParams);
                    }

                    m_IsDepthBufferCopyValid = false; // this is a new render frame
                    m_ReflectionProbeCullResults.Cull();

                    m_DbufferManager.enableDecals = false;
                    if (hdCamera.frameSettings.enableDecals)
                    {
                        using (new ProfilingSample(cmd, "DBufferPrepareDrawData", CustomSamplerId.DBufferPrepareDrawData.GetSampler()))
                        {
                            DecalSystem.instance.EndCull();
                            m_DbufferManager.enableDecals = true;              // mesh decals are renderers managed by c++ runtime and we have no way to query if any are visible, so set to true
                            DecalSystem.instance.UpdateCachedMaterialData();    // textures, alpha or fade distances could've changed
                            DecalSystem.instance.CreateDrawData();              // prepare data is separate from draw
                            DecalSystem.instance.UpdateTextureAtlas(cmd);       // as this is only used for transparent pass, would've been nice not to have to do this if no transparent renderers are visible, needs to happen after CreateDrawData
                        }
                    }

                    renderContext.SetupCameraProperties(camera, camera.stereoEnabled);

                    PushGlobalParams(hdCamera, cmd, diffusionProfileSettings);

                    // TODO: Find a correct place to bind these material textures
                    // We have to bind the material specific global parameters in this mode
                    m_MaterialList.ForEach(material => material.Bind());

                    // Frustum cull density volumes on the CPU. Can be performed as soon as the camera is set up.
                    DensityVolumeList densityVolumes = m_VolumetricLightingSystem.PrepareVisibleDensityVolumeList(hdCamera, cmd, m_Time);

                    // Note: Legacy Unity behave like this for ShadowMask
                    // When you select ShadowMask in Lighting panel it recompile shaders on the fly with the SHADOW_MASK keyword.
                    // However there is no C# function that we can query to know what mode have been select in Lighting Panel and it will be wrong anyway. Lighting Panel setup what will be the next bake mode. But until light is bake, it is wrong.
                    // Currently to know if you need shadow mask you need to go through all visible lights (of CullResult), check the LightBakingOutput struct and look at lightmapBakeType/mixedLightingMode. If one light have shadow mask bake mode, then you need shadow mask features (i.e extra Gbuffer).
                    // It mean that when we build a standalone player, if we detect a light with bake shadow mask, we generate all shader variant (with and without shadow mask) and at runtime, when a bake shadow mask light is visible, we dynamically allocate an extra GBuffer and switch the shader.
                    // So the first thing to do is to go through all the light: PrepareLightsForGPU
                    bool enableBakeShadowMask;
                    using (new ProfilingSample(cmd, "TP_PrepareLightsForGPU", CustomSamplerId.TPPrepareLightsForGPU.GetSampler()))
                    {
                        enableBakeShadowMask = m_LightLoop.PrepareLightsForGPU(cmd, hdCamera, cullingResults, m_ReflectionProbeCullResults, densityVolumes, m_DebugDisplaySettings);
                    }
                    // Configure all the keywords
                    ConfigureKeywords(enableBakeShadowMask, hdCamera, cmd);

                    StartStereoRendering(cmd, renderContext, camera);

                    ClearBuffers(hdCamera, cmd);

                    // TODO: Add stereo occlusion mask
                    bool shouldRenderMotionVectorAfterGBuffer = RenderDepthPrepass(cullingResults, hdCamera, renderContext, cmd);

                    if (!shouldRenderMotionVectorAfterGBuffer)
                    {
                        // If objects velocity if enabled, this will render the objects with motion vector into the target buffers (in addition to the depth)
                        // Note: An object with motion vector must not be render in the prepass otherwise we can have motion vector write that should have been rejected
                        RenderObjectsVelocity(cullingResults, hdCamera, renderContext, cmd);
                    }

                    // Now that all depths have been rendered, resolve the depth buffer
                    m_SharedRTManager.ResolveSharedRT(cmd, hdCamera);

                    // This will bind the depth buffer if needed for DBuffer)
                    RenderDBuffer(hdCamera, cmd, renderContext, cullingResults);

                    RenderGBuffer(cullingResults, hdCamera, renderContext, cmd);

                    // We can now bind the normal buffer to be use by any effect
                    m_SharedRTManager.BindNormalBuffer(cmd);

                    if (m_DbufferManager.enableDecals && !hdCamera.frameSettings.enableMSAA) // MSAA not supported
                    {
                        using (new ProfilingSample(cmd, "DBuffer Normal (forward)", CustomSamplerId.DBufferNormal.GetSampler()))
                        {
                            int stencilMask;
                            int stencilRef;
                            switch (hdCamera.frameSettings.shaderLitMode)
                            {
                                case LitShaderMode.Forward:  // in forward rendering all pixels that decals wrote into have to be composited
                                    stencilMask = (int)StencilBitMask.Decals;
                                    stencilRef = (int)StencilBitMask.Decals;
                                    break;
                                case LitShaderMode.Deferred: // in deferred rendering only pixels affected by both forward materials and decals need to be composited
                                    stencilMask = (int)StencilBitMask.Decals | (int)StencilBitMask.DecalsForwardOutputNormalBuffer;
                                    stencilRef = (int)StencilBitMask.Decals | (int)StencilBitMask.DecalsForwardOutputNormalBuffer;
                                    break;
                                default:
                                    throw new ArgumentOutOfRangeException("Unknown ShaderLitMode");
                            }

                            m_DecalNormalBufferMaterial.SetInt(HDShaderIDs._DecalNormalBufferStencilReadMask, stencilMask);
                            m_DecalNormalBufferMaterial.SetInt(HDShaderIDs._DecalNormalBufferStencilRef, stencilRef);

                            HDUtils.SetRenderTarget(cmd, hdCamera, m_SharedRTManager.GetDepthStencilBuffer());
                            cmd.SetRandomWriteTarget(1, m_SharedRTManager.GetNormalBuffer());
                            cmd.DrawProcedural(Matrix4x4.identity, m_DecalNormalBufferMaterial, 0, MeshTopology.Triangles, 3, 1);
                            cmd.ClearRandomWriteTargets();
                        }
                    }

                    // In both forward and deferred, everything opaque should have been rendered at this point so we can safely copy the depth buffer for later processing.
                    GenerateDepthPyramid(hdCamera, cmd, FullScreenDebugMode.DepthPyramid);
                    // Depth texture is now ready, bind it (Depth buffer could have been bind before if DBuffer is enable)
                    cmd.SetGlobalTexture(HDShaderIDs._CameraDepthTexture, m_SharedRTManager.GetDepthTexture());

                    if (shouldRenderMotionVectorAfterGBuffer)
                    {
                        // See the call RenderObjectsVelocity() above and comment
                        RenderObjectsVelocity(cullingResults, hdCamera, renderContext, cmd);
                    }

                    RenderCameraVelocity(cullingResults, hdCamera, renderContext, cmd);

                    StopStereoRendering(cmd, renderContext, camera);
                    // Caution: We require sun light here as some skies use the sun light to render, it means that UpdateSkyEnvironment must be called after PrepareLightsForGPU.
                    // TODO: Try to arrange code so we can trigger this call earlier and use async compute here to run sky convolution during other passes (once we move convolution shader to compute).
                    UpdateSkyEnvironment(hdCamera, cmd);


                    if (m_CurrentDebugDisplaySettings.IsDebugMaterialDisplayEnabled())
                    {
                        RenderDebugViewMaterial(cullingResults, hdCamera, renderContext, cmd);

                        PushColorPickerDebugTexture(cmd, m_CameraColorBuffer, hdCamera);
                    }
                    else
                    {
                        StartStereoRendering(cmd, renderContext, camera);

                        // TODO: Everything here (SSAO, Shadow, Build light list, deferred shadow, material and light classification can be parallelize with Async compute)
                        RenderSSAO(cmd, hdCamera, renderContext, postProcessLayer);

                        // Clear and copy the stencil texture needs to be moved to before we invoke the async light list build,
                        // otherwise the async compute queue can end up using that texture before the graphics queue is done with it.
                        // TODO: Move this code inside LightLoop
                        if (m_LightLoop.GetFeatureVariantsEnabled())
                        {
                            // For material classification we use compute shader and so can't read into the stencil, so prepare it.
                            using (new ProfilingSample(cmd, "Clear and copy stencil texture", CustomSamplerId.ClearAndCopyStencilTexture.GetSampler()))
                            {
                                HDUtils.SetRenderTarget(cmd, hdCamera, m_SharedRTManager.GetStencilBufferCopy(), ClearFlag.Color, CoreUtils.clearColorAllBlack);

                                HDUtils.SetRenderTarget(cmd, hdCamera, m_SharedRTManager.GetDepthStencilBuffer());
                                cmd.SetRandomWriteTarget(1, m_SharedRTManager.GetStencilBufferCopy());

                                m_CopyStencil.SetInt(HDShaderIDs._StencilRef, (int)StencilLightingUsage.NoLighting);
                                m_CopyStencil.SetInt(HDShaderIDs._StencilMask, (int)StencilBitMask.LightingMask);

                                // Use ShaderPassID 3 => "Pass 3 - Initialize Stencil UAV copy with 1 if value different from stencilRef to output"
                                CoreUtils.DrawFullScreen(cmd, m_CopyStencil, null, 3);
                                cmd.ClearRandomWriteTargets();
                            }

                            if(hdCamera.frameSettings.enableSSR)
                            {
                                using (new ProfilingSample(cmd, "Update stencil copy for SSR Exclusion", CustomSamplerId.UpdateStencilCopyForSSRExclusion.GetSampler()))
                                {
                                    HDUtils.SetRenderTarget(cmd, hdCamera, m_SharedRTManager.GetDepthStencilBuffer());
                                    cmd.SetRandomWriteTarget(1, m_SharedRTManager.GetStencilBufferCopy());

                                    m_CopyStencil.SetInt(HDShaderIDs._StencilRef, (int)StencilBitMask.DoesntReceiveSSR);
                                    m_CopyStencil.SetInt(HDShaderIDs._StencilMask, (int)StencilBitMask.DoesntReceiveSSR);

                                    // Pass 4 performs an OR between the already present content of the copy and the stencil ref, if stencil test passes.
                                    CoreUtils.DrawFullScreen(cmd, m_CopyStencil, null, 4);
                                    cmd.ClearRandomWriteTargets();
                                }
                            }
                        }

                        // Needs the depth pyramid and motion vectors, as well as the render of the previous frame.
                        RenderSSR(hdCamera, cmd);

                        StopStereoRendering(cmd, renderContext, camera);

#if UNITY_2019_1_OR_NEWER
                        GraphicsFence buildGPULightListsCompleteFence = new GraphicsFence();
#else
                        GPUFence buildGPULightListsCompleteFence = new GPUFence();
#endif
                        if (hdCamera.frameSettings.enableAsyncCompute)
                        {
#if UNITY_2019_1_OR_NEWER
                            GraphicsFence startFence = cmd.CreateAsyncGraphicsFence();
#else
                            GPUFence startFence = cmd.CreateGPUFence();
#endif
                            renderContext.ExecuteCommandBuffer(cmd);
                            cmd.Clear();

                            buildGPULightListsCompleteFence = m_LightLoop.BuildGPULightListsAsyncBegin(hdCamera, renderContext, m_SharedRTManager.GetDepthStencilBuffer(), m_SharedRTManager.GetStencilBufferCopy(), startFence, m_SkyManager.IsLightingSkyValid());
                        }

                        using (new ProfilingSample(cmd, "Render shadows", CustomSamplerId.RenderShadows.GetSampler()))
                        {
                            // This call overwrites camera properties passed to the shader system.
                            m_LightLoop.RenderShadows(renderContext, cmd, cullingResults);

                            // Overwrite camera properties set during the shadow pass with the original camera properties.
                            renderContext.SetupCameraProperties(camera, camera.stereoEnabled);
                            hdCamera.SetupGlobalParams(cmd, m_Time, m_LastTime, m_FrameCount);
                        }

                        using (new ProfilingSample(cmd, "Screen space shadows", CustomSamplerId.ScreenSpaceShadows.GetSampler()))
                        {

                            StartStereoRendering(cmd, renderContext, camera);
                            // When debug is enabled we need to clear otherwise we may see non-shadows areas with stale values.
                            if (m_CurrentDebugDisplaySettings.fullScreenDebugMode == FullScreenDebugMode.ContactShadows)
                            {
                                HDUtils.SetRenderTarget(cmd, hdCamera, m_ScreenSpaceShadowsBuffer, ClearFlag.Color, CoreUtils.clearColorAllBlack);
                            }

                            HDUtils.CheckRTCreated(m_ScreenSpaceShadowsBuffer);

                            int firstMipOffsetY = m_SharedRTManager.GetDepthBufferMipChainInfo().mipLevelOffsets[1].y;
                            m_LightLoop.RenderScreenSpaceShadows(hdCamera, m_ScreenSpaceShadowsBuffer, hdCamera.frameSettings.enableMSAA ? m_SharedRTManager.GetDepthValuesTexture() : m_SharedRTManager.GetDepthTexture(), firstMipOffsetY, cmd);

                            PushFullScreenDebugTexture(hdCamera, cmd, m_ScreenSpaceShadowsBuffer, FullScreenDebugMode.ContactShadows);
                            StopStereoRendering(cmd, renderContext, camera);
                        }

                        if (hdCamera.frameSettings.enableAsyncCompute)
                        {
                            m_LightLoop.BuildGPULightListAsyncEnd(hdCamera, cmd, buildGPULightListsCompleteFence);
                        }
                        else
                        {
                            using (new ProfilingSample(cmd, "Build Light list", CustomSamplerId.BuildLightList.GetSampler()))
                            {
                                m_LightLoop.BuildGPULightLists(hdCamera, cmd, m_SharedRTManager.GetDepthStencilBuffer(), m_SharedRTManager.GetStencilBufferCopy(), m_SkyManager.IsLightingSkyValid());
                            }
                        }

                        {
                            // Set fog parameters for volumetric lighting.
                            var visualEnv = VolumeManager.instance.stack.GetComponent<VisualEnvironment>();
                            visualEnv.PushFogShaderParameters(hdCamera, cmd);
                        }

                        // Perform the voxelization step which fills the density 3D texture.
                        // Requires the clustered lighting data structure to be built, and can run async.
                        m_VolumetricLightingSystem.VolumeVoxelizationPass(hdCamera, cmd, m_FrameCount, densityVolumes);

                        // Render the volumetric lighting.
                        // The pass requires the volume properties, the light list and the shadows, and can run async.
                        m_VolumetricLightingSystem.VolumetricLightingPass(hdCamera, cmd, m_FrameCount);

						SetMicroShadowingSettings(cmd);

						// Might float this higher if we enable stereo w/ deferred
                        StartStereoRendering(cmd, renderContext, camera);

                        RenderDeferredLighting(hdCamera, cmd);


                        RenderForward(cullingResults, hdCamera, renderContext, cmd, ForwardPass.Opaque);

                        m_SharedRTManager.ResolveMSAAColor(cmd, hdCamera, m_CameraSssDiffuseLightingMSAABuffer, m_CameraSssDiffuseLightingBuffer);
                        m_SharedRTManager.ResolveMSAAColor(cmd, hdCamera, m_SSSBufferManager.GetSSSBufferMSAA(0), m_SSSBufferManager.GetSSSBuffer(0));

                        // SSS pass here handle both SSS material from deferred and forward
                        m_SSSBufferManager.SubsurfaceScatteringPass(hdCamera, cmd, diffusionProfileSettings, hdCamera.frameSettings.enableMSAA ? m_CameraColorMSAABuffer : m_CameraColorBuffer,
                            m_CameraSssDiffuseLightingBuffer, m_SharedRTManager.GetDepthStencilBuffer(hdCamera.frameSettings.enableMSAA), m_SharedRTManager.GetDepthTexture());

                        RenderSky(hdCamera, cmd);

                        m_SharedRTManager.ResolveMSAAColor(cmd, hdCamera, m_CameraColorMSAABuffer, m_CameraColorBuffer);

                        RenderTransparentDepthPrepass(cullingResults, hdCamera, renderContext, cmd);

                        // Render pre refraction objects
                        RenderForward(cullingResults, hdCamera, renderContext, cmd, ForwardPass.PreRefraction);

                        RenderColorPyramid(hdCamera, cmd, true);

                        // Render all type of transparent forward (unlit, lit, complex (hair...)) to keep the sorting between transparent objects.
                        RenderForward(cullingResults, hdCamera, renderContext, cmd, ForwardPass.Transparent);

                        // Render All forward error
                        RenderForwardError(cullingResults, hdCamera, renderContext, cmd);

                        // Fill depth buffer to reduce artifact for transparent object during postprocess
                        RenderTransparentDepthPostpass(cullingResults, hdCamera, renderContext, cmd);

                        RenderColorPyramid(hdCamera, cmd, false);

                        AccumulateDistortion(cullingResults, hdCamera, renderContext, cmd);
                        RenderDistortion(hdCamera, cmd);

                        StopStereoRendering(cmd, renderContext, camera);

                        PushFullScreenDebugTexture(hdCamera, cmd, m_CameraColorBuffer, FullScreenDebugMode.NanTracker);
                        PushFullScreenLightingDebugTexture(hdCamera, cmd, m_CameraColorBuffer);
                        PushColorPickerDebugTexture(cmd, m_CameraColorBuffer, hdCamera);

                        // The final pass either postprocess of Blit will flip the screen (as it is reverse by default due to Unity openGL legacy)
                        // Postprocess system (that doesn't use cmd.Blit) handle it with configuration (and do not flip in SceneView) or it is automatically done in Blit

                        StartStereoRendering(cmd, renderContext, camera);


                        // Final blit
                        if (hdCamera.frameSettings.enablePostprocess)
                        {
                            // when we have a group of multiple cameras rendering into the same render target, for every camera but the last of the group, we need to output the result into
                            // the camera color buffer so that the next camera can accumulate over it.
                            RenderPostProcess(hdCamera, cmd, postProcessLayer, !lastCameraFromGroup);
                        }
                        else
                        {
                            using (new ProfilingSample(cmd, "Blit to final RT", CustomSamplerId.BlitToFinalRT.GetSampler()))
                            {
                                // This Blit will flip the screen on anything other than openGL
                                if (camera.stereoEnabled && (XRGraphics.eyeTextureDesc.dimension == TextureDimension.Tex2D))
                                {
#if UNITY_2019_1_OR_NEWER
                                    Material finalDoubleWideBlit = GetBlitMaterial();
                                    finalDoubleWideBlit.SetTexture(HDShaderIDs._BlitTexture, m_CameraColorBuffer);
                                    finalDoubleWideBlit.SetFloat(HDShaderIDs._BlitMipLevel, 0.0f);
                                    finalDoubleWideBlit.SetVector(HDShaderIDs._BlitScaleBiasRt, new Vector4(1.0f, 1.0f, 0.0f, 0.0f));
                                    finalDoubleWideBlit.SetVector(HDShaderIDs._BlitScaleBias, new Vector4(1.0f, 1.0f, 0.0f, 0.0f));
                                    cmd.Blit(m_CameraColorBuffer, BuiltinRenderTextureType.CameraTarget, finalDoubleWideBlit);
#else
                                    cmd.BlitFullscreenTriangle(m_CameraColorBuffer, BuiltinRenderTextureType.CameraTarget); // Prior to 2019.1's y-flip fixes, we didn't need a flip in the shader
#endif
                                }
                                else
                                {
                                    HDUtils.BlitCameraTexture(cmd, hdCamera, m_CameraColorBuffer, BuiltinRenderTextureType.CameraTarget, hdCamera.flipYMode == HDAdditionalCameraData.FlipYMode.ForceFlipY);
                                }
                            }
                        }

                        StopStereoRendering(cmd, renderContext, camera);
                        // Pushes to XR headset and/or display mirror
                        if (camera.stereoEnabled)
                            renderContext.StereoEndRender(camera);
                    }

                    // Copy depth buffer if render texture has one as our depth buffer can be bigger than the one provided and we use our RT handle system.
                    // We need to copy only the corresponding portion
                    // (it's handled automatically by the copy shader because it uses a load in pixel coordinates based on the target).
                    // This copy will also have the effect of re-binding this depth buffer correctly for subsequent editor rendering (This allow to have correct Gizmo/Icons).
                    // TODO: If at some point we get proper render target aliasing, we will be able to use the provided depth texture directly with our RT handle system
                    bool copyDepth = hdCamera.camera.targetTexture != null ? hdCamera.camera.targetTexture.depth != 0 : false;

                    // NOTE: This needs to be done before the call to RenderDebug because debug overlays need to update the depth for the scene view as well.
                    // Make sure RenderDebug does not change the current Render Target
                    if (copyDepth)
                    {
                        using (new ProfilingSample(cmd, "Copy Depth in Target Texture", CustomSamplerId.CopyDepth.GetSampler()))
                        {
                            m_CopyDepth.SetTexture(HDShaderIDs._InputDepth, m_SharedRTManager.GetDepthStencilBuffer());
                            cmd.Blit(null, BuiltinRenderTextureType.CameraTarget, m_CopyDepth);
                        }
                    }

                    // Caution: RenderDebug need to take into account that we have flip the screen (so anything capture before the flip will be flipped)
                    RenderDebug(hdCamera, cmd, cullingResults);

#if UNITY_EDITOR
                    // We need to make sure the viewport is correctly set for the editor rendering. It might have been changed by debug overlay rendering just before.
                    cmd.SetViewport(new Rect(0.0f, 0.0f, hdCamera.actualWidth, hdCamera.actualHeight));
#endif
                }

                // Caution: ExecuteCommandBuffer must be outside of the profiling bracket
                renderContext.ExecuteCommandBuffer(cmd);

                CommandBufferPool.Release(cmd);
                renderContext.Submit();

#if UNITY_EDITOR
                UnityEditor.Handles.DrawGizmos(camera);
#endif

            } // For each camera
        }

        void RenderOpaqueRenderList(CullingResults cull,
            HDCamera hdCamera,
            ScriptableRenderContext renderContext,
            CommandBuffer cmd,
            ShaderTagId passName,
            PerObjectData rendererConfiguration = 0,
            RenderQueueRange? inRenderQueueRange = null,
            RenderStateBlock? stateBlock = null,
            Material overrideMaterial = null)
        {
            m_SinglePassName[0] = passName;
            RenderOpaqueRenderList(cull, hdCamera, renderContext, cmd, m_SinglePassName, rendererConfiguration, inRenderQueueRange, stateBlock, overrideMaterial);
        }

        void RenderOpaqueRenderList(CullingResults cull,
            HDCamera hdCamera,
            ScriptableRenderContext renderContext,
            CommandBuffer cmd,
            ShaderTagId[] passNames,
            PerObjectData rendererConfiguration = 0,
            RenderQueueRange? inRenderQueueRange = null,
            RenderStateBlock? stateBlock = null,
            Material overrideMaterial = null,
            bool excludeMotionVector = false
            )
        {
            if (!hdCamera.frameSettings.enableOpaqueObjects)
                return;

            // This is done here because DrawRenderers API lives outside command buffers so we need to make call this before doing any DrawRenders
            renderContext.ExecuteCommandBuffer(cmd);
            cmd.Clear();

            var sortingSettings = new SortingSettings(hdCamera.camera)
            {
                criteria = SortingCriteria.CommonOpaque
            };

            var drawSettings = new DrawingSettings(HDShaderPassNames.s_EmptyName, sortingSettings)
            {
                perObjectData = rendererConfiguration
            };

            for (int i = 0; i < passNames.Length; ++i)
            {
                drawSettings.SetShaderPassName(i, passNames[i]);
            }

            if (overrideMaterial != null)
            {
                drawSettings.overrideMaterial = overrideMaterial;
                drawSettings.overrideMaterialPassIndex = 0;
            }

            var filterSettings = new FilteringSettings(inRenderQueueRange == null ? HDRenderQueue.k_RenderQueue_AllOpaque : inRenderQueueRange.Value)
            {
                excludeMotionVectorObjects = excludeMotionVector
            };

            if (stateBlock == null)
                renderContext.DrawRenderers(cull, ref drawSettings, ref filterSettings);
            else
            {
                var renderStateBlock = stateBlock.Value;
                renderContext.DrawRenderers(cull, ref drawSettings, ref filterSettings, ref renderStateBlock);
            }
        }

        void RenderTransparentRenderList(CullingResults cull,
            HDCamera hdCamera,
            ScriptableRenderContext renderContext,
            CommandBuffer cmd,
            ShaderTagId passName,
            PerObjectData rendererConfiguration = 0,
            RenderQueueRange? inRenderQueueRange = null,
            RenderStateBlock? stateBlock = null,
            Material overrideMaterial = null,
            bool excludeMotionVectorObjects = false
            )
        {
            m_SinglePassName[0] = passName;
            RenderTransparentRenderList(cull, hdCamera, renderContext, cmd, m_SinglePassName,
                rendererConfiguration, inRenderQueueRange, stateBlock, overrideMaterial);
        }

        void RenderTransparentRenderList(CullingResults cull,
            HDCamera hdCamera,
            ScriptableRenderContext renderContext,
            CommandBuffer cmd,
            ShaderTagId[] passNames,
            PerObjectData rendererConfiguration = 0,
            RenderQueueRange? inRenderQueueRange = null,
            RenderStateBlock? stateBlock = null,
            Material overrideMaterial = null,
            bool excludeMotionVectorObjects = false
            )
        {
            if (!hdCamera.frameSettings.enableTransparentObjects)
                return;

            // This is done here because DrawRenderers API lives outside command buffers so we need to make call this before doing any DrawRenders
            renderContext.ExecuteCommandBuffer(cmd);
            cmd.Clear();

            var sortingSettings = new SortingSettings(hdCamera.camera)
            {
                criteria = SortingCriteria.CommonTransparent | SortingCriteria.RendererPriority
            };

            var drawSettings = new DrawingSettings(HDShaderPassNames.s_EmptyName, sortingSettings)
            {
                perObjectData = rendererConfiguration
            };

            for (int i = 0; i < passNames.Length; ++i)
            {
                drawSettings.SetShaderPassName(i, passNames[i]);
            }

            if (overrideMaterial != null)
            {
                drawSettings.overrideMaterial = overrideMaterial;
                drawSettings.overrideMaterialPassIndex = 0;
            }

            var filterSettings = new FilteringSettings(inRenderQueueRange == null ? HDRenderQueue.k_RenderQueue_AllTransparent : inRenderQueueRange.Value)
            {
                excludeMotionVectorObjects = excludeMotionVectorObjects
            };

            if (stateBlock == null)
                renderContext.DrawRenderers(cull, ref drawSettings, ref filterSettings);
            else
            {
                var renderStateBlock = stateBlock.Value;
                renderContext.DrawRenderers(cull, ref drawSettings, ref filterSettings, ref renderStateBlock);
            }
        }

        void AccumulateDistortion(CullingResults cullResults, HDCamera hdCamera, ScriptableRenderContext renderContext, CommandBuffer cmd)
        {
            if (!hdCamera.frameSettings.enableDistortion)
                return;

            using (new ProfilingSample(cmd, "Distortion", CustomSamplerId.Distortion.GetSampler()))
            {
                HDUtils.SetRenderTarget(cmd, hdCamera, m_DistortionBuffer, m_SharedRTManager.GetDepthStencilBuffer(), ClearFlag.Color, Color.clear);

                // Only transparent object can render distortion vectors
                RenderTransparentRenderList(cullResults, hdCamera, renderContext, cmd, HDShaderPassNames.s_DistortionVectorsName);
            }
        }

        void RenderDistortion(HDCamera hdCamera, CommandBuffer cmd)
        {
            if (!hdCamera.frameSettings.enableDistortion)
                return;

            using (new ProfilingSample(cmd, "ApplyDistortion", CustomSamplerId.ApplyDistortion.GetSampler()))
            {
                var currentColorPyramid = hdCamera.GetCurrentFrameRT((int)HDCameraFrameHistoryType.ColorBufferMipChain);

                var size = new Vector4(hdCamera.actualWidth, hdCamera.actualHeight, 1f / hdCamera.actualWidth, 1f / hdCamera.actualHeight);
                uint x, y, z;
                m_applyDistortionCS.GetKernelThreadGroupSizes(m_applyDistortionKernel, out x, out y, out z);
                cmd.SetComputeTextureParam(m_applyDistortionCS, m_applyDistortionKernel, HDShaderIDs._DistortionTexture, m_DistortionBuffer);
                cmd.SetComputeTextureParam(m_applyDistortionCS, m_applyDistortionKernel, HDShaderIDs._ColorPyramidTexture, currentColorPyramid);
                cmd.SetComputeTextureParam(m_applyDistortionCS, m_applyDistortionKernel, HDShaderIDs._Destination, m_CameraColorBuffer);
                cmd.SetComputeVectorParam(m_applyDistortionCS, HDShaderIDs._Size, size);

                cmd.DispatchCompute(m_applyDistortionCS, m_applyDistortionKernel, Mathf.CeilToInt(size.x / x), Mathf.CeilToInt(size.y / y), 1);
            }
        }

        // RenderDepthPrepass render both opaque and opaque alpha tested based on engine configuration.
        // Forward only renderer: We always render everything
        // Deferred renderer: We always render depth prepass for alpha tested (optimization), other object are render based on engine configuration.
        // Forward opaque with deferred renderer (DepthForwardOnly pass): We always render everything
        // True is return if motion vector must be render after GBuffer pass
        bool RenderDepthPrepass(CullingResults cull, HDCamera hdCamera, ScriptableRenderContext renderContext, CommandBuffer cmd)
        {
            // In case of deferred renderer, we can have forward opaque material. These materials need to be render in the depth buffer to correctly build the light list.
            // And they will tag the stencil to not be lit during the deferred lighting pass.

            // Guidelines: In deferred by default there is no opaque in forward. However it is possible to force an opaque material to render in forward
            // by using the pass "ForwardOnly". In this case the .shader should not have "Forward" but only a "ForwardOnly" pass.
            // It must also have a "DepthForwardOnly" and no "DepthOnly" pass as forward material (either deferred or forward only rendering) have always a depth pass.
            // If a forward material have no depth prepass, then lighting can be incorrect (deferred shadowing, SSAO), this may be acceptable depends on usage

            // Whatever the configuration we always render first the opaque object as opaque alpha tested are more costly to render and could be reject by early-z
            // (but not Hi-z as it is disable with clip instruction). This is handled automatically with the RenderQueue value (OpaqueAlphaTested have a different value and thus are sorted after Opaque)

            // Forward material always output normal buffer (unless they don't participate to shading)
            // Deferred material never output normal buffer

            // Note: Unlit object use a ForwardOnly pass and don't have normal, they will write 0 in the normal buffer. This should be safe
            // as they will not use the result of lighting anyway. However take care of effect that will try to filter normal buffer.
            // TODO: maybe we can use a stencil to tag when Forward unlit touch normal buffer

            // Additional guidelines when motion vector are enabled
            // To save drawcall we don't render in prepass the object that have object motion vector. We use the excludeMotion filter option of DrawRenderer to know that (only C++ can know if an object have object motion vector).
            // Thus during this prepass we will exclude all object that have object motion vector, mean that during the velocity pass they will also output normal buffer (like a regular prepass) if needed.
            // Combination of both depth prepass + motion vector pass provide the full depth buffer
            // Caution: When there is no depth prepass we must render the object motion vector after the GBuffer pass, otherwise it mean some object that hide the object with motion vector will overwrite depth buffer but not the
            // velocity buffer and we will get artifacts

            // In order to avoid rendering objects twice (once in the depth pre-pass and once in the motion vector pass, when the motion vector pass is enabled). We exclude the objects that have motion vectors.
            bool excludeMotion = hdCamera.frameSettings.enableObjectMotionVectors;
            bool shouldRenderMotionVectorAfterGBuffer = false;

            switch (hdCamera.frameSettings.shaderLitMode)
            {
                case LitShaderMode.Forward:
                    using (new ProfilingSample(cmd, "Depth Prepass (forward)", CustomSamplerId.DepthPrepass.GetSampler()))
                    {
                        HDUtils.SetRenderTarget(cmd, hdCamera, m_SharedRTManager.GetPrepassBuffersRTI(hdCamera.frameSettings), m_SharedRTManager.GetDepthStencilBuffer(hdCamera.frameSettings.enableMSAA));

                        XRUtils.DrawOcclusionMesh(cmd, hdCamera.camera, hdCamera.camera.stereoEnabled);

                        // Full forward: Output normal buffer for both forward and forwardOnly
                        // Exclude object that render velocity (if motion vector are enabled)
                        RenderOpaqueRenderList(cull, hdCamera, renderContext, cmd, m_DepthOnlyAndDepthForwardOnlyPassNames, 0, HDRenderQueue.k_RenderQueue_AllOpaque, excludeMotionVector: excludeMotion);
                    }
                    break;
                case LitShaderMode.Deferred:
                    // If we enable DBuffer, we need a full depth prepass
                    if (hdCamera.frameSettings.enableDepthPrepassWithDeferredRendering || m_DbufferManager.enableDecals)
                    {
                        using (new ProfilingSample(cmd, m_DbufferManager.enableDecals ? "Depth Prepass (deferred) force by Decals" : "Depth Prepass (deferred)", CustomSamplerId.DepthPrepass.GetSampler()))
                        {
                            HDUtils.SetRenderTarget(cmd, hdCamera, m_SharedRTManager.GetDepthStencilBuffer());

                            XRUtils.DrawOcclusionMesh(cmd, hdCamera.camera, hdCamera.camera.stereoEnabled);

                            // First deferred material
                            RenderOpaqueRenderList(cull, hdCamera, renderContext, cmd, m_DepthOnlyPassNames, 0, HDRenderQueue.k_RenderQueue_AllOpaque, excludeMotionVector: excludeMotion);

                            HDUtils.SetRenderTarget(cmd, hdCamera, m_SharedRTManager.GetPrepassBuffersRTI(hdCamera.frameSettings), m_SharedRTManager.GetDepthStencilBuffer());

                            // Then forward only material that output normal buffer
                            RenderOpaqueRenderList(cull, hdCamera, renderContext, cmd, m_DepthForwardOnlyPassNames, 0, HDRenderQueue.k_RenderQueue_AllOpaque, excludeMotionVector: excludeMotion);
                        }
                    }
                    else // Deferred with partial depth prepass
                    {
                        using (new ProfilingSample(cmd, "Depth Prepass (deferred incomplete)", CustomSamplerId.DepthPrepass.GetSampler()))
                        {
                            HDUtils.SetRenderTarget(cmd, hdCamera, m_SharedRTManager.GetDepthStencilBuffer());

                            XRUtils.DrawOcclusionMesh(cmd, hdCamera.camera, hdCamera.camera.stereoEnabled);

                            // First deferred alpha tested materials. Alpha tested object have always a prepass even if enableDepthPrepassWithDeferredRendering is disabled
                            var renderQueueRange = new RenderQueueRange { lowerBound = (int)RenderQueue.AlphaTest, upperBound = (int)RenderQueue.GeometryLast - 1 };
                            RenderOpaqueRenderList(cull, hdCamera, renderContext, cmd, m_DepthOnlyPassNames, 0, renderQueueRange);

                            HDUtils.SetRenderTarget(cmd, hdCamera, m_SharedRTManager.GetPrepassBuffersRTI(hdCamera.frameSettings), m_SharedRTManager.GetDepthStencilBuffer());

                            // Then forward only material that output normal buffer
                            RenderOpaqueRenderList(cull, hdCamera, renderContext, cmd, m_DepthForwardOnlyPassNames, 0, HDRenderQueue.k_RenderQueue_AllOpaque);
                        }

                        shouldRenderMotionVectorAfterGBuffer = true;
                    }
                    break;
                default:
                    throw new ArgumentOutOfRangeException("Unknown ShaderLitMode");
            }

            return shouldRenderMotionVectorAfterGBuffer;
        }

        // RenderGBuffer do the gbuffer pass. This is solely call with deferred. If we use a depth prepass, then the depth prepass will perform the alpha testing for opaque alpha tested and we don't need to do it anymore
        // during Gbuffer pass. This is handled in the shader and the depth test (equal and no depth write) is done here.
        void RenderGBuffer(CullingResults cull, HDCamera hdCamera, ScriptableRenderContext renderContext, CommandBuffer cmd)
        {
            if (hdCamera.frameSettings.shaderLitMode != LitShaderMode.Deferred)
                return;

            using (new ProfilingSample(cmd, m_CurrentDebugDisplaySettings.IsDebugDisplayEnabled() ? "GBuffer Debug" : "GBuffer", CustomSamplerId.GBuffer.GetSampler()))
            {
                // setup GBuffer for rendering
                HDUtils.SetRenderTarget(cmd, hdCamera, m_GbufferManager.GetBuffersRTI(hdCamera.frameSettings), m_SharedRTManager.GetDepthStencilBuffer());
                RenderOpaqueRenderList(cull, hdCamera, renderContext, cmd, HDShaderPassNames.s_GBufferName, m_currentRendererConfigurationBakedLighting, HDRenderQueue.k_RenderQueue_AllOpaque);

                m_GbufferManager.BindBufferAsTextures(cmd);
            }
        }

        void RenderDBuffer(HDCamera hdCamera, CommandBuffer cmd, ScriptableRenderContext renderContext, CullingResults cullResults)
        {
            if (!hdCamera.frameSettings.enableDecals)
                return;

            using (new ProfilingSample(cmd, "DBufferRender", CustomSamplerId.DBufferRender.GetSampler()))
            {
                // We need to copy depth buffer texture if we want to bind it at this stage
                CopyDepthBufferIfNeeded(cmd);

                bool rtCount4 = m_Asset.GetRenderPipelineSettings().decalSettings.perChannelMask;
                // Depth texture is now ready, bind it.
                cmd.SetGlobalTexture(HDShaderIDs._CameraDepthTexture, m_SharedRTManager.GetDepthTexture());
                m_DbufferManager.ClearAndSetTargets(cmd, hdCamera, rtCount4, m_SharedRTManager.GetDepthStencilBuffer());
                renderContext.ExecuteCommandBuffer(cmd);
                cmd.Clear();

                var sortingSettings = new SortingSettings(hdCamera.camera)
                {
                    criteria = SortingCriteria.CommonOpaque
                };

                var drawSettings = new DrawingSettings(HDShaderPassNames.s_EmptyName, sortingSettings)
                {
                    perObjectData = PerObjectData.None
                };

                if (rtCount4)
                {
                    drawSettings.SetShaderPassName(0, HDShaderPassNames.s_MeshDecalsMName);
                    drawSettings.SetShaderPassName(1, HDShaderPassNames.s_MeshDecalsAOName);
                    drawSettings.SetShaderPassName(2, HDShaderPassNames.s_MeshDecalsMAOName);
                    drawSettings.SetShaderPassName(3, HDShaderPassNames.s_MeshDecalsSName);
                    drawSettings.SetShaderPassName(4, HDShaderPassNames.s_MeshDecalsMSName);
                    drawSettings.SetShaderPassName(5, HDShaderPassNames.s_MeshDecalsAOSName);
                    drawSettings.SetShaderPassName(6, HDShaderPassNames.s_MeshDecalsMAOSName);
                }
                else
                {
                    drawSettings.SetShaderPassName(0, HDShaderPassNames.s_MeshDecals3RTName);
                }

                FilteringSettings filterRenderersSettings = new FilteringSettings(HDRenderQueue.k_RenderQueue_AllOpaque);
                renderContext.DrawRenderers(cullResults, ref drawSettings, ref filterRenderersSettings);
                DecalSystem.instance.RenderIntoDBuffer(cmd);
                m_DbufferManager.UnSetHTile(cmd);
                m_DbufferManager.SetHTileTexture(cmd);  // mask per 8x8 tile used for optimization when looking up dbuffer values
            }
        }

        void RenderDebugViewMaterial(CullingResults cull, HDCamera hdCamera, ScriptableRenderContext renderContext, CommandBuffer cmd)
        {
            using (new ProfilingSample(cmd, "DisplayDebug ViewMaterial", CustomSamplerId.DisplayDebugViewMaterial.GetSampler()))
            {
                if (m_CurrentDebugDisplaySettings.materialDebugSettings.IsDebugGBufferEnabled() && hdCamera.frameSettings.shaderLitMode == LitShaderMode.Deferred)
                {
                    using (new ProfilingSample(cmd, "DebugViewMaterialGBuffer", CustomSamplerId.DebugViewMaterialGBuffer.GetSampler()))
                    {
                        HDUtils.DrawFullScreen(cmd, hdCamera, m_currentDebugViewMaterialGBuffer, m_CameraColorBuffer);
                    }
                }
                else
                {
                    // When rendering debug material we shouldn't rely on a depth prepass for optimizing the alpha clip test. As it is control on the material inspector side
                    // we must override the state here.

                    HDUtils.SetRenderTarget(cmd, hdCamera, m_CameraColorBuffer, m_SharedRTManager.GetDepthStencilBuffer(), ClearFlag.All, CoreUtils.clearColorAllBlack);
                    // Render Opaque forward
                    RenderOpaqueRenderList(cull, hdCamera, renderContext, cmd, m_AllForwardOpaquePassNames, m_currentRendererConfigurationBakedLighting, stateBlock: m_DepthStateOpaque);

                    // Render forward transparent
                    RenderTransparentRenderList(cull, hdCamera, renderContext, cmd, m_AllTransparentPassNames, m_currentRendererConfigurationBakedLighting, stateBlock: m_DepthStateOpaque);
                }
            }

            // Last blit
            {
                using (new ProfilingSample(cmd, "Blit DebugView Material Debug", CustomSamplerId.BlitDebugViewMaterialDebug.GetSampler()))
                {
                    // This Blit will flip the screen anything other than openGL
                    HDUtils.BlitCameraTexture(cmd, hdCamera, m_CameraColorBuffer, BuiltinRenderTextureType.CameraTarget);
                }
            }
        }

        void RenderSSAO(CommandBuffer cmd, HDCamera hdCamera, ScriptableRenderContext renderContext, PostProcessLayer postProcessLayer)
        {
            var camera = hdCamera.camera;

            // Apply SSAO from PostProcessLayer
            if (hdCamera.frameSettings.enableSSAO && postProcessLayer != null && postProcessLayer.enabled)
            {
                var settings = postProcessLayer.GetSettings<AmbientOcclusion>();

                if (settings.IsEnabledAndSupported(null))
                {
                    using (new ProfilingSample(cmd, "Render SSAO", CustomSamplerId.RenderSSAO.GetSampler()))
                    {
                        // In case we are in an MSAA frame, we need to feed both min and max depth of the pixel so that we compute ao values for both depths and resolve the AO afterwards
                        var aoTarget = hdCamera.frameSettings.enableMSAA ? m_MultiAmbientOcclusionBuffer : m_AmbientOcclusionBuffer;
                        var depthTexture = hdCamera.frameSettings.enableMSAA ? m_SharedRTManager.GetDepthValuesTexture() : m_SharedRTManager.GetDepthTexture();

                        HDUtils.CheckRTCreated(aoTarget.rt);
                        postProcessLayer.BakeMSVOMap(cmd, camera, aoTarget, depthTexture, true);
                    }

                    if (hdCamera.frameSettings.enableMSAA)
                    {
                        using (new ProfilingSample(cmd, "Resolve AO Buffer", CustomSamplerId.BlitDebugViewMaterialDebug.GetSampler()))
                        {
                            HDUtils.SetRenderTarget(cmd, hdCamera, m_AmbientOcclusionBuffer);
                            m_AOPropertyBlock.SetTexture("_DepthValuesTexture", m_SharedRTManager.GetDepthValuesTexture());
                            m_AOPropertyBlock.SetTexture("_MultiAOTexture", m_MultiAmbientOcclusionBuffer);
                            cmd.DrawProcedural(Matrix4x4.identity, m_AOResolveMaterial, 0, MeshTopology.Triangles, 3, 1, m_AOPropertyBlock);
                        }
                    }

                    cmd.SetGlobalTexture(HDShaderIDs._AmbientOcclusionTexture, m_AmbientOcclusionBuffer);
                    cmd.SetGlobalVector(HDShaderIDs._AmbientOcclusionParam, new Vector4(settings.color.value.r, settings.color.value.g, settings.color.value.b, settings.directLightingStrength.value));
                    PushFullScreenDebugTexture(hdCamera, cmd, m_AmbientOcclusionBuffer, FullScreenDebugMode.SSAO);

                    return;
                }
            }

            // No AO applied - neutral is black, see the comment in the shaders
            cmd.SetGlobalTexture(HDShaderIDs._AmbientOcclusionTexture, RuntimeUtilities.blackTexture);
            cmd.SetGlobalVector(HDShaderIDs._AmbientOcclusionParam, Vector4.zero);
        }

        void RenderDeferredLighting(HDCamera hdCamera, CommandBuffer cmd)
        {
            if (hdCamera.frameSettings.shaderLitMode != LitShaderMode.Deferred)
                return;

            m_MRTCache2[0] = m_CameraColorBuffer;
            m_MRTCache2[1] = m_CameraSssDiffuseLightingBuffer;
            var depthTexture = m_SharedRTManager.GetDepthTexture();

            var options = new LightLoop.LightingPassOptions();

            if (hdCamera.frameSettings.enableSubsurfaceScattering)
            {
                // Output split lighting for materials asking for it (masked in the stencil buffer)
                options.outputSplitLighting = true;

                m_LightLoop.RenderDeferredLighting(hdCamera, cmd, m_CurrentDebugDisplaySettings, m_MRTCache2, m_SharedRTManager.GetDepthStencilBuffer(), depthTexture, options);
            }

            // Output combined lighting for all the other materials.
            options.outputSplitLighting = false;

            m_LightLoop.RenderDeferredLighting(hdCamera, cmd, m_CurrentDebugDisplaySettings, m_MRTCache2, m_SharedRTManager.GetDepthStencilBuffer(), depthTexture, options);
        }

        void UpdateSkyEnvironment(HDCamera hdCamera, CommandBuffer cmd)
        {
            m_SkyManager.UpdateEnvironment(hdCamera, m_LightLoop.GetCurrentSunLight(), cmd);
        }

        void RenderSky(HDCamera hdCamera, CommandBuffer cmd)
        {
            var colorBuffer = hdCamera.frameSettings.enableMSAA ? m_CameraColorMSAABuffer : m_CameraColorBuffer;
            var depthBuffer = m_SharedRTManager.GetDepthStencilBuffer(hdCamera.frameSettings.enableMSAA);

            var visualEnv = VolumeManager.instance.stack.GetComponent<VisualEnvironment>();
            m_SkyManager.RenderSky(hdCamera, m_LightLoop.GetCurrentSunLight(), colorBuffer, depthBuffer, m_CurrentDebugDisplaySettings, cmd);

            if (visualEnv.fogType.value != FogType.None)
            {
                // TODO: compute only once.
                var pixelCoordToViewDirWS = HDUtils.ComputePixelCoordToWorldSpaceViewDirectionMatrix(hdCamera.camera.fieldOfView * Mathf.Deg2Rad, hdCamera.screenSize, hdCamera.viewMatrix, false);
                m_SkyManager.RenderOpaqueAtmosphericScattering(cmd, hdCamera, colorBuffer, depthBuffer, pixelCoordToViewDirWS, hdCamera.frameSettings.enableMSAA);
            }
        }

        public Texture2D ExportSkyToTexture()
        {
            return m_SkyManager.ExportSkyToTexture();
        }

        // Render forward is use for both transparent and opaque objects. In case of deferred we can still render opaque object in forward.
        void RenderForward(CullingResults cullResults, HDCamera hdCamera, ScriptableRenderContext renderContext, CommandBuffer cmd, ForwardPass pass)
        {
            // Guidelines: In deferred by default there is no opaque in forward. However it is possible to force an opaque material to render in forward
            // by using the pass "ForwardOnly". In this case the .shader should not have "Forward" but only a "ForwardOnly" pass.
            // It must also have a "DepthForwardOnly" and no "DepthOnly" pass as forward material (either deferred or forward only rendering) have always a depth pass.
            // The RenderForward pass will render the appropriate pass depends on the engine settings. In case of forward only rendering, both "Forward" pass and "ForwardOnly" pass
            // material will be render for both transparent and opaque. In case of deferred, both path are used for transparent but only "ForwardOnly" is use for opaque.
            // (Thus why "Forward" and "ForwardOnly" are exclusive, else they will render two times"

            if (m_CurrentDebugDisplaySettings.IsDebugDisplayEnabled())
            {
                m_ForwardPassProfileName = k_ForwardPassDebugName[(int)pass];
            }
            else
            {
                m_ForwardPassProfileName = k_ForwardPassName[(int)pass];
            }

            using (new ProfilingSample(cmd, m_ForwardPassProfileName, CustomSamplerId.ForwardPassName.GetSampler()))
            {
                var camera = hdCamera.camera;

                m_LightLoop.RenderForward(camera, cmd, pass == ForwardPass.Opaque);

                if (pass == ForwardPass.Opaque)
                {
                    // In case of forward SSS we will bind all the required target. It is up to the shader to write into it or not.
                    if (hdCamera.frameSettings.enableSubsurfaceScattering)
                    {
                        if(hdCamera.frameSettings.enableMSAA)
                        {
                            m_MRTWithSSS[0] = m_CameraColorMSAABuffer; // Store the specular color
                            m_MRTWithSSS[1] = m_CameraSssDiffuseLightingMSAABuffer;
                            for (int i = 0; i < m_SSSBufferManager.sssBufferCount; ++i)
                            {
                                m_MRTWithSSS[i + 2] = m_SSSBufferManager.GetSSSBufferMSAA(i);
                            }
                        }
                        else
                        {
                            m_MRTWithSSS[0] = m_CameraColorBuffer; // Store the specular color
                            m_MRTWithSSS[1] = m_CameraSssDiffuseLightingBuffer;
                            for (int i = 0; i < m_SSSBufferManager.sssBufferCount; ++i)
                            {
                                m_MRTWithSSS[i + 2] = m_SSSBufferManager.GetSSSBuffer(i);
                            }
                        }
                        HDUtils.SetRenderTarget(cmd, hdCamera, m_MRTWithSSS, m_SharedRTManager.GetDepthStencilBuffer(hdCamera.frameSettings.enableMSAA));
                    }
                    else
                    {
                        HDUtils.SetRenderTarget(cmd, hdCamera, hdCamera.frameSettings.enableMSAA ? m_CameraColorMSAABuffer : m_CameraColorBuffer, m_SharedRTManager.GetDepthStencilBuffer(hdCamera.frameSettings.enableMSAA));
                    }

                    var passNames = hdCamera.frameSettings.shaderLitMode == LitShaderMode.Forward
                        ? m_ForwardAndForwardOnlyPassNames
                        : m_ForwardOnlyPassNames;
                    RenderOpaqueRenderList(cullResults, hdCamera, renderContext, cmd, passNames, m_currentRendererConfigurationBakedLighting);
                }
                else
                {
                    HDUtils.SetRenderTarget(cmd, hdCamera, m_CameraColorBuffer, m_SharedRTManager.GetDepthStencilBuffer());
                    if ((hdCamera.frameSettings.enableDecals) && (DecalSystem.m_DecalDatasCount > 0)) // enable d-buffer flag value is being interpreted more like enable decals in general now that we have clustered
                                                                                                      // decal datas count is 0 if no decals affect transparency
                    {
                        DecalSystem.instance.SetAtlas(cmd); // for clustered decals
                    }

                    RenderTransparentRenderList(cullResults, hdCamera, renderContext, cmd, m_AllTransparentPassNames, m_currentRendererConfigurationBakedLighting, pass == ForwardPass.PreRefraction ? HDRenderQueue.k_RenderQueue_PreRefraction : HDRenderQueue.k_RenderQueue_Transparent);
                }
            }
        }

        // This is use to Display legacy shader with an error shader
        [Conditional("DEVELOPMENT_BUILD"), Conditional("UNITY_EDITOR")]
        void RenderForwardError(CullingResults cullResults, HDCamera hdCamera, ScriptableRenderContext renderContext, CommandBuffer cmd)
        {
            using (new ProfilingSample(cmd, "Render Forward Error", CustomSamplerId.RenderForwardError.GetSampler()))
            {
                HDUtils.SetRenderTarget(cmd, hdCamera, m_CameraColorBuffer, m_SharedRTManager.GetDepthStencilBuffer());
                RenderOpaqueRenderList(cullResults, hdCamera, renderContext, cmd, m_ForwardErrorPassNames, 0, RenderQueueRange.all, null, m_ErrorMaterial);
            }
        }

        void RenderTransparentDepthPrepass(CullingResults cull, HDCamera hdCamera, ScriptableRenderContext renderContext, CommandBuffer cmd)
        {
            if (hdCamera.frameSettings.enableTransparentPrepass)
            {
                // Render transparent depth prepass after opaque one
                using (new ProfilingSample(cmd, "Transparent Depth Prepass", CustomSamplerId.TransparentDepthPrepass.GetSampler()))
                {
                    HDUtils.SetRenderTarget(cmd, hdCamera, m_SharedRTManager.GetDepthStencilBuffer());
                    RenderTransparentRenderList(cull, hdCamera, renderContext, cmd, m_TransparentDepthPrepassNames);
                }
            }
        }

        void RenderTransparentDepthPostpass(CullingResults cullResults, HDCamera hdCamera, ScriptableRenderContext renderContext, CommandBuffer cmd)
        {
            if (!hdCamera.frameSettings.enableTransparentPostpass)
                return;

            using (new ProfilingSample(cmd, "Render Transparent Depth Post ", CustomSamplerId.TransparentDepthPostpass.GetSampler()))
            {
                HDUtils.SetRenderTarget(cmd, hdCamera, m_SharedRTManager.GetDepthStencilBuffer());
                RenderTransparentRenderList(cullResults, hdCamera, renderContext, cmd, m_TransparentDepthPostpassNames);
            }
        }

        void RenderObjectsVelocity(CullingResults cullResults, HDCamera hdCamera, ScriptableRenderContext renderContext, CommandBuffer cmd)
        {
            if (!hdCamera.frameSettings.enableObjectMotionVectors)
                return;

            using (new ProfilingSample(cmd, "Objects Velocity", CustomSamplerId.ObjectsVelocity.GetSampler()))
            {
                // These flags are still required in SRP or the engine won't compute previous model matrices...
                // If the flag hasn't been set yet on this camera, motion vectors will skip a frame.
                hdCamera.camera.depthTextureMode |= DepthTextureMode.MotionVectors | DepthTextureMode.Depth;

                HDUtils.SetRenderTarget(cmd, hdCamera, m_SharedRTManager.GetVelocityPassBuffersRTI(hdCamera.frameSettings), m_SharedRTManager.GetDepthStencilBuffer(hdCamera.frameSettings.enableMSAA));
                RenderOpaqueRenderList(cullResults, hdCamera, renderContext, cmd, HDShaderPassNames.s_MotionVectorsName, PerObjectData.MotionVectors);
            }
        }

        void RenderCameraVelocity(CullingResults cullResults, HDCamera hdCamera, ScriptableRenderContext renderContext, CommandBuffer cmd)
        {
            if (!hdCamera.frameSettings.enableMotionVectors)
                return;

            using (new ProfilingSample(cmd, "Camera Velocity", CustomSamplerId.CameraVelocity.GetSampler()))
            {
                // These flags are still required in SRP or the engine won't compute previous model matrices...
                // If the flag hasn't been set yet on this camera, motion vectors will skip a frame.
                hdCamera.camera.depthTextureMode |= DepthTextureMode.MotionVectors | DepthTextureMode.Depth;

                HDUtils.DrawFullScreen(cmd, hdCamera, m_CameraMotionVectorsMaterial, m_SharedRTManager.GetVelocityBuffer(), m_SharedRTManager.GetDepthStencilBuffer(), null, 0);
                PushFullScreenDebugTexture(hdCamera, cmd, m_SharedRTManager.GetVelocityBuffer(), FullScreenDebugMode.MotionVectors);

#if UNITY_EDITOR

                // In scene view there is no motion vector, so we clear the RT to black
                if (hdCamera.camera.cameraType == CameraType.SceneView)
                {
                    HDUtils.SetRenderTarget(cmd, hdCamera, m_SharedRTManager.GetVelocityBuffer(), m_SharedRTManager.GetDepthStencilBuffer(), ClearFlag.Color, CoreUtils.clearColorAllBlack);
                }
#endif
            }
        }

        void RenderSSR(HDCamera hdCamera, CommandBuffer cmd)
        {
            if (!hdCamera.frameSettings.enableSSR)
                return;

            var cs = m_ScreenSpaceReflectionsCS;

            var previousColorPyramid = hdCamera.GetPreviousFrameRT((int)HDCameraFrameHistoryType.ColorBufferMipChain);

            Vector2Int previousColorPyramidSize = new Vector2Int(previousColorPyramid.rt.width, previousColorPyramid.rt.height);

            int w = hdCamera.actualWidth;
            int h = hdCamera.actualHeight;

            using (new ProfilingSample(cmd, "SSR - Tracing", CustomSamplerId.SsrTracing.GetSampler()))
            {
                var volumeSettings = VolumeManager.instance.stack.GetComponent<ScreenSpaceReflection>();

                if (!volumeSettings) volumeSettings = ScreenSpaceReflection.@default;

                int kernel = m_SsrTracingKernel;

                float n = hdCamera.camera.nearClipPlane;
                float f = hdCamera.camera.farClipPlane;

                float thickness      = volumeSettings.depthBufferThickness;
                float thicknessScale = 1.0f / (1.0f + thickness);
                float thicknessBias  = -n / (f - n) * (thickness * thicknessScale);

                HDUtils.PackedMipChainInfo info = m_SharedRTManager.GetDepthBufferMipChainInfo();

                float roughnessFadeStart             = 1 - volumeSettings.smoothnessFadeStart;
                float roughnessFadeEnd               = 1 - volumeSettings.minSmoothness;
                float roughnessFadeLength            = roughnessFadeEnd - roughnessFadeStart;
                float roughnessFadeEndTimesRcpLength = (roughnessFadeLength != 0) ? (roughnessFadeEnd * (1.0f / roughnessFadeLength)) : 1;
                float roughnessFadeRcpLength         = (roughnessFadeLength != 0) ? (1.0f / roughnessFadeLength) : 0;
                float edgeFadeRcpLength              = Mathf.Min(1.0f / volumeSettings.screenWeightDistance, float.MaxValue);

                cmd.SetComputeIntParam(  cs, HDShaderIDs._SsrIterLimit,                      volumeSettings.rayMaxIterations);
                cmd.SetComputeFloatParam(cs, HDShaderIDs._SsrThicknessScale,                 thicknessScale);
                cmd.SetComputeFloatParam(cs, HDShaderIDs._SsrThicknessBias,                  thicknessBias);
                cmd.SetComputeFloatParam(cs, HDShaderIDs._SsrRoughnessFadeEnd,               roughnessFadeEnd);
                cmd.SetComputeFloatParam(cs, HDShaderIDs._SsrRoughnessFadeRcpLength,         roughnessFadeRcpLength);
                cmd.SetComputeFloatParam(cs, HDShaderIDs._SsrRoughnessFadeEndTimesRcpLength, roughnessFadeEndTimesRcpLength);
                cmd.SetComputeIntParam(  cs, HDShaderIDs._SsrDepthPyramidMaxMip,             info.mipLevelCount);
                cmd.SetComputeFloatParam(cs, HDShaderIDs._SsrEdgeFadeRcpLength,              edgeFadeRcpLength);
                cmd.SetComputeIntParam(  cs, HDShaderIDs._SsrReflectsSky,                    volumeSettings.reflectSky ? 1 : 0);
                cmd.SetComputeIntParam(  cs, HDShaderIDs._SsrStencilExclusionValue,          hdCamera.frameSettings.shaderLitMode == LitShaderMode.Forward ? -1 : (int)StencilBitMask.DoesntReceiveSSR);
                cmd.SetComputeVectorParam(cs, HDShaderIDs._ColorPyramidUvScaleAndLimitPrevFrame, HDUtils.ComputeUvScaleAndLimit(hdCamera.viewportSizePrevFrame, previousColorPyramidSize));

                // cmd.SetComputeTextureParam(cs, kernel, "_SsrDebugTexture",    m_SsrDebugTexture);
                cmd.SetComputeTextureParam(cs, kernel, HDShaderIDs._SsrHitPointTexture, m_SsrHitPointTexture);
                cmd.SetComputeTextureParam(cs, kernel, HDShaderIDs._StencilTexture, m_SharedRTManager.GetStencilBufferCopy());

                cmd.SetComputeBufferParam(cs, kernel, HDShaderIDs._SsrDepthPyramidMipOffsets, info.GetOffsetBufferData(m_DepthPyramidMipLevelOffsetsBuffer));

                cmd.DispatchCompute(cs, kernel, HDUtils.DivRoundUp(w, 8), HDUtils.DivRoundUp(h, 8), 1);
            }

            using (new ProfilingSample(cmd, "SSR - Reprojection", CustomSamplerId.SsrReprojection.GetSampler()))
            {
                int kernel = m_SsrReprojectionKernel;

                // cmd.SetComputeTextureParam(cs, kernel, "_SsrDebugTexture",    m_SsrDebugTexture);
                cmd.SetComputeTextureParam(cs, kernel, HDShaderIDs._SsrHitPointTexture,   m_SsrHitPointTexture);
                cmd.SetComputeTextureParam(cs, kernel, HDShaderIDs._SsrLightingTextureRW, m_SsrLightingTexture);
<<<<<<< HEAD
                if (hdCamera.colorPyramidIsValid)
                {
                    cmd.SetComputeTextureParam(cs, kernel, HDShaderIDs._ColorPyramidTexture, m_CameraColorBufferMipChain);
                }
                else
                {
                    cmd.SetComputeTextureParam(cs, kernel, HDShaderIDs._ColorPyramidTexture, RuntimeUtilities.whiteTexture);
                }

                cmd.DispatchCompute(cs, kernel, HDUtils.DivRoundUp(hdCamera.actualWidth, 8), HDUtils.DivRoundUp(hdCamera.actualHeight, 8), 1);
=======
                cmd.SetComputeTextureParam(cs, kernel, HDShaderIDs._ColorPyramidTexture,  previousColorPyramid);

                cmd.DispatchCompute(cs, kernel, HDUtils.DivRoundUp(w, 8), HDUtils.DivRoundUp(h, 8), 1);
>>>>>>> 337b1516
            }

            if (!hdCamera.colorPyramidHistoryIsValid)
            {
                cmd.SetGlobalTexture(HDShaderIDs._SsrLightingTexture, RuntimeUtilities.transparentTexture);
                hdCamera.colorPyramidHistoryIsValid = true; // For the next frame...
            }

            PushFullScreenDebugTexture(hdCamera, cmd, m_SsrLightingTexture, FullScreenDebugMode.ScreenSpaceReflections);
        }

        void RenderColorPyramid(HDCamera hdCamera, CommandBuffer cmd, bool isPreRefraction)
        {
            if (isPreRefraction)
            {
                if (!hdCamera.frameSettings.enableRoughRefraction)
                    return;
            }
            else
            {
                // TODO: This final Gaussian pyramid can be reuse by Bloom and SSR in the future, so disable it only if there is no postprocess AND no distortion
                if (!hdCamera.frameSettings.enableDistortion && !hdCamera.frameSettings.enablePostprocess && !hdCamera.frameSettings.enableSSR)
                    return;
            }

            var currentColorPyramid = hdCamera.GetCurrentFrameRT((int)HDCameraFrameHistoryType.ColorBufferMipChain);

            int lodCount;

            // GC.Alloc
            // String.Format
            using (new ProfilingSample(cmd, "Color Gaussian MIP Chain", CustomSamplerId.ColorPyramid))
            {
                m_PyramidSizeV2I.Set(hdCamera.actualWidth, hdCamera.actualHeight);
                lodCount = m_MipGenerator.RenderColorGaussianPyramid(cmd, m_PyramidSizeV2I, m_CameraColorBuffer, currentColorPyramid);
            }

            float scaleX = hdCamera.actualWidth / (float)currentColorPyramid.rt.width;
            float scaleY = hdCamera.actualHeight / (float)currentColorPyramid.rt.height;
            cmd.SetGlobalTexture(HDShaderIDs._ColorPyramidTexture, currentColorPyramid);
            m_PyramidSizeV4F.Set(hdCamera.actualWidth, hdCamera.actualHeight, 1f / hdCamera.actualWidth, 1f / hdCamera.actualHeight);
            m_PyramidScaleLod.Set(scaleX, scaleY, lodCount, 0.0f);
            m_PyramidScale.Set(scaleX, scaleY, 0f, 0f);
            cmd.SetGlobalVector(HDShaderIDs._ColorPyramidSize, m_PyramidSizeV4F);
            cmd.SetGlobalVector(HDShaderIDs._ColorPyramidScale, m_PyramidScaleLod);
            PushFullScreenDebugTextureMip(hdCamera, cmd, currentColorPyramid, lodCount, m_PyramidScale, isPreRefraction ? FullScreenDebugMode.PreRefractionColorPyramid : FullScreenDebugMode.FinalColorPyramid);
        }

        void GenerateDepthPyramid(HDCamera hdCamera, CommandBuffer cmd, FullScreenDebugMode debugMode)
        {
            CopyDepthBufferIfNeeded(cmd);

            int mipCount = m_SharedRTManager.GetDepthBufferMipChainInfo().mipLevelCount;

            // GC.Alloc
            // String.Format
            using (new ProfilingSample(cmd, "Generate Depth Buffer MIP Chain", CustomSamplerId.DepthPyramid))
            {
                m_MipGenerator.RenderMinDepthPyramid(cmd, m_SharedRTManager.GetDepthTexture(), m_SharedRTManager.GetDepthBufferMipChainInfo());
            }

            float scaleX = hdCamera.actualWidth / (float)m_SharedRTManager.GetDepthTexture().rt.width;
            float scaleY = hdCamera.actualHeight / (float)m_SharedRTManager.GetDepthTexture().rt.height;
            cmd.SetGlobalTexture(HDShaderIDs._DepthPyramidTexture, m_SharedRTManager.GetDepthTexture());
            m_PyramidSizeV4F.Set(hdCamera.actualWidth, hdCamera.actualHeight, 1f / hdCamera.actualWidth, 1f / hdCamera.actualHeight);
            m_PyramidScaleLod.Set(scaleX, scaleY, mipCount, 0.0f);
            m_PyramidScale.Set(scaleX, scaleY, 0f, 0f);
            cmd.SetGlobalVector(HDShaderIDs._DepthPyramidSize, m_PyramidSizeV4F);
            cmd.SetGlobalVector(HDShaderIDs._DepthPyramidScale, m_PyramidScaleLod);
            PushFullScreenDebugTextureMip(hdCamera, cmd, m_SharedRTManager.GetDepthTexture(), mipCount, m_PyramidScale, debugMode);
        }

        void RenderPostProcess(HDCamera hdcamera, CommandBuffer cmd, PostProcessLayer layer, bool needOutputToColorBuffer)
        {
            using (new ProfilingSample(cmd, "Post-processing", CustomSamplerId.PostProcessing.GetSampler()))
            {
                RenderTargetIdentifier source = m_CameraColorBuffer;

                // For console we are not allowed to resize the windows, so don't use our hack.
                // We also don't do the copy if viewport size and render texture size match.
                bool viewportAndRTSameSize = (hdcamera.actualWidth == m_CameraColorBuffer.rt.width && hdcamera.actualHeight == m_CameraColorBuffer.rt.height);
                bool tempHACK = !m_SharedRTManager.IsConsolePlatform() && !viewportAndRTSameSize;

                if (tempHACK)
                {
                    // TEMPORARY:
                    // Since we don't render to the full render textures, we need to feed the post processing stack with the right scale/bias.
                    // This feature not being implemented yet, we'll just copy the relevant buffers into an appropriately sized RT.
                    cmd.ReleaseTemporaryRT(HDShaderIDs._CameraDepthTexture);
                    cmd.ReleaseTemporaryRT(HDShaderIDs._CameraMotionVectorsTexture);
                    cmd.ReleaseTemporaryRT(HDShaderIDs._CameraColorTexture);

                    cmd.GetTemporaryRT(HDShaderIDs._CameraDepthTexture, hdcamera.actualWidth, hdcamera.actualHeight, m_SharedRTManager.GetDepthStencilBuffer().rt.depth, FilterMode.Point, m_SharedRTManager.GetDepthStencilBuffer().rt.format);
                    m_CopyDepth.SetTexture(HDShaderIDs._InputDepth, m_SharedRTManager.GetDepthStencilBuffer());
                    cmd.Blit(null, HDShaderIDs._CameraDepthTexture, m_CopyDepth);
                    if (hdcamera.frameSettings.enableMotionVectors)
                    {
                        cmd.GetTemporaryRT(HDShaderIDs._CameraMotionVectorsTexture, hdcamera.actualWidth, hdcamera.actualHeight, 0, FilterMode.Point, m_SharedRTManager.GetVelocityBuffer().rt.format);
                        HDUtils.BlitCameraTexture(cmd, hdcamera, m_SharedRTManager.GetVelocityBuffer(), HDShaderIDs._CameraMotionVectorsTexture);
                    }
                    cmd.GetTemporaryRT(HDShaderIDs._CameraColorTexture, hdcamera.actualWidth, hdcamera.actualHeight, 0, FilterMode.Point, m_CameraColorBuffer.rt.format);
                    HDUtils.BlitCameraTexture(cmd, hdcamera, m_CameraColorBuffer, HDShaderIDs._CameraColorTexture);
                    source = HDShaderIDs._CameraColorTexture;

                    // When we want to output to color buffer, we have to allocate a temp RT of the right size because post processes don't support output viewport.
                    // We'll then copy the result into the camera color buffer.
                    if (needOutputToColorBuffer)
                    {
                        cmd.ReleaseTemporaryRT(_TempPostProcessOutputTexture);
                        cmd.GetTemporaryRT(_TempPostProcessOutputTexture, hdcamera.actualWidth, hdcamera.actualHeight, 0, FilterMode.Point, m_CameraColorBuffer.rt.format);
                    }
                }
                else
                {
                    // Note: Here we don't use GetDepthTexture() to get the depth texture but m_CameraDepthStencilBuffer as the Forward transparent pass can
                    // write extra data to deal with DOF/MB
                    cmd.SetGlobalTexture(HDShaderIDs._CameraDepthTexture, m_SharedRTManager.GetDepthStencilBuffer());
                    if (hdcamera.frameSettings.enableMotionVectors)
                        cmd.SetGlobalTexture(HDShaderIDs._CameraMotionVectorsTexture, m_SharedRTManager.GetVelocityBuffer());
                }

                RenderTargetIdentifier dest = BuiltinRenderTextureType.CameraTarget;
                if (needOutputToColorBuffer)
                {
                    dest = tempHACK ? _TempPostProcessOutputTextureID : m_CameraColorBuffer;
                }

                var context = hdcamera.postprocessRenderContext;
                context.Reset();
                context.source = source;
                context.destination = dest;
                context.command = cmd;
                context.camera = hdcamera.camera;
                context.sourceFormat = RenderTextureFormat.ARGBHalf;
                context.flip = (hdcamera.camera.targetTexture == null) && !needOutputToColorBuffer || hdcamera.flipYMode == HDAdditionalCameraData.FlipYMode.ForceFlipY;
#if !UNITY_2019_1_OR_NEWER // Y-flip correction available in 2019.1
                context.flip = context.flip && (!hdcamera.camera.stereoEnabled);
#endif

                layer.Render(context);

                if (needOutputToColorBuffer && tempHACK)
                {
                    HDUtils.BlitCameraTexture(cmd, hdcamera, _TempPostProcessOutputTextureID, m_CameraColorBuffer);
                }
            }
        }

        public void ApplyDebugDisplaySettings(HDCamera hdCamera, CommandBuffer cmd)
        {
            // See ShaderPassForward.hlsl: for forward shaders, if DEBUG_DISPLAY is enabled and no DebugLightingMode or DebugMipMapMod
            // modes have been set, lighting is automatically skipped (To avoid some crashed due to lighting RT not set on console).
            // However debug mode like colorPickerModes and false color don't need DEBUG_DISPLAY and must work with the lighting.
            // So we will enabled DEBUG_DISPLAY independently

            // Enable globally the keyword DEBUG_DISPLAY on shader that support it with multi-compile
            CoreUtils.SetKeyword(cmd, "DEBUG_DISPLAY", m_CurrentDebugDisplaySettings.IsDebugDisplayEnabled());

            if (m_CurrentDebugDisplaySettings.IsDebugDisplayEnabled() ||
                m_CurrentDebugDisplaySettings.colorPickerDebugSettings.colorPickerMode != ColorPickerDebugMode.None)
            {
                // This is for texture streaming
                m_CurrentDebugDisplaySettings.UpdateMaterials();

                var lightingDebugSettings = m_CurrentDebugDisplaySettings.lightingDebugSettings;
                var debugAlbedo = new Vector4(lightingDebugSettings.overrideAlbedo ? 1.0f : 0.0f, lightingDebugSettings.overrideAlbedoValue.r, lightingDebugSettings.overrideAlbedoValue.g, lightingDebugSettings.overrideAlbedoValue.b);
                var debugSmoothness = new Vector4(lightingDebugSettings.overrideSmoothness ? 1.0f : 0.0f, lightingDebugSettings.overrideSmoothnessValue, 0.0f, 0.0f);
                var debugNormal = new Vector4(lightingDebugSettings.overrideNormal ? 1.0f : 0.0f, 0.0f, 0.0f, 0.0f);
                var debugSpecularColor = new Vector4(lightingDebugSettings.overrideSpecularColor ? 1.0f : 0.0f, lightingDebugSettings.overrideSpecularColorValue.r, lightingDebugSettings.overrideSpecularColorValue.g, lightingDebugSettings.overrideSpecularColorValue.b);
                var debugEmissiveColor = new Vector4(lightingDebugSettings.overrideEmissiveColor ? 1.0f : 0.0f, lightingDebugSettings.overrideEmissiveColorValue.r, lightingDebugSettings.overrideEmissiveColorValue.g, lightingDebugSettings.overrideEmissiveColorValue.b);

                cmd.SetGlobalInt(HDShaderIDs._DebugViewMaterial, (int)m_CurrentDebugDisplaySettings.GetDebugMaterialIndex());
                cmd.SetGlobalInt(HDShaderIDs._DebugLightingMode, (int)m_CurrentDebugDisplaySettings.GetDebugLightingMode());
                cmd.SetGlobalInt(HDShaderIDs._DebugShadowMapMode, (int)m_CurrentDebugDisplaySettings.GetDebugShadowMapMode());
                cmd.SetGlobalInt(HDShaderIDs._DebugMipMapMode, (int)m_CurrentDebugDisplaySettings.GetDebugMipMapMode());
                cmd.SetGlobalInt(HDShaderIDs._DebugMipMapModeTerrainTexture, (int)m_CurrentDebugDisplaySettings.GetDebugMipMapModeTerrainTexture());
                cmd.SetGlobalInt(HDShaderIDs._ColorPickerMode, (int)m_CurrentDebugDisplaySettings.GetDebugColorPickerMode());

                cmd.SetGlobalVector(HDShaderIDs._DebugLightingAlbedo, debugAlbedo);
                cmd.SetGlobalVector(HDShaderIDs._DebugLightingSmoothness, debugSmoothness);
                cmd.SetGlobalVector(HDShaderIDs._DebugLightingNormal, debugNormal);
                cmd.SetGlobalVector(HDShaderIDs._DebugLightingSpecularColor, debugSpecularColor);
                cmd.SetGlobalVector(HDShaderIDs._DebugLightingEmissiveColor, debugEmissiveColor);

                cmd.SetGlobalVector(HDShaderIDs._MousePixelCoord, HDUtils.GetMouseCoordinates(hdCamera));
                cmd.SetGlobalVector(HDShaderIDs._MouseClickPixelCoord, HDUtils.GetMouseClickCoordinates(hdCamera));
                cmd.SetGlobalTexture(HDShaderIDs._DebugFont, m_Asset.renderPipelineResources.textures.debugFontTex);

                // The DebugNeedsExposure test allows us to set a neutral value if exposure is not needed. This way we don't need to make various tests inside shaders but only in this function.
                cmd.SetGlobalFloat(HDShaderIDs._DebugExposure, m_CurrentDebugDisplaySettings.DebugNeedsExposure() ? lightingDebugSettings.debugExposure : 0.0f);
            }
        }

        public void PushColorPickerDebugTexture(CommandBuffer cmd, RTHandleSystem.RTHandle textureID, HDCamera hdCamera)
        {
            if (m_CurrentDebugDisplaySettings.colorPickerDebugSettings.colorPickerMode != ColorPickerDebugMode.None || m_DebugDisplaySettings.falseColorDebugSettings.falseColor || m_DebugDisplaySettings.lightingDebugSettings.debugLightingMode == DebugLightingMode.LuminanceMeter)
            {
                using (new ProfilingSample(cmd, "Push To Color Picker"))
                {
                    HDUtils.BlitCameraTexture(cmd, hdCamera, textureID, m_DebugColorPickerBuffer);
                }
            }
        }

        // TODO TEMP: Not sure I want to keep this special case. Gotta see how to get rid of it (not sure it will work correctly for non-full viewports.
        public void PushColorPickerDebugTexture(HDCamera hdCamera, CommandBuffer cmd, RenderTargetIdentifier textureID)
        {
            if (m_CurrentDebugDisplaySettings.colorPickerDebugSettings.colorPickerMode != ColorPickerDebugMode.None || m_DebugDisplaySettings.falseColorDebugSettings.falseColor || m_DebugDisplaySettings.lightingDebugSettings.debugLightingMode == DebugLightingMode.LuminanceMeter)
            {
                using (new ProfilingSample(cmd, "Push To Color Picker"))
                {
                    HDUtils.BlitCameraTexture(cmd, hdCamera, textureID, m_DebugColorPickerBuffer);
                }
            }
        }

        bool NeedsFullScreenDebugMode()
        {
            bool fullScreenDebugEnabled = m_CurrentDebugDisplaySettings.fullScreenDebugMode != FullScreenDebugMode.None;
            bool lightingDebugEnabled = m_CurrentDebugDisplaySettings.lightingDebugSettings.shadowDebugMode == ShadowMapDebugMode.SingleShadow;

            return fullScreenDebugEnabled || lightingDebugEnabled;
        }

        public void PushFullScreenLightingDebugTexture(HDCamera hdCamera, CommandBuffer cmd, RTHandleSystem.RTHandle textureID)
        {
            if (NeedsFullScreenDebugMode() && m_FullScreenDebugPushed == false)
            {
                m_FullScreenDebugPushed = true;
                HDUtils.BlitCameraTexture(cmd, hdCamera, textureID, m_DebugFullScreenTempBuffer);
            }
        }

        public void PushFullScreenDebugTexture(HDCamera hdCamera, CommandBuffer cmd, RTHandleSystem.RTHandle textureID, FullScreenDebugMode debugMode)
        {
            if (debugMode == m_CurrentDebugDisplaySettings.fullScreenDebugMode)
            {
                m_FullScreenDebugPushed = true; // We need this flag because otherwise if no full screen debug is pushed (like for example if the corresponding pass is disabled), when we render the result in RenderDebug m_DebugFullScreenTempBuffer will contain potential garbage
                HDUtils.BlitCameraTexture(cmd, hdCamera, textureID, m_DebugFullScreenTempBuffer);
            }
        }

        void PushFullScreenDebugTextureMip(HDCamera hdCamera, CommandBuffer cmd, RTHandleSystem.RTHandle texture, int lodCount, Vector4 scaleBias, FullScreenDebugMode debugMode)
        {
            if (debugMode == m_CurrentDebugDisplaySettings.fullScreenDebugMode)
            {
                var mipIndex = Mathf.FloorToInt(m_CurrentDebugDisplaySettings.fullscreenDebugMip * (lodCount));

                m_FullScreenDebugPushed = true; // We need this flag because otherwise if no full screen debug is pushed (like for example if the corresponding pass is disabled), when we render the result in RenderDebug m_DebugFullScreenTempBuffer will contain potential garbage
                HDUtils.BlitCameraTexture(cmd, hdCamera, texture, m_DebugFullScreenTempBuffer, scaleBias, mipIndex);
            }
        }

        void RenderDebug(HDCamera hdCamera, CommandBuffer cmd, CullingResults cullResults)
        {
            // We don't want any overlay for these kind of rendering
            if (hdCamera.camera.cameraType == CameraType.Reflection || hdCamera.camera.cameraType == CameraType.Preview)
                return;

            using (new ProfilingSample(cmd, "Render Debug", CustomSamplerId.RenderDebug.GetSampler()))
            {
                // First render full screen debug texture
                if (NeedsFullScreenDebugMode() && m_FullScreenDebugPushed)
                {
                    m_FullScreenDebugPushed = false;
                    cmd.SetGlobalTexture(HDShaderIDs._DebugFullScreenTexture, m_DebugFullScreenTempBuffer);
                    // TODO: Replace with command buffer call when available
                    m_DebugFullScreen.SetFloat(HDShaderIDs._FullScreenDebugMode, (float)m_CurrentDebugDisplaySettings.fullScreenDebugMode);
                    HDUtils.PackedMipChainInfo info = m_SharedRTManager.GetDepthBufferMipChainInfo();
                    m_DebugFullScreen.SetInt(HDShaderIDs._DebugDepthPyramidMip, (int)(m_CurrentDebugDisplaySettings.fullscreenDebugMip * info.mipLevelCount));
                    m_DebugFullScreen.SetBuffer(HDShaderIDs._DebugDepthPyramidOffsets, info.GetOffsetBufferData(m_DepthPyramidMipLevelOffsetsBuffer));
                    // Everything we have capture is flipped (as it happen before FinalPass/postprocess/Blit. So if we are not in SceneView
                    // (i.e. we have perform a flip, we need to flip the input texture)
                    HDUtils.DrawFullScreen(cmd, hdCamera, m_DebugFullScreen, (RenderTargetIdentifier)BuiltinRenderTextureType.CameraTarget);

                    PushColorPickerDebugTexture(hdCamera, cmd, (RenderTargetIdentifier)BuiltinRenderTextureType.CameraTarget);
                }

                // Then overlays
                float x = 0;
                float overlayRatio = m_CurrentDebugDisplaySettings.debugOverlayRatio;
                float overlaySize = Math.Min(hdCamera.actualHeight, hdCamera.actualWidth) * overlayRatio;
                float y = hdCamera.actualHeight - overlaySize;

                var lightingDebug = m_CurrentDebugDisplaySettings.lightingDebugSettings;

                if (lightingDebug.displaySkyReflection)
                {
                    var skyReflection = m_SkyManager.skyReflection;
                    m_SharedPropertyBlock.SetTexture(HDShaderIDs._InputCubemap, skyReflection);
                    m_SharedPropertyBlock.SetFloat(HDShaderIDs._Mipmap, lightingDebug.skyReflectionMipmap);
                    m_SharedPropertyBlock.SetFloat(HDShaderIDs._DebugExposure, lightingDebug.debugExposure);
                    cmd.SetViewport(new Rect(x, y, overlaySize, overlaySize));
                    cmd.DrawProcedural(Matrix4x4.identity, m_DebugDisplayLatlong, 0, MeshTopology.Triangles, 3, 1, m_SharedPropertyBlock);
                    HDUtils.NextOverlayCoord(ref x, ref y, overlaySize, overlaySize, hdCamera.actualWidth);
                }

                m_LightLoop.RenderDebugOverlay(hdCamera, cmd, m_CurrentDebugDisplaySettings, ref x, ref y, overlaySize, hdCamera.actualWidth, cullResults);

                DecalSystem.instance.RenderDebugOverlay(hdCamera, cmd, m_CurrentDebugDisplaySettings, ref x, ref y, overlaySize, hdCamera.actualWidth);

                if (m_CurrentDebugDisplaySettings.colorPickerDebugSettings.colorPickerMode != ColorPickerDebugMode.None || m_CurrentDebugDisplaySettings.falseColorDebugSettings.falseColor || m_CurrentDebugDisplaySettings.lightingDebugSettings.debugLightingMode == DebugLightingMode.LuminanceMeter)
                {
                    ColorPickerDebugSettings colorPickerDebugSettings = m_CurrentDebugDisplaySettings.colorPickerDebugSettings;
                    FalseColorDebugSettings falseColorDebugSettings = m_CurrentDebugDisplaySettings.falseColorDebugSettings;
                    var falseColorThresholds = new Vector4(falseColorDebugSettings.colorThreshold0, falseColorDebugSettings.colorThreshold1, falseColorDebugSettings.colorThreshold2, falseColorDebugSettings.colorThreshold3);

                    // Here we have three cases:
                    // - Material debug is enabled, this is the buffer we display
                    // - Otherwise we display the HDR buffer before postprocess and distortion
                    // - If fullscreen debug is enabled we always use it

                    cmd.SetGlobalTexture(HDShaderIDs._DebugColorPickerTexture, m_DebugColorPickerBuffer); // No SetTexture with RenderTarget identifier... so use SetGlobalTexture
                    // TODO: Replace with command buffer call when available
                    m_DebugColorPicker.SetColor(HDShaderIDs._ColorPickerFontColor, colorPickerDebugSettings.fontColor);
                    m_DebugColorPicker.SetInt(HDShaderIDs._FalseColorEnabled, falseColorDebugSettings.falseColor ? 1 : 0);
                    m_DebugColorPicker.SetVector(HDShaderIDs._FalseColorThresholds, falseColorThresholds);
                    // The material display debug perform sRGBToLinear conversion as the final blit currently hardcode a linearToSrgb conversion. As when we read with color picker this is not done,
                    // we perform it inside the color picker shader. But we shouldn't do it for HDR buffer.
                    m_DebugColorPicker.SetFloat(HDShaderIDs._ApplyLinearToSRGB, m_CurrentDebugDisplaySettings.IsDebugMaterialDisplayEnabled() ? 1.0f : 0.0f);
                    // Everything we have capture is flipped (as it happen before FinalPass/postprocess/Blit. So if we are not in SceneView
                    // (i.e. we have perform a flip, we need to flip the input texture) + we need to handle the case were we debug a fullscreen pass that have already perform the flip
                    HDUtils.DrawFullScreen(cmd, hdCamera, m_DebugColorPicker, (RenderTargetIdentifier)BuiltinRenderTextureType.CameraTarget);
                }
            }
        }

        void ClearBuffers(HDCamera hdCamera, CommandBuffer cmd)
        {
            FrameSettings settings = hdCamera.frameSettings;

            using (new ProfilingSample(cmd, "ClearBuffers", CustomSamplerId.ClearBuffers.GetSampler()))
            {
                // We clear only the depth buffer, no need to clear the various color buffer as we overwrite them.
                // Clear depth/stencil and init buffers
                using (new ProfilingSample(cmd, "Clear Depth/Stencil", CustomSamplerId.ClearDepthStencil.GetSampler()))
                {
                    if (hdCamera.clearDepth)
                    {
                        HDUtils.SetRenderTarget(cmd, hdCamera, hdCamera.frameSettings.enableMSAA? m_CameraColorMSAABuffer : m_CameraColorBuffer, m_SharedRTManager.GetDepthStencilBuffer(hdCamera.frameSettings.enableMSAA), ClearFlag.Depth);
                        if (hdCamera.frameSettings.enableMSAA)
                        {
                            HDUtils.SetRenderTarget(cmd, hdCamera, m_SharedRTManager.GetDepthTexture(true), m_SharedRTManager.GetDepthStencilBuffer(true), ClearFlag.Color, Color.black);
                        }
                    }
                }

                // Clear the HDR target
                using (new ProfilingSample(cmd, "Clear HDR target", CustomSamplerId.ClearHDRTarget.GetSampler()))
                {
                    if (hdCamera.clearColorMode == HDAdditionalCameraData.ClearColorMode.BackgroundColor ||
                        // If the luxmeter is enabled, the sky isn't rendered so we clear the background color
                        m_DebugDisplaySettings.lightingDebugSettings.debugLightingMode == DebugLightingMode.LuxMeter ||
                        // If we want the sky but the sky don't exist, still clear with background color
                        (hdCamera.clearColorMode == HDAdditionalCameraData.ClearColorMode.Sky && !m_SkyManager.IsVisualSkyValid()) ||
                        // Special handling for Preview we force to clear with background color (i.e black)
                        // Note that the sky use in this case is the last one setup. If there is no scene or game, there is no sky use as reflection in the preview
                        HDUtils.IsRegularPreviewCamera(hdCamera.camera)
                        )
                    {
                        Color clearColor = hdCamera.backgroundColorHDR;

                        // We set the background color to black when the luxmeter is enabled to avoid picking the sky color
                        if (m_DebugDisplaySettings.lightingDebugSettings.debugLightingMode == DebugLightingMode.LuxMeter)
                            clearColor = Color.black;

                        HDUtils.SetRenderTarget(cmd, hdCamera, hdCamera.frameSettings.enableMSAA ? m_CameraColorMSAABuffer : m_CameraColorBuffer, m_SharedRTManager.GetDepthStencilBuffer(hdCamera.frameSettings.enableMSAA), ClearFlag.Color, clearColor);

                    }
                }

                if (settings.enableSubsurfaceScattering)
                {
                    using (new ProfilingSample(cmd, "Clear SSS Lighting Buffer", CustomSamplerId.ClearSssLightingBuffer.GetSampler()))
                    {
                        HDUtils.SetRenderTarget(cmd, hdCamera, hdCamera.frameSettings.enableMSAA ? m_CameraSssDiffuseLightingMSAABuffer : m_CameraSssDiffuseLightingBuffer, ClearFlag.Color, CoreUtils.clearColorAllBlack);
                    }
                }

                if (settings.enableSSR)
                {
                    using (new ProfilingSample(cmd, "Clear SSR Buffers", CustomSamplerId.ClearSsrBuffers.GetSampler()))
                    {
                        // In practice, these textures are sparse (mostly black). Therefore, clearing them is fast (due to CMASK),
                        // and much faster than fully overwriting them from within SSR shaders.
                        // HDUtils.SetRenderTarget(cmd, hdCamera, m_SsrDebugTexture,    ClearFlag.Color, CoreUtils.clearColorAllBlack);
                        HDUtils.SetRenderTarget(cmd, hdCamera, m_SsrHitPointTexture, ClearFlag.Color, CoreUtils.clearColorAllBlack);
                        HDUtils.SetRenderTarget(cmd, hdCamera, m_SsrLightingTexture, ClearFlag.Color, CoreUtils.clearColorAllBlack);
                    }
                }

                // We don't need to clear the GBuffers as scene is rewrite and we are suppose to only access valid data (invalid data are tagged with stencil as StencilLightingUsage.NoLighting),
                // This is to save some performance
                if (settings.shaderLitMode == LitShaderMode.Deferred)
                {
                    // We still clear in case of debug mode
                    if (m_CurrentDebugDisplaySettings.IsDebugDisplayEnabled())
                    {
                        using (new ProfilingSample(cmd, "Clear GBuffer", CustomSamplerId.ClearGBuffer.GetSampler()))
                        {
                            HDUtils.SetRenderTarget(cmd, hdCamera, m_GbufferManager.GetBuffersRTI(), m_SharedRTManager.GetDepthStencilBuffer(), ClearFlag.Color, CoreUtils.clearColorAllBlack);
                        }
                    }
                }
            }
        }

        void StartStereoRendering(CommandBuffer cmd, ScriptableRenderContext renderContext, Camera cam)
        {
            if (cam.stereoEnabled)
            {
                renderContext.ExecuteCommandBuffer(cmd);
                cmd.Clear();
                renderContext.StartMultiEye(cam);
            }
        }

        void StopStereoRendering(CommandBuffer cmd, ScriptableRenderContext renderContext, Camera cam)
        {
            if (cam.stereoEnabled)
            {
                renderContext.ExecuteCommandBuffer(cmd);
                cmd.Clear();
                renderContext.StopMultiEye(cam);
            }
        }

        /// <summary>
        /// Push a RenderTexture handled by a RTHandle in global parameters.
        /// </summary>
        /// <param name="cmd">Command buffer to queue commands</param>
        /// <param name="rth">RTHandle handling the RenderTexture</param>
        /// <param name="textureID">TextureID to use for texture binding.</param>
        /// <param name="sizeID">Property ID to store RTHandle size ((x,y) = Actual Pixel Size, (z,w) = 1 / Actual Pixel Size).</param>
        /// <param name="scaleID">PropertyID to store RTHandle scale ((x,y) = Screen Scale, z = lod count, w = unused).</param>
        void PushGlobalRTHandle(CommandBuffer cmd, RTHandleSystem.RTHandle rth, int textureID, int sizeID, int scaleID)
        {
            if (rth != null)
            {
                cmd.SetGlobalTexture(textureID, rth);
                cmd.SetGlobalVector(
                    sizeID,
                    new Vector4(
                    rth.referenceSize.x,
                    rth.referenceSize.y,
                    1f / rth.referenceSize.x,
                    1f / rth.referenceSize.y
                    )
                );
                cmd.SetGlobalVector(
                    scaleID,
                    new Vector4(
                    rth.referenceSize.x / (float)rth.rt.width,
                    rth.referenceSize.y / (float)rth.rt.height,
                    Mathf.Log(Mathf.Min(rth.rt.width, rth.rt.height), 2),
                    0.0f
                    )
                );
            }
            else
            {
                cmd.SetGlobalTexture(textureID, Texture2D.blackTexture);
                cmd.SetGlobalVector(sizeID, Vector4.one);
                cmd.SetGlobalVector(scaleID, Vector4.one);
            }
        }
    }
}<|MERGE_RESOLUTION|>--- conflicted
+++ resolved
@@ -2130,22 +2130,9 @@
                 // cmd.SetComputeTextureParam(cs, kernel, "_SsrDebugTexture",    m_SsrDebugTexture);
                 cmd.SetComputeTextureParam(cs, kernel, HDShaderIDs._SsrHitPointTexture,   m_SsrHitPointTexture);
                 cmd.SetComputeTextureParam(cs, kernel, HDShaderIDs._SsrLightingTextureRW, m_SsrLightingTexture);
-<<<<<<< HEAD
-                if (hdCamera.colorPyramidIsValid)
-                {
-                    cmd.SetComputeTextureParam(cs, kernel, HDShaderIDs._ColorPyramidTexture, m_CameraColorBufferMipChain);
-                }
-                else
-                {
-                    cmd.SetComputeTextureParam(cs, kernel, HDShaderIDs._ColorPyramidTexture, RuntimeUtilities.whiteTexture);
-                }
-
-                cmd.DispatchCompute(cs, kernel, HDUtils.DivRoundUp(hdCamera.actualWidth, 8), HDUtils.DivRoundUp(hdCamera.actualHeight, 8), 1);
-=======
                 cmd.SetComputeTextureParam(cs, kernel, HDShaderIDs._ColorPyramidTexture,  previousColorPyramid);
 
                 cmd.DispatchCompute(cs, kernel, HDUtils.DivRoundUp(w, 8), HDUtils.DivRoundUp(h, 8), 1);
->>>>>>> 337b1516
             }
 
             if (!hdCamera.colorPyramidHistoryIsValid)
