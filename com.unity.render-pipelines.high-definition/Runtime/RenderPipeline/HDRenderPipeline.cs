--- conflicted
+++ resolved
@@ -340,10 +340,10 @@
 
             m_SSSBufferManager.InitSSSBuffers(m_GbufferManager, m_Asset.renderPipelineSettings);
             m_SharedRTManager.InitSharedBuffers(m_GbufferManager, m_Asset.renderPipelineSettings, m_Asset.renderPipelineResources);
-            
+
             m_CameraColorBuffer = RTHandles.Alloc(Vector2.one, filterMode: FilterMode.Point, colorFormat: RenderTextureFormat.ARGBHalf, sRGB: false, enableRandomWrite: true, useMipMap: false, name: "CameraColor");
             m_CameraSssDiffuseLightingBuffer = RTHandles.Alloc(Vector2.one, filterMode: FilterMode.Point, colorFormat: RenderTextureFormat.RGB111110Float, sRGB: false, enableRandomWrite: true, name: "CameraSSSDiffuseLighting");
-            m_CameraColorBufferMipChain = RTHandles.Alloc(Vector2.one, filterMode: FilterMode.Point, colorFormat: RenderTextureFormat.ARGBHalf, sRGB: false, enableRandomWrite: true, useMipMap: true, autoGenerateMips: false, name: "CameraColorBufferMipChain"); 
+            m_CameraColorBufferMipChain = RTHandles.Alloc(Vector2.one, filterMode: FilterMode.Point, colorFormat: RenderTextureFormat.ARGBHalf, sRGB: false, enableRandomWrite: true, useMipMap: true, autoGenerateMips: false, name: "CameraColorBufferMipChain");
 
             if (settings.supportSSAO)
             {
@@ -376,7 +376,7 @@
                 if (m_Asset.renderPipelineSettings.supportSSAO)
                 {
                     m_MultiAmbientOcclusionBuffer = RTHandles.Alloc(Vector2.one, filterMode: FilterMode.Bilinear, colorFormat: RenderTextureFormat.RG16, sRGB: false, enableRandomWrite: true, name: "AmbientOcclusionMSAA");
-        }
+                }
                 m_CameraColorMSAABuffer = RTHandles.Alloc(Vector2.one, filterMode: FilterMode.Point, colorFormat: RenderTextureFormat.ARGBHalf, sRGB: false, bindTextureMS: true, enableMSAA: true, name: "CameraColorMSAA");
                 m_CameraSssDiffuseLightingMSAABuffer = RTHandles.Alloc(Vector2.one, filterMode: FilterMode.Point, colorFormat: RenderTextureFormat.RGB111110Float, sRGB: false, bindTextureMS: true, enableMSAA: true, name: "CameraSSSDiffuseLightingMSAA");
             }
@@ -387,7 +387,7 @@
             m_GbufferManager.DestroyBuffers();
             m_DbufferManager.DestroyBuffers();
             m_MipGenerator.Release();
-            
+
             RTHandles.Release(m_CameraColorBuffer);
             RTHandles.Release(m_CameraColorBufferMipChain);
             RTHandles.Release(m_CameraSssDiffuseLightingBuffer);
@@ -642,7 +642,7 @@
 
                 // Set up UnityPerView CBuffer.
                 hdCamera.SetupGlobalParams(cmd, m_Time, m_LastTime, m_FrameCount);
-                
+
                 cmd.SetGlobalVector(HDShaderIDs._IndirectLightingMultiplier, new Vector4(VolumeManager.instance.stack.GetComponent<IndirectLightingController>().indirectDiffuseIntensity, 0, 0, 0));
 
                 PushGlobalRTHandle(
@@ -674,7 +674,7 @@
                     cmd.SetGlobalTexture(HDShaderIDs._SsrLightingTexture, m_SsrLightingTexture);
                 else
                     cmd.SetGlobalTexture(HDShaderIDs._SsrLightingTexture, Texture2D.blackTexture);
-        }
+            }
         }
 
         bool NeedStencilBufferCopy()
@@ -687,22 +687,22 @@
         void CopyDepthBufferIfNeeded(CommandBuffer cmd)
         {
             if (!m_IsDepthBufferCopyValid)
-                {
-                    using (new ProfilingSample(cmd, "Copy depth buffer", CustomSamplerId.CopyDepthBuffer.GetSampler()))
-                    {
-                        // TODO: maybe we don't actually need the top MIP level?
-                        // That way we could avoid making the copy, and build the MIP hierarchy directly.
-                        // The downside is that our SSR tracing accuracy would decrease a little bit.
-                        // But since we never render SSR at full resolution, this may be acceptable.
+            {
+                using (new ProfilingSample(cmd, "Copy depth buffer", CustomSamplerId.CopyDepthBuffer.GetSampler()))
+                {
+                    // TODO: maybe we don't actually need the top MIP level?
+                    // That way we could avoid making the copy, and build the MIP hierarchy directly.
+                    // The downside is that our SSR tracing accuracy would decrease a little bit.
+                    // But since we never render SSR at full resolution, this may be acceptable.
 
                     // TODO: reading the depth buffer with a compute shader will cause it to decompress in place.
                     // On console, to preserve the depth test performance, we must NOT decompress the 'm_CameraDepthStencilBuffer' in place.
                     // We should call decompressDepthSurfaceToCopy() and decompress it to 'm_CameraDepthBufferMipChain'.
                     m_GPUCopy.SampleCopyChannel_xyzw2x(cmd, m_SharedRTManager.GetDepthStencilBuffer(), m_SharedRTManager.GetDepthTexture(), new RectInt(0, 0, m_CurrentWidth, m_CurrentHeight));
-                    }
+                }
                 m_IsDepthBufferCopyValid = true;
-                }
-            }
+            }
+        }
 
         public void SetMicroShadowingSettings(CommandBuffer cmd)
         {
@@ -796,7 +796,7 @@
                 // Therefore, outside of the Play Mode we update the time at 60 fps,
                 // and in the Play Mode we rely on 'Time.frameCount'.
                 float t = Time.realtimeSinceStartup;
-                uint  c = (uint)Time.frameCount;
+                uint c = (uint)Time.frameCount;
 
                 bool newFrame;
 
@@ -820,32 +820,22 @@
 
                     // Make sure both are never 0.
                     m_LastTime = (m_Time > 0) ? m_Time : t;
-                    m_Time  = t;
-                }
-            }
-
-<<<<<<< HEAD
+                    m_Time = t;
+                }
+            }
+
             var isAnyCamerasAReflectionCamera = false;
             for (int i = 0; i < cameras.Length && !isAnyCamerasAReflectionCamera; ++i)
                 isAnyCamerasAReflectionCamera |= cameras[i].cameraType == CameraType.Reflection;
 
             if (!isAnyCamerasAReflectionCamera)
             {
-                // TODO: Render only visible probes
+            // TODO: Render only visible probes
                 var realtimeViewIndependentProbes = HDProbeSystem.realtimeViewIndependentProbes;
                 HDProbeSystem.RenderAndUpdateRenderData(
                     realtimeViewIndependentProbes, null, ProbeSettings.Mode.Realtime
                 );
             }
-=======
-            // TODO: Render only visible probes
-            var probeTypeToRender = ReflectionProbeType.ReflectionProbe;
-            // Caution: Enumerable.Any generate 32B of garbage at each frame here !
-            var isPlanarReflection = cameras.Any(c => c.cameraType == CameraType.Reflection);
-            if (isPlanarReflection)
-                probeTypeToRender |= ReflectionProbeType.PlanarReflection;
-            ReflectionSystem.RenderAllRealtimeProbes(probeTypeToRender);
->>>>>>> b8ede472
 
             // We first update the state of asset frame settings as they can be use by various camera
             // but we keep the dirty state to correctly reset other camera that use RenderingPath.Default.
@@ -920,7 +910,7 @@
                         realtimeViewDependentProbes, camera.transform, ProbeSettings.Mode.Realtime
                     );
                 }
-                
+
                 // Init material if needed
                 // TODO: this should be move outside of the camera loop but we have no command buffer, ask details to Tim or Julien to do this
                 if (!m_IBLFilterGGX.IsInitialized())
@@ -1147,8 +1137,8 @@
                     {
                         StartStereoRendering(cmd, renderContext, hdCamera);
 
-                            // TODO: Everything here (SSAO, Shadow, Build light list, deferred shadow, material and light classification can be parallelize with Async compute)
-                            RenderSSAO(cmd, hdCamera, renderContext, postProcessLayer);
+                        // TODO: Everything here (SSAO, Shadow, Build light list, deferred shadow, material and light classification can be parallelize with Async compute)
+                        RenderSSAO(cmd, hdCamera, renderContext, postProcessLayer);
 
                         // Needs the depth pyramid and motion vectors, as well as the render of the previous frame.
                         RenderSSR(hdCamera, cmd);
@@ -1188,7 +1178,7 @@
 
                             // Overwrite camera properties set during the shadow pass with the original camera properties.
                             renderContext.SetupCameraProperties(camera, hdCamera.frameSettings.enableStereo);
-                            hdCamera.SetupGlobalParams(cmd, m_Time, m_LastTime, m_FrameCount);                            
+                            hdCamera.SetupGlobalParams(cmd, m_Time, m_LastTime, m_FrameCount);
                         }
 
                         using (new ProfilingSample(cmd, "Screen space shadows", CustomSamplerId.ScreenSpaceShadows.GetSampler()))
@@ -1239,8 +1229,8 @@
                         m_VolumetricLightingSystem.VolumetricLightingPass(hdCamera, cmd, m_FrameCount);
 
 						SetMicroShadowingSettings(cmd);                        
-						
-						// Might float this higher if we enable stereo w/ deferred
+
+                        // Might float this higher if we enable stereo w/ deferred
                         StartStereoRendering(cmd, renderContext, hdCamera);
 
                         RenderDeferredLighting(hdCamera, cmd);
@@ -1310,8 +1300,8 @@
                                 else
                                 {
                                     HDUtils.BlitCameraTexture(cmd, hdCamera, m_CameraColorBuffer, BuiltinRenderTextureType.CameraTarget, hdCamera.flipYMode == HDAdditionalCameraData.FlipYMode.ForceFlipY);
+                                }
                             }
-                        }
                         }
 
                         StopStereoRendering(cmd, renderContext, hdCamera);
@@ -1731,9 +1721,9 @@
                             postProcessLayer.BakeMSVOMap(cmd, camera, m_AmbientOcclusionBuffer, m_SharedRTManager.GetDepthTexture(), true);
                         }
 
-                    cmd.SetGlobalTexture(HDShaderIDs._AmbientOcclusionTexture, m_AmbientOcclusionBuffer);
-                    cmd.SetGlobalVector(HDShaderIDs._AmbientOcclusionParam, new Vector4(settings.color.value.r, settings.color.value.g, settings.color.value.b, settings.directLightingStrength.value));
-                    PushFullScreenDebugTexture(hdCamera, cmd, m_AmbientOcclusionBuffer, FullScreenDebugMode.SSAO);
+                        cmd.SetGlobalTexture(HDShaderIDs._AmbientOcclusionTexture, m_AmbientOcclusionBuffer);
+                        cmd.SetGlobalVector(HDShaderIDs._AmbientOcclusionParam, new Vector4(settings.color.value.r, settings.color.value.g, settings.color.value.b, settings.directLightingStrength.value));
+                        PushFullScreenDebugTexture(hdCamera, cmd, m_AmbientOcclusionBuffer, FullScreenDebugMode.SSAO);
                     }
 
                     if (hdCamera.frameSettings.enableMSAA)
@@ -1808,7 +1798,7 @@
             // The RenderForward pass will render the appropriate pass depends on the engine settings. In case of forward only rendering, both "Forward" pass and "ForwardOnly" pass
             // material will be render for both transparent and opaque. In case of deferred, both path are used for transparent but only "ForwardOnly" is use for opaque.
             // (Thus why "Forward" and "ForwardOnly" are exclusive, else they will render two times"
-            
+
             if (m_CurrentDebugDisplaySettings.IsDebugDisplayEnabled())
             {
                 m_ForwardPassProfileName = k_ForwardPassDebugName[(int)pass];
@@ -1841,12 +1831,12 @@
                         }
                         else
                         {
-                        m_MRTWithSSS[0] = m_CameraColorBuffer; // Store the specular color
-                        m_MRTWithSSS[1] = m_CameraSssDiffuseLightingBuffer;
-                        for (int i = 0; i < m_SSSBufferManager.sssBufferCount; ++i)
-                        {
-                            m_MRTWithSSS[i + 2] = m_SSSBufferManager.GetSSSBuffer(i);
-                        }
+                            m_MRTWithSSS[0] = m_CameraColorBuffer; // Store the specular color
+                            m_MRTWithSSS[1] = m_CameraSssDiffuseLightingBuffer;
+                            for (int i = 0; i < m_SSSBufferManager.sssBufferCount; ++i)
+                            {
+                                m_MRTWithSSS[i + 2] = m_SSSBufferManager.GetSSSBuffer(i);
+                            }
                         }
                         HDUtils.SetRenderTarget(cmd, hdCamera, m_MRTWithSSS, m_SharedRTManager.GetDepthStencilBuffer(hdCamera.frameSettings.enableMSAA));
                     }
@@ -1869,7 +1859,7 @@
                 {
                     HDUtils.SetRenderTarget(cmd, hdCamera, m_CameraColorBuffer, m_SharedRTManager.GetDepthStencilBuffer());
                     if ((hdCamera.frameSettings.enableDecals) && (DecalSystem.m_DecalDatasCount > 0)) // enable d-buffer flag value is being interpreted more like enable decals in general now that we have clustered
-                                                                                                       // decal datas count is 0 if no decals affect transparency
+                                                                                                      // decal datas count is 0 if no decals affect transparency
                     {
                         DecalSystem.instance.SetAtlas(cmd); // for clustered decals
                     }
@@ -2055,7 +2045,7 @@
                 m_PyramidSizeV2I.Set(hdCamera.actualWidth, hdCamera.actualHeight);
                 lodCount = m_MipGenerator.RenderColorGaussianPyramid(cmd, m_PyramidSizeV2I, m_CameraColorBuffer, m_CameraColorBufferMipChain);
             }
-            
+
             float scaleX = hdCamera.actualWidth / (float)m_CameraColorBufferMipChain.rt.width;
             float scaleY = hdCamera.actualHeight / (float)m_CameraColorBufferMipChain.rt.height;
             cmd.SetGlobalTexture(HDShaderIDs._ColorPyramidTexture, m_CameraColorBufferMipChain);
@@ -2153,11 +2143,7 @@
                 context.command = cmd;
                 context.camera = hdcamera.camera;
                 context.sourceFormat = RenderTextureFormat.ARGBHalf;
-<<<<<<< HEAD
-                context.flip = (hdcamera.camera.targetTexture == null) && (!hdcamera.camera.stereoEnabled) || hdcamera.flipYMode == HDAdditionalCameraData.FlipYMode.ForceFlipY;
-=======
-                context.flip = (hdcamera.camera.targetTexture == null) && (!hdcamera.camera.stereoEnabled) && !needOutputToColorBuffer;
->>>>>>> b8ede472
+                context.flip = (hdcamera.camera.targetTexture == null) && (!hdcamera.camera.stereoEnabled) && !needOutputToColorBuffer || hdcamera.flipYMode == HDAdditionalCameraData.FlipYMode.ForceFlipY;
 
                 layer.Render(context);
 
@@ -2385,7 +2371,7 @@
                 if (settings.enableSSR)
                 {
                     using (new ProfilingSample(cmd, "Clear SSR Buffers", CustomSamplerId.ClearSsrBuffers.GetSampler()))
-                {
+                    {
                         // In practice, these textures are sparse (mostly black). Therefore, clearing them is fast (due to CMASK),
                         // and much faster than fully overwriting them from within SSR shaders.
                         // HDUtils.SetRenderTarget(cmd, hdCamera, m_SsrDebugTexture,    ClearFlag.Color, CoreUtils.clearColorAllBlack);
@@ -2417,7 +2403,7 @@
                 renderContext.ExecuteCommandBuffer(cmd);
                 cmd.Clear();
                 renderContext.StartMultiEye(hdCamera.camera);
-        }
+            }
         }
 
         void StopStereoRendering(CommandBuffer cmd, ScriptableRenderContext renderContext, HDCamera hdCamera)
@@ -2427,7 +2413,7 @@
                 renderContext.ExecuteCommandBuffer(cmd);
                 cmd.Clear();
                 renderContext.StopMultiEye(hdCamera.camera);
-        }
+            }
 
         }
 
