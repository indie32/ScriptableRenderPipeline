--- conflicted
+++ resolved
@@ -213,13 +213,9 @@
         public Material GetBlitMaterial() { return m_Blit; }
 
         ComputeBuffer m_DepthPyramidMipLevelOffsetsBuffer = null;
-<<<<<<< HEAD
 
         ComputeBuffer m_HDRPGlobalsCB = null;
 
-=======
-        
->>>>>>> a225b22a
         public HDRenderPipeline(HDRenderPipelineAsset asset)
         {
             m_Asset = asset;
