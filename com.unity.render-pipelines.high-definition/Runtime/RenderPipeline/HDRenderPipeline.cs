using System.Collections.Generic;
using UnityEngine.Rendering;
using System;
using System.Diagnostics;
using System.Linq;
using UnityEngine.Rendering.PostProcessing;
using UnityEngine.Experimental.GlobalIllumination;

namespace UnityEngine.Experimental.Rendering.HDPipeline
{
    public class HDRenderPipeline : RenderPipeline
    {
        enum ForwardPass
        {
            Opaque,
            PreRefraction,
            Transparent
        }

        static readonly string[] k_ForwardPassDebugName =
        {
            "Forward Opaque Debug",
            "Forward PreRefraction Debug",
            "Forward Transparent Debug"
        };

        static readonly string[] k_ForwardPassName =
        {
            "Forward Opaque",
            "Forward PreRefraction",
            "Forward Transparent"
        };

        readonly HDRenderPipelineAsset m_Asset;
        public HDRenderPipelineAsset asset { get { return m_Asset; } }

        DiffusionProfileSettings m_InternalSSSAsset;
        public DiffusionProfileSettings diffusionProfileSettings
        {
            get
            {
                // If no SSS asset is set, build / reuse an internal one for simplicity
                var asset = m_Asset.diffusionProfileSettings;

                if (asset == null)
                {
                    if (m_InternalSSSAsset == null)
                        m_InternalSSSAsset = ScriptableObject.CreateInstance<DiffusionProfileSettings>();

                    asset = m_InternalSSSAsset;
                }

                return asset;
            }
        }
        public RenderPipelineSettings renderPipelineSettings { get { return m_Asset.renderPipelineSettings; } }

        public bool IsInternalDiffusionProfile(DiffusionProfileSettings profile)
        {
            return m_InternalSSSAsset == profile;
        }

        readonly RenderPipelineMaterial m_DeferredMaterial;
        readonly List<RenderPipelineMaterial> m_MaterialList = new List<RenderPipelineMaterial>();

        readonly GBufferManager m_GbufferManager;
        readonly DBufferManager m_DbufferManager;
        readonly SubsurfaceScatteringManager m_SSSBufferManager = new SubsurfaceScatteringManager();
        readonly SharedRTManager m_SharedRTManager = new SharedRTManager();

        // Renderer Bake configuration can vary depends on if shadow mask is enabled or no
        RendererConfiguration m_currentRendererConfigurationBakedLighting = HDUtils.k_RendererConfigurationBakedLighting;
        Material m_CopyStencilForNoLighting;
        Material m_CopyDepth;
        GPUCopy m_GPUCopy;
        MipGenerator m_MipGenerator;

        IBLFilterGGX m_IBLFilterGGX = null;

        ComputeShader m_ScreenSpaceReflectionsCS { get { return m_Asset.renderPipelineResources.shaders.screenSpaceReflectionsCS; } }
        int m_SsrTracingKernel      = -1;
        int m_SsrReprojectionKernel = -1;

        ComputeShader m_applyDistortionCS { get { return m_Asset.renderPipelineResources.shaders.applyDistortionCS; } }
        int m_applyDistortionKernel;

        Material m_CameraMotionVectorsMaterial;
        Material m_DecalNormalBufferMaterial;

        // Debug material
        Material m_DebugViewMaterialGBuffer;
        Material m_DebugViewMaterialGBufferShadowMask;
        Material m_currentDebugViewMaterialGBuffer;
        Material m_DebugDisplayLatlong;
        Material m_DebugFullScreen;
        Material m_DebugColorPicker;
        Material m_Blit;
        Material m_ErrorMaterial;

        RenderTargetIdentifier[] m_MRTCache2 = new RenderTargetIdentifier[2];

        // 'm_CameraColorBuffer' does not contain diffuse lighting of SSS materials until the SSS pass. It is stored within 'm_CameraSssDiffuseLightingBuffer'.
        RTHandleSystem.RTHandle m_CameraColorBuffer;
        RTHandleSystem.RTHandle m_CameraColorBufferMipChain;
        RTHandleSystem.RTHandle m_CameraSssDiffuseLightingBuffer;

        RTHandleSystem.RTHandle m_ScreenSpaceShadowsBuffer;
        RTHandleSystem.RTHandle m_AmbientOcclusionBuffer;
        RTHandleSystem.RTHandle m_MultiAmbientOcclusionBuffer;
        RTHandleSystem.RTHandle m_DistortionBuffer;

        // TODO: remove me, I am just a temporary debug texture. :-)
        // RTHandleSystem.RTHandle m_SsrDebugTexture;
        RTHandleSystem.RTHandle m_SsrHitPointTexture;
        RTHandleSystem.RTHandle m_SsrLightingTexture;
        // MSAA Versions of regular textures
        RTHandleSystem.RTHandle m_CameraColorMSAABuffer;
        RTHandleSystem.RTHandle m_CameraSssDiffuseLightingMSAABuffer;

        // Temporary hack post process output for multi camera setup
        static int _TempPostProcessOutputTexture = Shader.PropertyToID("_TempPostProcessOutputTexture");
        static RenderTargetIdentifier _TempPostProcessOutputTextureID = new RenderTargetIdentifier(_TempPostProcessOutputTexture);

        // The current MSAA count
        MSAASamples m_MSAASamples;

        // AO resolve property block
        MaterialPropertyBlock m_AOPropertyBlock = new MaterialPropertyBlock();
        Material m_AOResolveMaterial = null;

        // The pass "SRPDefaultUnlit" is a fall back to legacy unlit rendering and is required to support unity 2d + unity UI that render in the scene.
        ShaderPassName[] m_ForwardAndForwardOnlyPassNames = { HDShaderPassNames.s_ForwardOnlyName, HDShaderPassNames.s_ForwardName, HDShaderPassNames.s_SRPDefaultUnlitName };
        ShaderPassName[] m_ForwardOnlyPassNames = { HDShaderPassNames.s_ForwardOnlyName, HDShaderPassNames.s_SRPDefaultUnlitName };

        ShaderPassName[] m_AllTransparentPassNames = {  HDShaderPassNames.s_TransparentBackfaceName,
                                                        HDShaderPassNames.s_ForwardOnlyName,
                                                        HDShaderPassNames.s_ForwardName,
                                                        HDShaderPassNames.s_SRPDefaultUnlitName };

        ShaderPassName[] m_AllForwardOpaquePassNames = {    HDShaderPassNames.s_ForwardOnlyName,
                                                            HDShaderPassNames.s_ForwardName,
                                                            HDShaderPassNames.s_SRPDefaultUnlitName };

        ShaderPassName[] m_DepthOnlyAndDepthForwardOnlyPassNames = { HDShaderPassNames.s_DepthForwardOnlyName, HDShaderPassNames.s_DepthOnlyName };
        ShaderPassName[] m_DepthForwardOnlyPassNames = { HDShaderPassNames.s_DepthForwardOnlyName };
        ShaderPassName[] m_DepthOnlyPassNames = { HDShaderPassNames.s_DepthOnlyName };
        ShaderPassName[] m_TransparentDepthPrepassNames = { HDShaderPassNames.s_TransparentDepthPrepassName };
        ShaderPassName[] m_TransparentDepthPostpassNames = { HDShaderPassNames.s_TransparentDepthPostpassName };
        ShaderPassName[] m_ForwardErrorPassNames = { HDShaderPassNames.s_AlwaysName, HDShaderPassNames.s_ForwardBaseName, HDShaderPassNames.s_DeferredName, HDShaderPassNames.s_PrepassBaseName, HDShaderPassNames.s_VertexName, HDShaderPassNames.s_VertexLMRGBMName, HDShaderPassNames.s_VertexLMName };
        ShaderPassName[] m_SinglePassName = new ShaderPassName[1];

        // Stencil usage in HDRenderPipeline.
        // Currently we use only 2 bits to identify the kind of lighting that is expected from the render pipeline
        // Usage is define in LightDefinitions.cs
        [Flags]
        public enum StencilBitMask
        {
            Clear                           = 0,    // 0x0
            LightingMask                    = 7,    // 0x7  - 3 bit
            Decals                          = 8,    // 0x8  - 1 bit
            DecalsForwardOutputNormalBuffer = 16,   // 0x10  - 1 bit
            ObjectVelocity                  = 128,  // 0x80 - 1 bit
            All                             = 255   // 0xFF - 8 bit
        }

        RenderStateBlock m_DepthStateOpaque;

        // Detect when windows size is changing
        int m_CurrentWidth;
        int m_CurrentHeight;

        // Use to detect frame changes
        uint  m_FrameCount;
        float m_LastTime, m_Time;

        public int GetCurrentShadowCount() { return m_LightLoop.GetCurrentShadowCount(); }
        public int GetDecalAtlasMipCount()
        {
            int highestDim = Math.Max(renderPipelineSettings.decalSettings.atlasWidth, renderPipelineSettings.decalSettings.atlasHeight);
            return (int)Math.Log(highestDim, 2);
        }

        readonly SkyManager m_SkyManager = new SkyManager();
        readonly LightLoop m_LightLoop = new LightLoop();
        readonly VolumetricLightingSystem m_VolumetricLightingSystem = new VolumetricLightingSystem();

        // Debugging
        MaterialPropertyBlock m_SharedPropertyBlock = new MaterialPropertyBlock();
        DebugDisplaySettings m_DebugDisplaySettings = new DebugDisplaySettings();
        public DebugDisplaySettings debugDisplaySettings { get { return m_DebugDisplaySettings; } }
        static DebugDisplaySettings s_NeutralDebugDisplaySettings = new DebugDisplaySettings();
        DebugDisplaySettings m_CurrentDebugDisplaySettings;
        RTHandleSystem.RTHandle         m_DebugColorPickerBuffer;
        RTHandleSystem.RTHandle         m_DebugFullScreenTempBuffer;
        bool                            m_FullScreenDebugPushed;
        bool                            m_ValidAPI; // False by default mean we render normally, true mean we don't render anything
        bool                            m_IsDepthBufferCopyValid;

        RenderTargetIdentifier[] m_MRTWithSSS;
        string m_ForwardPassProfileName;

        Vector2Int m_PyramidSizeV2I = new Vector2Int();
        Vector4 m_PyramidSizeV4F = new Vector4();
        Vector4 m_PyramidScaleLod = new Vector4();
        Vector4 m_PyramidScale = new Vector4();

        public Material GetBlitMaterial() { return m_Blit; }

        ComputeBuffer m_DebugScreenSpaceTracingData = null;
        ScreenSpaceTracingDebug[] m_DebugScreenSpaceTracingDataArray = new ScreenSpaceTracingDebug[1];

        ComputeBuffer m_DepthPyramidMipLevelOffsetsBuffer = null;


        public HDRenderPipeline(HDRenderPipelineAsset asset)
        {
            DebugManager.instance.RefreshEditor();

            m_ValidAPI = true;

            if (!SetRenderingFeatures())
            {
                m_ValidAPI = false;

                return;
            }

            m_Asset = asset;

            // Upgrade the resources (re-import every references in RenderPipelineResources) if the resource version mismatches
            // It's done here because we know every HDRP assets have been imported before
            UpgradeResourcesIfNeeded();


            // Initial state of the RTHandle system.
            // Tells the system that we will require MSAA or not so that we can avoid wasteful render texture allocation.
            // TODO: Might want to initialize to at least the window resolution to avoid un-necessary re-alloc in the player
            RTHandles.Initialize(1, 1, m_Asset.renderPipelineSettings.supportMSAA, m_Asset.renderPipelineSettings.msaaSampleCount);

            m_GPUCopy = new GPUCopy(asset.renderPipelineResources.shaders.copyChannelCS);

            m_MipGenerator = new MipGenerator(m_Asset);

            EncodeBC6H.DefaultInstance = EncodeBC6H.DefaultInstance ?? new EncodeBC6H(asset.renderPipelineResources.shaders.encodeBC6HCS);

            m_ReflectionProbeCullResults = new ReflectionProbeCullResults(asset.reflectionSystemParameters);

            // Scan material list and assign it
            m_MaterialList = HDUtils.GetRenderPipelineMaterialList();
            // Find first material that have non 0 Gbuffer count and assign it as deferredMaterial
            m_DeferredMaterial = null;
            foreach (var material in m_MaterialList)
            {
                if (material.IsDefferedMaterial())
                    m_DeferredMaterial = material;
            }

            // TODO: Handle the case of no Gbuffer material
            // TODO: I comment the assert here because m_DeferredMaterial for whatever reasons contain the correct class but with a "null" in the name instead of the real name and then trigger the assert
            // whereas it work. Don't know what is happening, DebugDisplay use the same code and name is correct there.
            // Debug.Assert(m_DeferredMaterial != null);

            m_GbufferManager = new GBufferManager(asset, m_DeferredMaterial);
            m_DbufferManager = new DBufferManager();

            m_SSSBufferManager.Build(asset);
            m_SharedRTManager.Build(asset);

            // Initialize various compute shader resources
            m_applyDistortionKernel = m_applyDistortionCS.FindKernel("KMain");
            m_SsrTracingKernel      = m_ScreenSpaceReflectionsCS.FindKernel("ScreenSpaceReflectionsTracing");
            m_SsrReprojectionKernel = m_ScreenSpaceReflectionsCS.FindKernel("ScreenSpaceReflectionsReprojection");

            // General material
            m_CopyStencilForNoLighting = CoreUtils.CreateEngineMaterial(asset.renderPipelineResources.shaders.copyStencilBufferPS);
            m_CopyStencilForNoLighting.SetInt(HDShaderIDs._StencilRef, (int)StencilLightingUsage.NoLighting);
            m_CopyStencilForNoLighting.SetInt(HDShaderIDs._StencilMask, (int)StencilBitMask.LightingMask);
            m_CameraMotionVectorsMaterial = CoreUtils.CreateEngineMaterial(asset.renderPipelineResources.shaders.cameraMotionVectorsPS);
            m_DecalNormalBufferMaterial = CoreUtils.CreateEngineMaterial(asset.renderPipelineResources.shaders.decalNormalBufferPS);

            m_CopyDepth = CoreUtils.CreateEngineMaterial(asset.renderPipelineResources.shaders.copyDepthBufferPS);

            InitializeDebugMaterials();

            m_MaterialList.ForEach(material => material.Build(asset));

            m_IBLFilterGGX = new IBLFilterGGX(asset.renderPipelineResources, m_MipGenerator);

            m_LightLoop.Build(asset, m_IBLFilterGGX);

            m_SkyManager.Build(asset, m_IBLFilterGGX);

            m_VolumetricLightingSystem.Build(asset);

            m_DebugDisplaySettings.RegisterDebug();
#if UNITY_EDITOR
            // We don't need the debug of Scene View at runtime (each camera have its own debug settings)
            FrameSettings.RegisterDebug("Scene View", m_Asset.GetFrameSettings());
#endif
            m_DebugScreenSpaceTracingData = new ComputeBuffer(1, System.Runtime.InteropServices.Marshal.SizeOf(typeof(ScreenSpaceTracingDebug)));

            m_DepthPyramidMipLevelOffsetsBuffer = new ComputeBuffer(15, sizeof(int) * 2);

            InitializeRenderTextures();

            // For debugging
            MousePositionDebug.instance.Build();

            InitializeRenderStateBlocks();

            // Init the MSAA AO resolve material
            m_AOResolveMaterial = CoreUtils.CreateEngineMaterial(m_Asset.renderPipelineResources.shaders.aoResolvePS);

            // Keep track of the original msaa sample value
            m_MSAASamples = m_Asset ? m_Asset.renderPipelineSettings.msaaSampleCount : MSAASamples.None;

            // Propagate it to the debug menu
            m_DebugDisplaySettings.msaaSamples = m_MSAASamples;

            m_MRTWithSSS = new RenderTargetIdentifier[2 + m_SSSBufferManager.sssBufferCount];
        }

        void UpgradeResourcesIfNeeded()
        {
#if UNITY_EDITOR
            m_Asset.renderPipelineResources.UpgradeIfNeeded();
#endif
        }


        void InitializeRenderTextures()
        {
            RenderPipelineSettings settings = m_Asset.renderPipelineSettings;

            if (!settings.supportOnlyForward)
                m_GbufferManager.CreateBuffers();

            if (settings.supportDecals)
                m_DbufferManager.CreateBuffers();

            m_SSSBufferManager.InitSSSBuffers(m_GbufferManager, m_Asset.renderPipelineSettings);
            m_SharedRTManager.InitSharedBuffers(m_GbufferManager, m_Asset.renderPipelineSettings, m_Asset.renderPipelineResources);

            m_CameraColorBuffer = RTHandles.Alloc(Vector2.one, filterMode: FilterMode.Point, colorFormat: RenderTextureFormat.ARGBHalf, sRGB: false, enableRandomWrite: true, useMipMap: false, name: "CameraColor");
            m_CameraSssDiffuseLightingBuffer = RTHandles.Alloc(Vector2.one, filterMode: FilterMode.Point, colorFormat: RenderTextureFormat.RGB111110Float, sRGB: false, enableRandomWrite: true, name: "CameraSSSDiffuseLighting");
            m_CameraColorBufferMipChain = RTHandles.Alloc(Vector2.one, filterMode: FilterMode.Point, colorFormat: RenderTextureFormat.ARGBHalf, sRGB: false, enableRandomWrite: true, useMipMap: true, autoGenerateMips: false, name: "CameraColorBufferMipChain");

            if (settings.supportSSAO)
            {
                m_AmbientOcclusionBuffer = RTHandles.Alloc(Vector2.one, filterMode: FilterMode.Bilinear, colorFormat: RenderTextureFormat.R8, sRGB: false, enableRandomWrite: true, name: "AmbientOcclusion");
            }

            m_DistortionBuffer = RTHandles.Alloc(Vector2.one, filterMode: FilterMode.Point, colorFormat: Builtin.GetDistortionBufferFormat(), sRGB: Builtin.GetDistortionBufferSRGBFlag(), name: "Distortion");

            // TODO: For MSAA, we'll need to add a Draw path in order to support MSAA properlye
            // Use RG16 as we only have one deferred directional and one screen space shadow light currently
            m_ScreenSpaceShadowsBuffer = RTHandles.Alloc(Vector2.one, filterMode: FilterMode.Point, colorFormat: RenderTextureFormat.R16, sRGB: false, enableRandomWrite: true, name: "ScreenSpaceShadowsBuffer");

            if (settings.supportSSR)
            {
                // m_SsrDebugTexture    = RTHandles.Alloc(Vector2.one, filterMode: FilterMode.Point, colorFormat: RenderTextureFormat.ARGBFloat, sRGB: false, enableRandomWrite: true, name: "SSR_Debug_Texture");
                m_SsrHitPointTexture = RTHandles.Alloc(Vector2.one, filterMode: FilterMode.Point, colorFormat: RenderTextureFormat.RG32,      sRGB: false, enableRandomWrite: true, name: "SSR_Hit_Point_Texture");
                m_SsrLightingTexture = RTHandles.Alloc(Vector2.one, filterMode: FilterMode.Point, colorFormat: RenderTextureFormat.ARGBHalf,  sRGB: false, enableRandomWrite: true, name: "SSR_Lighting_Texture");
            }

            if (Debug.isDebugBuild)
            {
                m_DebugColorPickerBuffer = RTHandles.Alloc(Vector2.one, filterMode: FilterMode.Point, colorFormat: RenderTextureFormat.ARGBHalf, sRGB: false, name: "DebugColorPicker");
                m_DebugFullScreenTempBuffer = RTHandles.Alloc(Vector2.one, filterMode: FilterMode.Point, colorFormat: RenderTextureFormat.ARGBHalf, sRGB: false, name: "DebugFullScreen");
            }

            // Let's create the MSAA textures
            if (m_Asset.renderPipelineSettings.supportMSAA)
            {
                // MSAA versions of classic texture
                if (m_Asset.renderPipelineSettings.supportSSAO)
                {
                    m_MultiAmbientOcclusionBuffer = RTHandles.Alloc(Vector2.one, filterMode: FilterMode.Bilinear, colorFormat: RenderTextureFormat.RG16, sRGB: false, enableRandomWrite: true, name: "AmbientOcclusionMSAA");
                }
                m_CameraColorMSAABuffer = RTHandles.Alloc(Vector2.one, filterMode: FilterMode.Point, colorFormat: RenderTextureFormat.ARGBHalf, sRGB: false, bindTextureMS: true, enableMSAA: true, name: "CameraColorMSAA");
                m_CameraSssDiffuseLightingMSAABuffer = RTHandles.Alloc(Vector2.one, filterMode: FilterMode.Point, colorFormat: RenderTextureFormat.RGB111110Float, sRGB: false, bindTextureMS: true, enableMSAA: true, name: "CameraSSSDiffuseLightingMSAA");
            }
        }

        void DestroyRenderTextures()
        {
            m_GbufferManager.DestroyBuffers();
            m_DbufferManager.DestroyBuffers();
            m_MipGenerator.Release();

            RTHandles.Release(m_CameraColorBuffer);
            RTHandles.Release(m_CameraColorBufferMipChain);
            RTHandles.Release(m_CameraSssDiffuseLightingBuffer);

            RTHandles.Release(m_AmbientOcclusionBuffer);
            RTHandles.Release(m_DistortionBuffer);
            RTHandles.Release(m_ScreenSpaceShadowsBuffer);

            // RTHandles.Release(m_SsrDebugTexture);
            RTHandles.Release(m_SsrHitPointTexture);
            RTHandles.Release(m_SsrLightingTexture);

            RTHandles.Release(m_DebugColorPickerBuffer);
            RTHandles.Release(m_DebugFullScreenTempBuffer);

            RTHandles.Release(m_CameraColorMSAABuffer);
            RTHandles.Release(m_MultiAmbientOcclusionBuffer);
            RTHandles.Release(m_CameraSssDiffuseLightingMSAABuffer);

            m_DebugScreenSpaceTracingData.Release();

            HDCamera.ClearAll();
        }

        bool SetRenderingFeatures()
        {
            // Set sub-shader pipeline tag
            Shader.globalRenderPipeline = "HDRenderPipeline";

            // HD use specific GraphicsSettings
            GraphicsSettings.lightsUseLinearIntensity = true;
            GraphicsSettings.lightsUseColorTemperature = true;
            // HD should always use the new batcher - TODO once fix are backport in 2018.2/staging
            //GraphicsSettings.useScriptableRenderPipelineBatching = true;

            SupportedRenderingFeatures.active = new SupportedRenderingFeatures()
            {
                reflectionProbeSupportFlags = SupportedRenderingFeatures.ReflectionProbeSupportFlags.Rotation,
                defaultMixedLightingMode = SupportedRenderingFeatures.LightmapMixedBakeMode.IndirectOnly,
                supportedMixedLightingModes = SupportedRenderingFeatures.LightmapMixedBakeMode.IndirectOnly | SupportedRenderingFeatures.LightmapMixedBakeMode.Shadowmask,
                supportedLightmapBakeTypes = LightmapBakeType.Baked | LightmapBakeType.Mixed | LightmapBakeType.Realtime,
                supportedLightmapsModes = LightmapsMode.NonDirectional | LightmapsMode.CombinedDirectional,
                rendererSupportsLightProbeProxyVolumes = true,
                rendererSupportsMotionVectors = true,
                rendererSupportsReceiveShadows = false,
                rendererSupportsReflectionProbes = true,
                rendererSupportsRendererPriority = true,
                rendererOverridesEnvironmentLighting = true,
                rendererOverridesFog = true,
                rendererOverridesOtherLightingSettings = true
            };

            Lightmapping.SetDelegate(GlobalIlluminationUtils.hdLightsDelegate);

#if UNITY_EDITOR
            SceneViewDrawMode.SetupDrawMode();

            if (UnityEditor.PlayerSettings.colorSpace == ColorSpace.Gamma)
            {
                Debug.LogError("High Definition Render Pipeline doesn't support Gamma mode, change to Linear mode");
            }
#endif

            if (!IsSupportedPlatform())
            {
                CoreUtils.DisplayUnsupportedAPIMessage();

                // Display more information to the users when it should have use Metal instead of OpenGL
                if (SystemInfo.graphicsDeviceType.ToString().StartsWith("OpenGL"))
                {
                    if (SystemInfo.operatingSystem.StartsWith("Mac"))
                        CoreUtils.DisplayUnsupportedMessage("Use Metal API instead.");
                    else if (SystemInfo.operatingSystem.StartsWith("Windows"))
                        CoreUtils.DisplayUnsupportedMessage("Use Vulkan API instead.");
                }

                return false;
            }

            return true;
        }

        bool IsSupportedPlatform()
        {
            // Note: If you add new platform in this function, think about adding support when building the player to in HDRPCustomBuildProcessor.cs

            if (!SystemInfo.supportsComputeShaders)
                return false;

// If we are in the editor, we have to take the current target build platform as the graphic device type is always the same
#if UNITY_EDITOR
            if (HDUtils.IsSupportedBuildTarget(UnityEditor.EditorUserBuildSettings.activeBuildTarget))
                return true;
#else
            if (HDUtils.IsSupportedGraphicDevice(SystemInfo.graphicsDeviceType))
                return true;
#endif

            if (SystemInfo.graphicsDeviceType == GraphicsDeviceType.Metal)
            {
                string os = SystemInfo.operatingSystem;

                // Metal support depends on OS version:
                // macOS 10.11.x doesn't have tessellation / earlydepthstencil support, early driver versions were buggy in general
                // macOS 10.12.x should usually work with AMD, but issues with Intel/Nvidia GPUs. Regardless of the GPU, there are issues with MTLCompilerService crashing with some shaders
                // macOS 10.13.x is expected to work, and if it's a driver/shader compiler issue, there's still hope on getting it fixed to next shipping OS patch release
                //
                // Has worked experimentally with iOS in the past, but it's not currently supported
                //

                if (os.StartsWith("Mac"))
                {
                    // TODO: Expose in C# version number, for now assume "Mac OS X 10.10.4" format with version 10 at least
                    int startIndex = os.LastIndexOf(" ");
                    var parts = os.Substring(startIndex + 1).Split('.');
                    int a = Convert.ToInt32(parts[0]);
                    int b = Convert.ToInt32(parts[1]);
                    // In case in the future there's a need to disable specific patch releases
                    // int c = Convert.ToInt32(parts[2]);

                    if (a >= 10 && b >= 13)
                        return true;
                }
            }

            return false;
        }

        void UnsetRenderingFeatures()
        {
            Shader.globalRenderPipeline = "";

            SupportedRenderingFeatures.active = new SupportedRenderingFeatures();

            Lightmapping.ResetDelegate();
        }

        void InitializeDebugMaterials()
        {
            m_DebugViewMaterialGBuffer = CoreUtils.CreateEngineMaterial(m_Asset.renderPipelineResources.shaders.debugViewMaterialGBufferPS);
            m_DebugViewMaterialGBufferShadowMask = CoreUtils.CreateEngineMaterial(m_Asset.renderPipelineResources.shaders.debugViewMaterialGBufferPS);
            m_DebugViewMaterialGBufferShadowMask.EnableKeyword("SHADOWS_SHADOWMASK");
            m_DebugDisplayLatlong = CoreUtils.CreateEngineMaterial(m_Asset.renderPipelineResources.shaders.debugDisplayLatlongPS);
            m_DebugFullScreen = CoreUtils.CreateEngineMaterial(m_Asset.renderPipelineResources.shaders.debugFullScreenPS);
            m_DebugColorPicker = CoreUtils.CreateEngineMaterial(m_Asset.renderPipelineResources.shaders.debugColorPickerPS);
            m_Blit = CoreUtils.CreateEngineMaterial(m_Asset.renderPipelineResources.shaders.blitPS);
            m_ErrorMaterial = CoreUtils.CreateEngineMaterial("Hidden/InternalErrorShader");
        }

        void InitializeRenderStateBlocks()
        {
            m_DepthStateOpaque = new RenderStateBlock
            {
                depthState = new DepthState(true, CompareFunction.LessEqual),
                mask = RenderStateMask.Depth
            };
        }

        public void OnSceneLoad()
        {
            // Recreate the textures which went NULL
            m_MaterialList.ForEach(material => material.Build(m_Asset));
        }

        public override void Dispose()
        {
            UnsetRenderingFeatures();

            if (!m_ValidAPI)
                return;

            base.Dispose();

            m_DebugDisplaySettings.UnregisterDebug();

            m_LightLoop.Cleanup();

            // For debugging
            MousePositionDebug.instance.Cleanup();

            DecalSystem.instance.Cleanup();

            m_MaterialList.ForEach(material => material.Cleanup());

            CoreUtils.Destroy(m_AOResolveMaterial);
            CoreUtils.Destroy(m_CopyStencilForNoLighting);
            CoreUtils.Destroy(m_CameraMotionVectorsMaterial);
            CoreUtils.Destroy(m_DecalNormalBufferMaterial);

            CoreUtils.Destroy(m_DebugViewMaterialGBuffer);
            CoreUtils.Destroy(m_DebugViewMaterialGBufferShadowMask);
            CoreUtils.Destroy(m_DebugDisplayLatlong);
            CoreUtils.Destroy(m_DebugFullScreen);
            CoreUtils.Destroy(m_DebugColorPicker);
            CoreUtils.Destroy(m_Blit);
            CoreUtils.Destroy(m_CopyDepth);
            CoreUtils.Destroy(m_ErrorMaterial);

            m_SSSBufferManager.Cleanup();
            m_SharedRTManager.Cleanup();
            m_SkyManager.Cleanup();
            m_VolumetricLightingSystem.Cleanup();
            m_IBLFilterGGX.Cleanup();

            HDCamera.ClearAll();

            DestroyRenderTextures();
            CullingGroupManager.instance.Cleanup();

            CoreUtils.SafeRelease(m_DepthPyramidMipLevelOffsetsBuffer);

#if UNITY_EDITOR
            SceneViewDrawMode.ResetDrawMode();
            FrameSettings.UnRegisterDebug("Scene View");
#endif
        }

        void Resize(HDCamera hdCamera)
        {
            bool resolutionChanged = (hdCamera.actualWidth != m_CurrentWidth) || (hdCamera.actualHeight != m_CurrentHeight);

            if (resolutionChanged || m_LightLoop.NeedResize())
            {
                if (m_CurrentWidth > 0 && m_CurrentHeight > 0)
                    m_LightLoop.ReleaseResolutionDependentBuffers();

                m_LightLoop.AllocResolutionDependentBuffers((int)hdCamera.screenSize.x, (int)hdCamera.screenSize.y, hdCamera.frameSettings.enableStereo);
            }

            // update recorded window resolution
            m_CurrentWidth = hdCamera.actualWidth;
            m_CurrentHeight = hdCamera.actualHeight;
        }

        public void PushGlobalParams(HDCamera hdCamera, CommandBuffer cmd, DiffusionProfileSettings sssParameters)
        {
            using (new ProfilingSample(cmd, "Push Global Parameters", CustomSamplerId.PushGlobalParameters.GetSampler()))
            {
                // Set up UnityPerFrame CBuffer.
                m_SSSBufferManager.PushGlobalParams(hdCamera, cmd, sssParameters);

                m_DbufferManager.PushGlobalParams(hdCamera, cmd);

                m_VolumetricLightingSystem.PushGlobalParams(hdCamera, cmd, m_FrameCount);

                var ssRefraction = VolumeManager.instance.stack.GetComponent<ScreenSpaceRefraction>()
                    ?? ScreenSpaceRefraction.@default;
                ssRefraction.PushShaderParameters(cmd);
                var ssReflection = VolumeManager.instance.stack.GetComponent<ScreenSpaceReflection>()
                    ?? ScreenSpaceReflection.@default;
                ssReflection.PushShaderParameters(cmd);

                // Set up UnityPerView CBuffer.
                hdCamera.SetupGlobalParams(cmd, m_Time, m_LastTime, m_FrameCount);

                cmd.SetGlobalVector(HDShaderIDs._IndirectLightingMultiplier, new Vector4(VolumeManager.instance.stack.GetComponent<IndirectLightingController>().indirectDiffuseIntensity, 0, 0, 0));

                PushGlobalRTHandle(
                    cmd,
                    m_SharedRTManager.GetDepthTexture(),
                    HDShaderIDs._DepthPyramidTexture,
                    HDShaderIDs._DepthPyramidSize,
                    HDShaderIDs._DepthPyramidScale
                );
                PushGlobalRTHandle(
                    cmd,
                    m_CameraColorBufferMipChain,
                    HDShaderIDs._ColorPyramidTexture,
                    HDShaderIDs._ColorPyramidSize,
                    HDShaderIDs._ColorPyramidScale
                );
                PushGlobalRTHandle(
                    cmd,
                    m_SharedRTManager.GetVelocityBuffer(),
                    HDShaderIDs._CameraMotionVectorsTexture,
                    HDShaderIDs._CameraMotionVectorsSize,
                    HDShaderIDs._CameraMotionVectorsScale
                );

                cmd.SetGlobalBuffer(HDShaderIDs._DebugScreenSpaceTracingData, m_DebugScreenSpaceTracingData);

                // Light loop stuff...
                if (hdCamera.frameSettings.enableSSR)
                    cmd.SetGlobalTexture(HDShaderIDs._SsrLightingTexture, m_SsrLightingTexture);
                else
                    cmd.SetGlobalTexture(HDShaderIDs._SsrLightingTexture, Texture2D.blackTexture);
            }
        }

        bool NeedStencilBufferCopy()
        {
            // Currently, Unity does not offer a way to bind the stencil buffer as a texture in a compute shader.
            // Therefore, it's manually copied using a pixel shader.
            return m_LightLoop.GetFeatureVariantsEnabled();
        }

        void CopyDepthBufferIfNeeded(CommandBuffer cmd)
        {
            if (!m_IsDepthBufferCopyValid)
            {
                using (new ProfilingSample(cmd, "Copy depth buffer", CustomSamplerId.CopyDepthBuffer.GetSampler()))
                {
                    // TODO: maybe we don't actually need the top MIP level?
                    // That way we could avoid making the copy, and build the MIP hierarchy directly.
                    // The downside is that our SSR tracing accuracy would decrease a little bit.
                    // But since we never render SSR at full resolution, this may be acceptable.

                    // TODO: reading the depth buffer with a compute shader will cause it to decompress in place.
                    // On console, to preserve the depth test performance, we must NOT decompress the 'm_CameraDepthStencilBuffer' in place.
                    // We should call decompressDepthSurfaceToCopy() and decompress it to 'm_CameraDepthBufferMipChain'.
                    m_GPUCopy.SampleCopyChannel_xyzw2x(cmd, m_SharedRTManager.GetDepthStencilBuffer(), m_SharedRTManager.GetDepthTexture(), new RectInt(0, 0, m_CurrentWidth, m_CurrentHeight));
                }
                m_IsDepthBufferCopyValid = true;
            }
        }

        public void SetMicroShadowingSettings(CommandBuffer cmd)
        {
            MicroShadowing microShadowingSettings = VolumeManager.instance.stack.GetComponent<MicroShadowing>();
            cmd.SetGlobalFloat(HDShaderIDs._MicroShadowingOpacity, microShadowingSettings.enable ? microShadowingSettings.opacity : 0.0f);
        }

        public void ConfigureKeywords(bool enableBakeShadowMask, HDCamera hdCamera, CommandBuffer cmd)
        {
            // Globally enable (for GBuffer shader and forward lit (opaque and transparent) the keyword SHADOWS_SHADOWMASK
            CoreUtils.SetKeyword(cmd, "SHADOWS_SHADOWMASK", enableBakeShadowMask);
            // Configure material to use depends on shadow mask option
            m_currentRendererConfigurationBakedLighting = enableBakeShadowMask ? HDUtils.k_RendererConfigurationBakedLightingWithShadowMask : HDUtils.k_RendererConfigurationBakedLighting;
            m_currentDebugViewMaterialGBuffer = enableBakeShadowMask ? m_DebugViewMaterialGBufferShadowMask : m_DebugViewMaterialGBuffer;

            CoreUtils.SetKeyword(cmd, "LIGHT_LAYERS", hdCamera.frameSettings.enableLightLayers);
            cmd.SetGlobalInt(HDShaderIDs._EnableLightLayers, hdCamera.frameSettings.enableLightLayers ? 1 : 0);

            if (m_Asset.renderPipelineSettings.supportDecals)
            {
                CoreUtils.SetKeyword(cmd, "DECALS_OFF", false);
                CoreUtils.SetKeyword(cmd, "DECALS_3RT", !m_Asset.GetRenderPipelineSettings().decalSettings.perChannelMask);
                CoreUtils.SetKeyword(cmd, "DECALS_4RT", m_Asset.GetRenderPipelineSettings().decalSettings.perChannelMask);
            }
            else
            {
                CoreUtils.SetKeyword(cmd, "DECALS_OFF", true);
                CoreUtils.SetKeyword(cmd, "DECALS_3RT", false);
                CoreUtils.SetKeyword(cmd, "DECALS_4RT", false);
            }

            // Raise the normal buffer flag only if we are in forward rendering
            CoreUtils.SetKeyword(cmd, "WRITE_NORMAL_BUFFER", hdCamera.frameSettings.enableForwardRenderingOnly);

            // Raise or remove the depth msaa flag based on the frame setting
            CoreUtils.SetKeyword(cmd, "WRITE_MSAA_DEPTH", hdCamera.frameSettings.enableMSAA);
        }

        static bool CompareCamRT(Camera cam1, Camera cam2)
        {
            if (cam1.targetTexture == null)
                return false;
            else if (cam2.targetTexture == null)
                return true;
            else return  cam1.targetTexture.GetInstanceID() < cam2.targetTexture.GetInstanceID();
        }

        // We want the camera sorting to be stable and keep the sorting done by C++ internally.
        // Bubble sort is simple enough and will work fine for lists of camera that should stay small.
        static void SortCameraByRT(Camera[] cameras)
        {
            bool swap = true;
            while (swap)
            {
                swap = false;
                for (int i = 0; (i < cameras.Length - 1) ; ++i)
                {
                    var cam1 = cameras[i];
                    var cam2 = cameras[i + 1];
                    if (CompareCamRT(cam1, cam2))
                    {
                        cameras[i] = cam2;
                        cameras[i + 1] = cam1;
                        swap = true;
                    }
                }
            }
        }

        CullResults m_CullResults;
        ReflectionProbeCullResults m_ReflectionProbeCullResults;
        public override void Render(ScriptableRenderContext renderContext, Camera[] cameras)
        {
            if (!m_ValidAPI)
                return;

            base.Render(renderContext, cameras);
            RenderPipeline.BeginFrameRendering(cameras);

            {
                // SRP.Render() can be called several times per frame.
                // Also, most Time variables do not consistently update in the Scene View.
                // This makes reliable detection of the start of the new frame VERY hard.
                // One of the exceptions is 'Time.realtimeSinceStartup'.
                // Therefore, outside of the Play Mode we update the time at 60 fps,
                // and in the Play Mode we rely on 'Time.frameCount'.
                float t = Time.realtimeSinceStartup;
                uint c = (uint)Time.frameCount;

                bool newFrame;

                if (Application.isPlaying)
                {
                    newFrame = m_FrameCount != c;

                    m_FrameCount = c;
                }
                else
                {
                    newFrame = (t - m_Time) > 0.0166f;

                    if (newFrame)
                        m_FrameCount++;
                }

                if (newFrame)
                {
                    HDCamera.CleanUnused();

                    // Make sure both are never 0.
                    m_LastTime = (m_Time > 0) ? m_Time : t;
                    m_Time = t;
                }
            }

            var isAnyCamerasAReflectionCamera = false;
            for (int i = 0; i < cameras.Length && !isAnyCamerasAReflectionCamera; ++i)
                isAnyCamerasAReflectionCamera |= cameras[i].cameraType == CameraType.Reflection;

            if (!isAnyCamerasAReflectionCamera)
            {
            // TODO: Render only visible probes
<<<<<<< HEAD
                var realtimeViewIndependentProbes = HDProbeSystem.realtimeViewIndependentProbes;
                HDProbeSystem.RenderAndUpdateRenderData(
                    realtimeViewIndependentProbes, null, ProbeSettings.Mode.Realtime
                );
=======
            var isAnyCamerasAReflectionCamera = false;
            for (int i = 0; i < cameras.Length && !isAnyCamerasAReflectionCamera; ++i)
                isAnyCamerasAReflectionCamera |= cameras[i].cameraType == CameraType.Reflection;
            if(!isAnyCamerasAReflectionCamera)  //only pass here when rendering normal camera (prevent infinite loop)
            {
                ReflectionSystem.RenderAllRealtimeProbes();
>>>>>>> 2b558e20
            }

            // We first update the state of asset frame settings as they can be use by various camera
            // but we keep the dirty state to correctly reset other camera that use RenderingPath.Default.
            bool assetFrameSettingsIsDirty = m_Asset.frameSettingsIsDirty;
            m_Asset.UpdateDirtyFrameSettings();

            // We need to sort by target RenderTexture because we need to accumulate cameras rendering in the same RT.
            // In this case (and if there is more than one camera with the same target) we need to blit to the final target only for the last camera of the group.
            SortCameraByRT(cameras);

            for (int cameraIndex = 0; cameraIndex < cameras.Length; ++cameraIndex)
            {
                var camera = cameras[cameraIndex];

                if (camera == null)
                    continue;

                bool lastCameraFromGroup = true;
                if (cameraIndex < (cameras.Length - 1))
                    lastCameraFromGroup = (camera.targetTexture != cameras[cameraIndex + 1].targetTexture);

                RenderPipeline.BeginCameraRendering(camera);

                // First, get aggregate of frame settings base on global settings, camera frame settings and debug settings
                // Note: the SceneView camera will never have additionalCameraData
                var additionalCameraData = camera.GetComponent<HDAdditionalCameraData>();

                // Init effective frame settings of each camera
                // Each camera have its own debug frame settings control from the debug windows
                // debug frame settings can't be aggregate with frame settings (i.e we can't aggregate forward only control for example)
                // so debug settings (when use) are the effective frame settings
                // To be able to have this behavior we init effective frame settings with serialized frame settings and copy
                // debug settings change on top of it. Each time frame settings are change in the editor, we reset all debug settings
                // to stay in sync. The loop below allow to update all frame settings correctly and is required because
                // camera can rely on default frame settings from the HDRendeRPipelineAsset
                FrameSettings srcFrameSettings;
                if (additionalCameraData)
                {
                    additionalCameraData.UpdateDirtyFrameSettings(assetFrameSettingsIsDirty, m_Asset.GetFrameSettings());
                    if (camera.cameraType != CameraType.Reflection)
                    {
                        srcFrameSettings = additionalCameraData.GetFrameSettings().Override(m_Asset.GetFrameSettings());
                    }
                    else 
                    {
                        //reflection camera use different framesettings as base for their override
                        //handled in ReflectionSystemInternal
                        srcFrameSettings = additionalCameraData.GetFrameSettings();
                    }
                }
                else
                {
                    srcFrameSettings = m_Asset.GetFrameSettings();
                }

                FrameSettings currentFrameSettings = new FrameSettings();
                // Get the effective frame settings for this camera taking into account the global setting and camera type
                FrameSettings.InitializeFrameSettings(camera, m_Asset.GetRenderPipelineSettings(), srcFrameSettings, ref currentFrameSettings);

                // This is the main command buffer used for the frame.
                var cmd = CommandBufferPool.Get("");

                // Specific pass to simply display the content of the camera buffer if users have fill it themselves (like video player)
                if (additionalCameraData && additionalCameraData.renderingPath == HDAdditionalCameraData.RenderingPath.FullscreenPassthrough)
                {
                    renderContext.ExecuteCommandBuffer(cmd);
                    CommandBufferPool.Release(cmd);
                    renderContext.Submit();
                    continue;
                }

                // Don't render reflection in Preview, it prevent them to display
                if (camera.cameraType != CameraType.Reflection && camera.cameraType != CameraType.Preview
                    // Planar probes rendering is not currently supported for orthographic camera
                    // Avoid rendering to prevent error log spamming
                    && !camera.orthographic)
                {
                    // TODO: Render only visible probes
                    var realtimeViewDependentProbes = HDProbeSystem.realtimeViewDependentProbes;
                    HDProbeSystem.RenderAndUpdateRenderData(
                        realtimeViewDependentProbes, camera.transform, ProbeSettings.Mode.Realtime
                    );
                }

                // Init material if needed
                // TODO: this should be move outside of the camera loop but we have no command buffer, ask details to Tim or Julien to do this
                if (!m_IBLFilterGGX.IsInitialized())
                    m_IBLFilterGGX.Initialize(cmd);

                foreach (var material in m_MaterialList)
                    material.RenderInit(cmd);

                using (new ProfilingSample(cmd, "HDRenderPipeline::Render", CustomSamplerId.HDRenderPipelineRender.GetSampler()))
                {
                    // If we render a reflection view or a preview we should not display any debug information
                    // This need to be call before ApplyDebugDisplaySettings()
                    if (camera.cameraType == CameraType.Reflection || camera.cameraType == CameraType.Preview)
                    {
                        // Neutral allow to disable all debug settings
                        m_CurrentDebugDisplaySettings = s_NeutralDebugDisplaySettings;
                    }
                    else
                    {
                        m_CurrentDebugDisplaySettings = m_DebugDisplaySettings;

                        // Make sure we are in sync with the debug menu for the msaa count
                        m_MSAASamples = m_DebugDisplaySettings.msaaSamples;
                        m_SharedRTManager.SetNumMSAASamples(m_MSAASamples);
                    }

                    // Caution: Component.GetComponent() generate 0.6KB of garbage at each frame here !
                    var postProcessLayer = camera.GetComponent<PostProcessLayer>();

                    // Disable post process if we enable debug mode or if the post process layer is disabled
                    if (m_CurrentDebugDisplaySettings.IsDebugDisplayRemovePostprocess() || !HDUtils.IsPostProcessingActive(postProcessLayer))
                    {
                        currentFrameSettings.enablePostprocess = false;
                    }

                    // Disable SSS if luxmeter is enabled
                    if (debugDisplaySettings.lightingDebugSettings.debugLightingMode == DebugLightingMode.LuxMeter)
                    {
                        currentFrameSettings.enableSubsurfaceScattering = false;
                    }

                    var hdCamera = HDCamera.Get(camera);

                    if (hdCamera == null)
                    {
                        hdCamera = HDCamera.Create(camera, m_VolumetricLightingSystem);
                    }

                    // From this point, we should only use frame settings from the camera
                    hdCamera.Update(currentFrameSettings, postProcessLayer, m_VolumetricLightingSystem, m_MSAASamples);

                    using (new ProfilingSample(cmd, "Volume Update", CustomSamplerId.VolumeUpdate.GetSampler()))
                    {
                        VolumeManager.instance.Update(hdCamera.volumeAnchor, hdCamera.volumeLayerMask);
                    }

                    if (additionalCameraData != null && additionalCameraData.hasCustomRender)
                    {
                        // Flush pending command buffer.
                        renderContext.ExecuteCommandBuffer(cmd);
                        CommandBufferPool.Release(cmd);

                        // Execute custom render
                        additionalCameraData.ExecuteCustomRender(renderContext, hdCamera);

                        renderContext.Submit();
                        continue;
                    }

                    // Do anything we need to do upon a new frame.
                    // The NewFrame must be after the VolumeManager update and before Resize because it uses properties set in NewFrame
                    m_LightLoop.NewFrame(currentFrameSettings);

                    Resize(hdCamera);

                    ApplyDebugDisplaySettings(hdCamera, cmd);
                    m_SkyManager.UpdateCurrentSkySettings(hdCamera);

                    ScriptableCullingParameters cullingParams;
                    if (!CullResults.GetCullingParameters(camera, hdCamera.frameSettings.enableStereo, out cullingParams))
                    {
                        renderContext.Submit();
                        continue;
                    }

                    m_LightLoop.UpdateCullingParameters(ref cullingParams);
                    hdCamera.UpdateStereoDependentState(ref cullingParams);

#if UNITY_EDITOR
                    // emit scene view UI
                    if (camera.cameraType == CameraType.SceneView)
                    {
                        ScriptableRenderContext.EmitWorldGeometryForSceneView(camera);
                    }
#endif

                    if (hdCamera.frameSettings.enableDecals)
                    {
                        // decal system needs to be updated with current camera, it needs it to set up culling and light list generation parameters
                        DecalSystem.instance.CurrentCamera = camera;
                        DecalSystem.instance.BeginCull();
                    }

                    HDProbeSystem.PrepareCull(camera, m_ReflectionProbeCullResults);

                    using (new ProfilingSample(cmd, "CullResults.Cull", CustomSamplerId.CullResultsCull.GetSampler()))
                    {
                        CullResults.Cull(ref cullingParams, renderContext, ref m_CullResults);
                    }

                    m_IsDepthBufferCopyValid = false; // this is a new render frame
                    m_ReflectionProbeCullResults.Cull();

                    m_DbufferManager.enableDecals = false;
                    if (hdCamera.frameSettings.enableDecals)
                    {
                        using (new ProfilingSample(cmd, "DBufferPrepareDrawData", CustomSamplerId.DBufferPrepareDrawData.GetSampler()))
                        {
                            DecalSystem.instance.EndCull();
                            m_DbufferManager.enableDecals = true;              // mesh decals are renderers managed by c++ runtime and we have no way to query if any are visible, so set to true
                            DecalSystem.instance.UpdateCachedMaterialData();    // textures, alpha or fade distances could've changed
                            DecalSystem.instance.CreateDrawData();              // prepare data is separate from draw
                            DecalSystem.instance.UpdateTextureAtlas(cmd);       // as this is only used for transparent pass, would've been nice not to have to do this if no transparent renderers are visible, needs to happen after CreateDrawData
                        }
                    }

                    renderContext.SetupCameraProperties(camera, hdCamera.frameSettings.enableStereo);

                    PushGlobalParams(hdCamera, cmd, diffusionProfileSettings);

                    // TODO: Find a correct place to bind these material textures
                    // We have to bind the material specific global parameters in this mode
                    m_MaterialList.ForEach(material => material.Bind());

                    // Frustum cull density volumes on the CPU. Can be performed as soon as the camera is set up.
                    DensityVolumeList densityVolumes = m_VolumetricLightingSystem.PrepareVisibleDensityVolumeList(hdCamera, cmd, m_Time);

                    // Note: Legacy Unity behave like this for ShadowMask
                    // When you select ShadowMask in Lighting panel it recompile shaders on the fly with the SHADOW_MASK keyword.
                    // However there is no C# function that we can query to know what mode have been select in Lighting Panel and it will be wrong anyway. Lighting Panel setup what will be the next bake mode. But until light is bake, it is wrong.
                    // Currently to know if you need shadow mask you need to go through all visible lights (of CullResult), check the LightBakingOutput struct and look at lightmapBakeType/mixedLightingMode. If one light have shadow mask bake mode, then you need shadow mask features (i.e extra Gbuffer).
                    // It mean that when we build a standalone player, if we detect a light with bake shadow mask, we generate all shader variant (with and without shadow mask) and at runtime, when a bake shadow mask light is visible, we dynamically allocate an extra GBuffer and switch the shader.
                    // So the first thing to do is to go through all the light: PrepareLightsForGPU
                    bool enableBakeShadowMask;
                    using (new ProfilingSample(cmd, "TP_PrepareLightsForGPU", CustomSamplerId.TPPrepareLightsForGPU.GetSampler()))
                    {
                        enableBakeShadowMask = m_LightLoop.PrepareLightsForGPU(cmd, hdCamera, m_CullResults, m_ReflectionProbeCullResults, densityVolumes, m_DebugDisplaySettings);
                    }
                    // Configure all the keywords
                    ConfigureKeywords(enableBakeShadowMask, hdCamera, cmd);

                    StartStereoRendering(cmd, renderContext, hdCamera);

                    ClearBuffers(hdCamera, cmd);

                    // TODO: Add stereo occlusion mask
                    RenderDepthPrepass(m_CullResults, hdCamera, renderContext, cmd);

                    // Now that all depths have been rendered, resolve the depth buffer
                    m_SharedRTManager.ResolveSharedRT(cmd, hdCamera);

                    // This will bind the depth buffer if needed for DBuffer)
                    RenderDBuffer(hdCamera, cmd, renderContext, m_CullResults);

                    RenderGBuffer(m_CullResults, hdCamera, renderContext, cmd);

                    // We can now bind the normal buffer to be use by any effect
                    m_SharedRTManager.BindNormalBuffer(cmd);

                    if (!hdCamera.frameSettings.enableMSAA) // MSAA not supported
                    {
                        using (new ProfilingSample(cmd, "DBuffer Normal (forward)", CustomSamplerId.DBufferNormal.GetSampler()))
                        {
                            int stencilMask;
                            int stencilRef;
                            if (hdCamera.frameSettings.enableForwardRenderingOnly) // in forward rendering all pixels that decals wrote into have to be composited
                            {
                                stencilMask = (int)StencilBitMask.Decals;
                                stencilRef = (int)StencilBitMask.Decals;
                            }
                            else // in deferred rendering only pixels affected by both forward materials and decals need to be composited
                            {
                                stencilMask = (int)StencilBitMask.Decals | (int)StencilBitMask.DecalsForwardOutputNormalBuffer;
                                stencilRef = (int)StencilBitMask.Decals | (int)StencilBitMask.DecalsForwardOutputNormalBuffer;
                            }

                            m_DecalNormalBufferMaterial.SetInt(HDShaderIDs._DecalNormalBufferStencilReadMask, stencilMask);
                            m_DecalNormalBufferMaterial.SetInt(HDShaderIDs._DecalNormalBufferStencilRef, stencilRef);

                            HDUtils.SetRenderTarget(cmd, hdCamera, m_SharedRTManager.GetDepthStencilBuffer());
                            cmd.SetRandomWriteTarget(1, m_SharedRTManager.GetNormalBuffer());
                            cmd.DrawProcedural(Matrix4x4.identity, m_DecalNormalBufferMaterial, 0, MeshTopology.Triangles, 3, 1);
                            cmd.ClearRandomWriteTargets();
                        }
                    }

                    // In both forward and deferred, everything opaque should have been rendered at this point so we can safely copy the depth buffer for later processing.
                    GenerateDepthPyramid(hdCamera, cmd, FullScreenDebugMode.DepthPyramid);
                    // Depth texture is now ready, bind it (Depth buffer could have been bind before if DBuffer is enable)
                    cmd.SetGlobalTexture(HDShaderIDs._CameraDepthTexture, m_SharedRTManager.GetDepthTexture());

                    // TODO: In the future we will render object velocity at the same time as depth prepass (we need C++ modification for this)
                    // Once the C++ change is here we will first render all object without motion vector then motion vector object
                    // We can't currently render object velocity after depth prepass because if there is no depth prepass we can have motion vector write that should have been rejected

                    // If objects velocity if enabled, this will render the rest of objects into the target buffers (in addition to the velocity buffer)
                    RenderObjectsVelocity(m_CullResults, hdCamera, renderContext, cmd);

                    RenderCameraVelocity(m_CullResults, hdCamera, renderContext, cmd);

                    StopStereoRendering(cmd, renderContext, hdCamera);
                    // Caution: We require sun light here as some skies use the sun light to render, it means that UpdateSkyEnvironment must be called after PrepareLightsForGPU.
                    // TODO: Try to arrange code so we can trigger this call earlier and use async compute here to run sky convolution during other passes (once we move convolution shader to compute).
                    UpdateSkyEnvironment(hdCamera, cmd);


                    if (m_CurrentDebugDisplaySettings.IsDebugMaterialDisplayEnabled())
                    {
                        RenderDebugViewMaterial(m_CullResults, hdCamera, renderContext, cmd);

                        PushColorPickerDebugTexture(cmd, m_CameraColorBuffer, hdCamera);
                    }
                    else
                    {
                        StartStereoRendering(cmd, renderContext, hdCamera);

                        // TODO: Everything here (SSAO, Shadow, Build light list, deferred shadow, material and light classification can be parallelize with Async compute)
                        RenderSSAO(cmd, hdCamera, renderContext, postProcessLayer);

                        // Needs the depth pyramid and motion vectors, as well as the render of the previous frame.
                        RenderSSR(hdCamera, cmd);

                        // Clear and copy the stencil texture needs to be moved to before we invoke the async light list build,
                        // otherwise the async compute queue can end up using that texture before the graphics queue is done with it.
                        // TODO: Move this code inside LightLoop
                        if (m_LightLoop.GetFeatureVariantsEnabled())
                        {
                            // For material classification we use compute shader and so can't read into the stencil, so prepare it.
                            using (new ProfilingSample(cmd, "Clear and copy stencil texture", CustomSamplerId.ClearAndCopyStencilTexture.GetSampler()))
                            {
                                HDUtils.SetRenderTarget(cmd, hdCamera, m_SharedRTManager.GetStencilBufferCopy(), ClearFlag.Color, CoreUtils.clearColorAllBlack);

                                // In the material classification shader we will simply test is we are no lighting
                                // Use ShaderPassID 1 => "Pass 1 - Write 1 if value different from stencilRef to output"
                                HDUtils.DrawFullScreen(cmd, hdCamera, m_CopyStencilForNoLighting, m_SharedRTManager.GetStencilBufferCopy(), m_SharedRTManager.GetDepthStencilBuffer(), null, 1);
                            }
                        }

                        StopStereoRendering(cmd, renderContext, hdCamera);

<<<<<<< HEAD
                        GraphicsFence buildGPULightListsCompleteFence = new GraphicsFence();
                        if (hdCamera.frameSettings.enableAsyncCompute)
                        {
                            GraphicsFence startFence = cmd.CreateAsyncGraphicsFence();
=======
#if UNITY_2019_1_OR_NEWER
                        GraphicsFence buildGPULightListsCompleteFence = new GraphicsFence();
#else
                        GPUFence buildGPULightListsCompleteFence = new GPUFence();
#endif
                        if (hdCamera.frameSettings.enableAsyncCompute)
                        {
#if UNITY_2019_1_OR_NEWER
                            GraphicsFence startFence = cmd.CreateAsyncGraphicsFence();
#else
                            GPUFence startFence = cmd.CreateGPUFence();
#endif
>>>>>>> 2b558e20
                            renderContext.ExecuteCommandBuffer(cmd);
                            cmd.Clear();

                            buildGPULightListsCompleteFence = m_LightLoop.BuildGPULightListsAsyncBegin(hdCamera, renderContext, m_SharedRTManager.GetDepthStencilBuffer(), m_SharedRTManager.GetStencilBufferCopy(), startFence, m_SkyManager.IsLightingSkyValid());
                        }

                        using (new ProfilingSample(cmd, "Render shadows", CustomSamplerId.RenderShadows.GetSampler()))
                        {
                            // This call overwrites camera properties passed to the shader system.
                            m_LightLoop.RenderShadows(renderContext, cmd, m_CullResults);

                            // Overwrite camera properties set during the shadow pass with the original camera properties.
                            renderContext.SetupCameraProperties(camera, hdCamera.frameSettings.enableStereo);
                            hdCamera.SetupGlobalParams(cmd, m_Time, m_LastTime, m_FrameCount);
                        }

                        using (new ProfilingSample(cmd, "Screen space shadows", CustomSamplerId.ScreenSpaceShadows.GetSampler()))
                        {

                            StartStereoRendering(cmd, renderContext, hdCamera);
                            // When debug is enabled we need to clear otherwise we may see non-shadows areas with stale values.
                            if (m_CurrentDebugDisplaySettings.fullScreenDebugMode == FullScreenDebugMode.ContactShadows)
                            {
                                HDUtils.SetRenderTarget(cmd, hdCamera, m_ScreenSpaceShadowsBuffer, ClearFlag.Color, CoreUtils.clearColorAllBlack);
                            }

                            HDUtils.CheckRTCreated(m_ScreenSpaceShadowsBuffer);

                            int firstMipOffsetY = m_SharedRTManager.GetDepthBufferMipChainInfo().mipLevelOffsets[1].y;
                            m_LightLoop.RenderScreenSpaceShadows(hdCamera, m_ScreenSpaceShadowsBuffer, hdCamera.frameSettings.enableMSAA ? m_SharedRTManager.GetDepthValuesTexture() : m_SharedRTManager.GetDepthTexture(), firstMipOffsetY, cmd);

                            PushFullScreenDebugTexture(hdCamera, cmd, m_ScreenSpaceShadowsBuffer, FullScreenDebugMode.ContactShadows);
                            StopStereoRendering(cmd, renderContext, hdCamera);
                        }

                        if (hdCamera.frameSettings.enableAsyncCompute)
                        {
                            m_LightLoop.BuildGPULightListAsyncEnd(hdCamera, cmd, buildGPULightListsCompleteFence);
                        }
                        else
                        {
                            using (new ProfilingSample(cmd, "Build Light list", CustomSamplerId.BuildLightList.GetSampler()))
                            {
                                m_LightLoop.BuildGPULightLists(hdCamera, cmd, m_SharedRTManager.GetDepthStencilBuffer(), m_SharedRTManager.GetStencilBufferCopy(), m_SkyManager.IsLightingSkyValid());
                            }
                        }

                        {
                            // Set fog parameters for volumetric lighting.
                            var visualEnv = VolumeManager.instance.stack.GetComponent<VisualEnvironment>();
                            visualEnv.PushFogShaderParameters(hdCamera, cmd);
                        }

                        // Perform the voxelization step which fills the density 3D texture.
                        // Requires the clustered lighting data structure to be built, and can run async.
                        m_VolumetricLightingSystem.VolumeVoxelizationPass(hdCamera, cmd, m_FrameCount, densityVolumes);

                        // Render the volumetric lighting.
                        // The pass requires the volume properties, the light list and the shadows, and can run async.
                        m_VolumetricLightingSystem.VolumetricLightingPass(hdCamera, cmd, m_FrameCount);

<<<<<<< HEAD
						SetMicroShadowingSettings(cmd);                        

                        // Might float this higher if we enable stereo w/ deferred
=======
						SetMicroShadowingSettings(cmd);

						// Might float this higher if we enable stereo w/ deferred
>>>>>>> 2b558e20
                        StartStereoRendering(cmd, renderContext, hdCamera);

                        RenderDeferredLighting(hdCamera, cmd);


                        RenderForward(m_CullResults, hdCamera, renderContext, cmd, ForwardPass.Opaque);

                        m_SharedRTManager.ResolveMSAAColor(cmd, hdCamera, m_CameraSssDiffuseLightingMSAABuffer, m_CameraSssDiffuseLightingBuffer);
                        m_SharedRTManager.ResolveMSAAColor(cmd, hdCamera, m_SSSBufferManager.GetSSSBufferMSAA(0), m_SSSBufferManager.GetSSSBuffer(0));

                        // SSS pass here handle both SSS material from deferred and forward
                        m_SSSBufferManager.SubsurfaceScatteringPass(hdCamera, cmd, diffusionProfileSettings, hdCamera.frameSettings.enableMSAA ? m_CameraColorMSAABuffer : m_CameraColorBuffer,
                            m_CameraSssDiffuseLightingBuffer, m_SharedRTManager.GetDepthStencilBuffer(hdCamera.frameSettings.enableMSAA), m_SharedRTManager.GetDepthTexture());

                        RenderSky(hdCamera, cmd);

                        m_SharedRTManager.ResolveMSAAColor(cmd, hdCamera, m_CameraColorMSAABuffer, m_CameraColorBuffer);

                        RenderTransparentDepthPrepass(m_CullResults, hdCamera, renderContext, cmd);

                        // Render pre refraction objects
                        RenderForward(m_CullResults, hdCamera, renderContext, cmd, ForwardPass.PreRefraction);

                        RenderColorPyramid(hdCamera, cmd, true);

                        // Render all type of transparent forward (unlit, lit, complex (hair...)) to keep the sorting between transparent objects.
                        RenderForward(m_CullResults, hdCamera, renderContext, cmd, ForwardPass.Transparent);

                        // Render All forward error
                        RenderForwardError(m_CullResults, hdCamera, renderContext, cmd);

                        // Fill depth buffer to reduce artifact for transparent object during postprocess
                        RenderTransparentDepthPostpass(m_CullResults, hdCamera, renderContext, cmd);

                        RenderColorPyramid(hdCamera, cmd, false);

                        AccumulateDistortion(m_CullResults, hdCamera, renderContext, cmd);
                        RenderDistortion(hdCamera, cmd);

                        StopStereoRendering(cmd, renderContext, hdCamera);

                        PushFullScreenDebugTexture(hdCamera, cmd, m_CameraColorBuffer, FullScreenDebugMode.NanTracker);
                        PushFullScreenLightingDebugTexture(hdCamera, cmd, m_CameraColorBuffer);
                        PushColorPickerDebugTexture(cmd, m_CameraColorBuffer, hdCamera);

                        // The final pass either postprocess of Blit will flip the screen (as it is reverse by default due to Unity openGL legacy)
                        // Postprocess system (that doesn't use cmd.Blit) handle it with configuration (and do not flip in SceneView) or it is automatically done in Blit

                        StartStereoRendering(cmd, renderContext, hdCamera);


                        // Final blit
                        if (hdCamera.frameSettings.enablePostprocess)
                        {
                            // when we have a group of multiple cameras rendering into the same render target, for every camera but the last of the group, we need to output the result into
                            // the camera color buffer so that the next camera can accumulate over it.
                            RenderPostProcess(hdCamera, cmd, postProcessLayer, !lastCameraFromGroup);
                        }
                        else
                        {
                            using (new ProfilingSample(cmd, "Blit to final RT", CustomSamplerId.BlitToFinalRT.GetSampler()))
                            {
                                // This Blit will flip the screen on anything other than openGL
                                if (srcFrameSettings.enableStereo && (XRGraphicsConfig.eyeTextureDesc.vrUsage == VRTextureUsage.TwoEyes))
                                {
                                    cmd.BlitFullscreenTriangle(m_CameraColorBuffer, BuiltinRenderTextureType.CameraTarget); // If double-wide, only blit once (not once per-eye)
                                }
                                else
                                {
                                    HDUtils.BlitCameraTexture(cmd, hdCamera, m_CameraColorBuffer, BuiltinRenderTextureType.CameraTarget, hdCamera.flipYMode == HDAdditionalCameraData.FlipYMode.ForceFlipY);
                                }
                            }
                        }

                        StopStereoRendering(cmd, renderContext, hdCamera);
                        // Pushes to XR headset and/or display mirror
                        if (hdCamera.frameSettings.enableStereo)
                            renderContext.StereoEndRender(hdCamera.camera);
                    }

                    // Copy depth buffer if render texture has one as our depth buffer can be bigger than the one provided and we use our RT handle system.
                    // We need to copy only the corresponding portion
                    // (it's handled automatically by the copy shader because it uses a load in pixel coordinates based on the target).
                    // This copy will also have the effect of re-binding this depth buffer correctly for subsequent editor rendering (This allow to have correct Gizmo/Icons).
                    // TODO: If at some point we get proper render target aliasing, we will be able to use the provided depth texture directly with our RT handle system
                    bool copyDepth = hdCamera.camera.targetTexture != null ? hdCamera.camera.targetTexture.depth != 0 : false;

                    // NOTE: This needs to be done before the call to RenderDebug because debug overlays need to update the depth for the scene view as well.
                    // Make sure RenderDebug does not change the current Render Target
                    if (copyDepth)
                    {
                        using (new ProfilingSample(cmd, "Copy Depth in Target Texture", CustomSamplerId.CopyDepth.GetSampler()))
                        {
                            m_CopyDepth.SetTexture(HDShaderIDs._InputDepth, m_SharedRTManager.GetDepthStencilBuffer());
                            cmd.Blit(null, BuiltinRenderTextureType.CameraTarget, m_CopyDepth);
                        }
                    }

                    PushFullScreenDebugTexture(hdCamera, cmd, m_CameraColorBuffer, FullScreenDebugMode.ScreenSpaceTracing);
                    // Caution: RenderDebug need to take into account that we have flip the screen (so anything capture before the flip will be flipped)
                    RenderDebug(hdCamera, cmd, m_CullResults);

#if UNITY_EDITOR
                    // We need to make sure the viewport is correctly set for the editor rendering. It might have been changed by debug overlay rendering just before.
                    cmd.SetViewport(new Rect(0.0f, 0.0f, hdCamera.actualWidth, hdCamera.actualHeight));
#endif
                }

                // Caution: ExecuteCommandBuffer must be outside of the profiling bracket
                renderContext.ExecuteCommandBuffer(cmd);

                CommandBufferPool.Release(cmd);
                renderContext.Submit();

                if (m_CurrentDebugDisplaySettings.fullScreenDebugMode == FullScreenDebugMode.ScreenSpaceTracing)
                {
                    m_DebugScreenSpaceTracingData.GetData(m_DebugScreenSpaceTracingDataArray);
                    var data = m_DebugScreenSpaceTracingDataArray[0];
                    m_CurrentDebugDisplaySettings.screenSpaceTracingDebugData = data;

                    // Assign -1 in tracing model to notifiy we took the data.
                    // When debugging in forward, we want only the first time the pixel is drawn
                    data.tracingModel = (ScreenSpaceLighting.ProjectionModel)(-1);
                    m_DebugScreenSpaceTracingDataArray[0] = data;
                    m_DebugScreenSpaceTracingData.SetData(m_DebugScreenSpaceTracingDataArray);
                }

#if UNITY_EDITOR
                UnityEditor.Handles.DrawGizmos(camera);
#endif

            } // For each camera
        }

        void RenderOpaqueRenderList(CullResults cull,
            HDCamera hdCamera,
            ScriptableRenderContext renderContext,
            CommandBuffer cmd,
            ShaderPassName passName,
            RendererConfiguration rendererConfiguration = 0,
            RenderQueueRange? inRenderQueueRange = null,
            RenderStateBlock? stateBlock = null,
            Material overrideMaterial = null)
        {
            m_SinglePassName[0] = passName;
            RenderOpaqueRenderList(cull, hdCamera, renderContext, cmd, m_SinglePassName, rendererConfiguration, inRenderQueueRange, stateBlock, overrideMaterial);
        }

        void RenderOpaqueRenderList(CullResults cull,
            HDCamera hdCamera,
            ScriptableRenderContext renderContext,
            CommandBuffer cmd,
            ShaderPassName[] passNames,
            RendererConfiguration rendererConfiguration = 0,
            RenderQueueRange? inRenderQueueRange = null,
            RenderStateBlock? stateBlock = null,
            Material overrideMaterial = null,
            bool excludeMotionVector = false
            )
        {
            if (!hdCamera.frameSettings.enableOpaqueObjects)
                return;

            // This is done here because DrawRenderers API lives outside command buffers so we need to make call this before doing any DrawRenders
            renderContext.ExecuteCommandBuffer(cmd);
            cmd.Clear();

            var drawSettings = new DrawRendererSettings(hdCamera.camera, HDShaderPassNames.s_EmptyName)
            {
                rendererConfiguration = rendererConfiguration,
                sorting = { flags = SortFlags.CommonOpaque }
            };

            for (int i = 0; i < passNames.Length; ++i)
            {
                drawSettings.SetShaderPassName(i, passNames[i]);
            }

            if (overrideMaterial != null)
                drawSettings.SetOverrideMaterial(overrideMaterial, 0);

            var filterSettings = new FilterRenderersSettings(true)
            {
                renderQueueRange = inRenderQueueRange == null ? HDRenderQueue.k_RenderQueue_AllOpaque : inRenderQueueRange.Value,
                excludeMotionVectorObjects = excludeMotionVector
            };

            if (stateBlock == null)
                renderContext.DrawRenderers(cull.visibleRenderers, ref drawSettings, filterSettings);
            else
                renderContext.DrawRenderers(cull.visibleRenderers, ref drawSettings, filterSettings, stateBlock.Value);
        }

        void RenderTransparentRenderList(CullResults cull,
            HDCamera hdCamera,
            ScriptableRenderContext renderContext,
            CommandBuffer cmd,
            ShaderPassName passName,
            RendererConfiguration rendererConfiguration = 0,
            RenderQueueRange? inRenderQueueRange = null,
            RenderStateBlock? stateBlock = null,
            Material overrideMaterial = null,
            bool excludeMotionVectorObjects = false
            )
        {
            m_SinglePassName[0] = passName;
            RenderTransparentRenderList(cull, hdCamera, renderContext, cmd, m_SinglePassName,
                rendererConfiguration, inRenderQueueRange, stateBlock, overrideMaterial);
        }

        void RenderTransparentRenderList(CullResults cull,
            HDCamera hdCamera,
            ScriptableRenderContext renderContext,
            CommandBuffer cmd,
            ShaderPassName[] passNames,
            RendererConfiguration rendererConfiguration = 0,
            RenderQueueRange? inRenderQueueRange = null,
            RenderStateBlock? stateBlock = null,
            Material overrideMaterial = null,
            bool excludeMotionVectorObjects = false
            )
        {
            if (!hdCamera.frameSettings.enableTransparentObjects)
                return;

            // This is done here because DrawRenderers API lives outside command buffers so we need to make call this before doing any DrawRenders
            renderContext.ExecuteCommandBuffer(cmd);
            cmd.Clear();

            var drawSettings = new DrawRendererSettings(hdCamera.camera, HDShaderPassNames.s_EmptyName)
            {
                rendererConfiguration = rendererConfiguration,
                sorting = { flags = SortFlags.CommonTransparent | SortFlags.RendererPriority }
            };

            for (int i = 0; i < passNames.Length; ++i)
            {
                drawSettings.SetShaderPassName(i, passNames[i]);
            }

            if (overrideMaterial != null)
                drawSettings.SetOverrideMaterial(overrideMaterial, 0);

            var filterSettings = new FilterRenderersSettings(true)
            {
                renderQueueRange = inRenderQueueRange == null ? HDRenderQueue.k_RenderQueue_AllTransparent : inRenderQueueRange.Value,
                excludeMotionVectorObjects = excludeMotionVectorObjects
            };

            if (stateBlock == null)
                renderContext.DrawRenderers(cull.visibleRenderers, ref drawSettings, filterSettings);
            else
                renderContext.DrawRenderers(cull.visibleRenderers, ref drawSettings, filterSettings, stateBlock.Value);
        }

        void AccumulateDistortion(CullResults cullResults, HDCamera hdCamera, ScriptableRenderContext renderContext, CommandBuffer cmd)
        {
            if (!hdCamera.frameSettings.enableDistortion)
                return;

            using (new ProfilingSample(cmd, "Distortion", CustomSamplerId.Distortion.GetSampler()))
            {
                HDUtils.SetRenderTarget(cmd, hdCamera, m_DistortionBuffer, m_SharedRTManager.GetDepthStencilBuffer(), ClearFlag.Color, Color.clear);

                // Only transparent object can render distortion vectors
                RenderTransparentRenderList(cullResults, hdCamera, renderContext, cmd, HDShaderPassNames.s_DistortionVectorsName);
            }
        }

        void RenderDistortion(HDCamera hdCamera, CommandBuffer cmd)
        {
            if (!hdCamera.frameSettings.enableDistortion)
                return;

            using (new ProfilingSample(cmd, "ApplyDistortion", CustomSamplerId.ApplyDistortion.GetSampler()))
            {
                var size = new Vector4(hdCamera.actualWidth, hdCamera.actualHeight, 1f / hdCamera.actualWidth, 1f / hdCamera.actualHeight);
                uint x, y, z;
                m_applyDistortionCS.GetKernelThreadGroupSizes(m_applyDistortionKernel, out x, out y, out z);
                cmd.SetComputeTextureParam(m_applyDistortionCS, m_applyDistortionKernel, HDShaderIDs._DistortionTexture, m_DistortionBuffer);
                cmd.SetComputeTextureParam(m_applyDistortionCS, m_applyDistortionKernel, HDShaderIDs._ColorPyramidTexture, m_CameraColorBufferMipChain);
                cmd.SetComputeTextureParam(m_applyDistortionCS, m_applyDistortionKernel, HDShaderIDs._Destination, m_CameraColorBuffer);
                cmd.SetComputeVectorParam(m_applyDistortionCS, HDShaderIDs._Size, size);

                cmd.DispatchCompute(m_applyDistortionCS, m_applyDistortionKernel, Mathf.CeilToInt(size.x / x), Mathf.CeilToInt(size.y / y), 1);
            }
        }

        // RenderDepthPrepass render both opaque and opaque alpha tested based on engine configuration.
        // Forward only renderer: We always render everything
        // Deferred renderer: We always render depth prepass for alpha tested (optimization), other object are render based on engine configuration.
        // Forward opaque with deferred renderer (DepthForwardOnly pass): We always render everything
        void RenderDepthPrepass(CullResults cull, HDCamera hdCamera, ScriptableRenderContext renderContext, CommandBuffer cmd)
        {
            // In case of deferred renderer, we can have forward opaque material. These materials need to be render in the depth buffer to correctly build the light list.
            // And they will tag the stencil to not be lit during the deferred lighting pass.

            // Guidelines: In deferred by default there is no opaque in forward. However it is possible to force an opaque material to render in forward
            // by using the pass "ForwardOnly". In this case the .shader should not have "Forward" but only a "ForwardOnly" pass.
            // It must also have a "DepthForwardOnly" and no "DepthOnly" pass as forward material (either deferred or forward only rendering) have always a depth pass.
            // If a forward material have no depth prepass, then lighting can be incorrect (deferred shadowing, SSAO), this may be acceptable depends on usage

            // Whatever the configuration we always render first the opaque object as opaque alpha tested are more costly to render and could be reject by early-z
            // (but not Hi-z as it is disable with clip instruction). This is handled automatically with the RenderQueue value (OpaqueAlphaTested have a different value and thus are sorted after Opaque)

            // Forward material always output normal buffer (unless they don't participate to shading)
            // Deferred material never output normal buffer

            // Note: Unlit object use a ForwardOnly pass and don't have normal, they will write 0 in the normal buffer. This should be safe
            // as they will not use the result of lighting anyway. However take care of effect that will try to filter normal buffer.
            // TODO: maybe we can use a stencil to tag when Forward unlit touch normal buffer

            // Additional guidelines when motion vector are enabled
            // To save drawcall we don't render in prepass the object that have object motion vector. We use the excludeMotion filter option of DrawRenderer to know that (only C++ can know if an object have object motion vector).
            // Thus during this prepass we will exclude all object that have object motion vector, mean that during the velocity pass they will also output normal buffer (like a regular prepass) if needed.
            // Combination of both depth prepass + motion vector pass provide the full depth buffer

            // In order to avoid rendering objects twice (once in the depth pre-pass and once in the motion vector pass, when the motion vector pass is enabled). We exclude the objects that have motion vectors.
            // TODO: Currently disable, require a C++ PR
            bool excludeMotion = false; // hdCamera.frameSettings.enableObjectMotionVectors;

            if (hdCamera.frameSettings.enableForwardRenderingOnly)
            {
                using (new ProfilingSample(cmd, "Depth Prepass (forward)", CustomSamplerId.DepthPrepass.GetSampler()))
                {
                    HDUtils.SetRenderTarget(cmd, hdCamera, m_SharedRTManager.GetPrepassBuffersRTI(hdCamera.frameSettings), m_SharedRTManager.GetDepthStencilBuffer(hdCamera.frameSettings.enableMSAA));

                    XRUtils.DrawOcclusionMesh(cmd, hdCamera.camera, hdCamera.frameSettings.enableStereo);

                    // Full forward: Output normal buffer for both forward and forwardOnly
                    // Exclude object that render velocity (if motion vector are enabled)
                    RenderOpaqueRenderList(cull, hdCamera, renderContext, cmd, m_DepthOnlyAndDepthForwardOnlyPassNames, 0, HDRenderQueue.k_RenderQueue_AllOpaque, excludeMotionVector : excludeMotion);
                }
            }
            // If we enable DBuffer, we need a full depth prepass
            else if (hdCamera.frameSettings.enableDepthPrepassWithDeferredRendering || m_DbufferManager.enableDecals)
            {
                using (new ProfilingSample(cmd, m_DbufferManager.enableDecals ? "Depth Prepass (deferred) force by Decals" : "Depth Prepass (deferred)", CustomSamplerId.DepthPrepass.GetSampler()))
                {
                    HDUtils.SetRenderTarget(cmd, hdCamera, m_SharedRTManager.GetDepthStencilBuffer());

                    XRUtils.DrawOcclusionMesh(cmd, hdCamera.camera, hdCamera.frameSettings.enableStereo);

                    // First deferred material
                    RenderOpaqueRenderList(cull, hdCamera, renderContext, cmd, m_DepthOnlyPassNames, 0, HDRenderQueue.k_RenderQueue_AllOpaque, excludeMotionVector: excludeMotion);

                    HDUtils.SetRenderTarget(cmd, hdCamera, m_SharedRTManager.GetPrepassBuffersRTI(hdCamera.frameSettings), m_SharedRTManager.GetDepthStencilBuffer());

                    // Then forward only material that output normal buffer
                    RenderOpaqueRenderList(cull, hdCamera, renderContext, cmd, m_DepthForwardOnlyPassNames, 0, HDRenderQueue.k_RenderQueue_AllOpaque, excludeMotionVector: excludeMotion);
                }
            }
            else // Deferred with partial depth prepass
            {
                using (new ProfilingSample(cmd, "Depth Prepass (deferred incomplete)", CustomSamplerId.DepthPrepass.GetSampler()))
                {
                    HDUtils.SetRenderTarget(cmd, hdCamera, m_SharedRTManager.GetDepthStencilBuffer());

                    XRUtils.DrawOcclusionMesh(cmd, hdCamera.camera, hdCamera.frameSettings.enableStereo);

                    // First deferred alpha tested materials. Alpha tested object have always a prepass even if enableDepthPrepassWithDeferredRendering is disabled
                    var renderQueueRange = new RenderQueueRange { min = (int)RenderQueue.AlphaTest, max = (int)RenderQueue.GeometryLast - 1 };
                    RenderOpaqueRenderList(cull, hdCamera, renderContext, cmd, m_DepthOnlyPassNames, 0, renderQueueRange, excludeMotionVector : excludeMotion);

                    HDUtils.SetRenderTarget(cmd, hdCamera, m_SharedRTManager.GetPrepassBuffersRTI(hdCamera.frameSettings), m_SharedRTManager.GetDepthStencilBuffer());

                    // Then forward only material that output normal buffer
                    RenderOpaqueRenderList(cull, hdCamera, renderContext, cmd, m_DepthForwardOnlyPassNames, 0, HDRenderQueue.k_RenderQueue_AllOpaque, excludeMotionVector : excludeMotion);
                }
            }
        }

        // RenderGBuffer do the gbuffer pass. This is solely call with deferred. If we use a depth prepass, then the depth prepass will perform the alpha testing for opaque apha tested and we don't need to do it anymore
        // during Gbuffer pass. This is handled in the shader and the depth test (equal and no depth write) is done here.
        void RenderGBuffer(CullResults cull, HDCamera hdCamera, ScriptableRenderContext renderContext, CommandBuffer cmd)
        {
            if (hdCamera.frameSettings.enableForwardRenderingOnly)
                return;

            using (new ProfilingSample(cmd, m_CurrentDebugDisplaySettings.IsDebugDisplayEnabled() ? "GBuffer Debug" : "GBuffer", CustomSamplerId.GBuffer.GetSampler()))
            {
                // setup GBuffer for rendering
                HDUtils.SetRenderTarget(cmd, hdCamera, m_GbufferManager.GetBuffersRTI(hdCamera.frameSettings), m_SharedRTManager.GetDepthStencilBuffer());
                RenderOpaqueRenderList(cull, hdCamera, renderContext, cmd, HDShaderPassNames.s_GBufferName, m_currentRendererConfigurationBakedLighting, HDRenderQueue.k_RenderQueue_AllOpaque);

                m_GbufferManager.BindBufferAsTextures(cmd);
            }
        }

        void RenderDBuffer(HDCamera hdCamera, CommandBuffer cmd, ScriptableRenderContext renderContext, CullResults cullResults)
        {
            if (!hdCamera.frameSettings.enableDecals)
                return;

            using (new ProfilingSample(cmd, "DBufferRender", CustomSamplerId.DBufferRender.GetSampler()))
            {
                // We need to copy depth buffer texture if we want to bind it at this stage
                CopyDepthBufferIfNeeded(cmd);

                bool rtCount4 = m_Asset.GetRenderPipelineSettings().decalSettings.perChannelMask;
                // Depth texture is now ready, bind it.
                cmd.SetGlobalTexture(HDShaderIDs._CameraDepthTexture, m_SharedRTManager.GetDepthTexture());
                m_DbufferManager.ClearAndSetTargets(cmd, hdCamera, rtCount4, m_SharedRTManager.GetDepthStencilBuffer());
                renderContext.ExecuteCommandBuffer(cmd);
                cmd.Clear();

                DrawRendererSettings drawSettings = new DrawRendererSettings(hdCamera.camera, HDShaderPassNames.s_EmptyName)
                {
                    rendererConfiguration = 0,
                    sorting = { flags = SortFlags.CommonOpaque }
                };

                if (rtCount4)
                {
                    drawSettings.SetShaderPassName(0, HDShaderPassNames.s_MeshDecalsMName);
                    drawSettings.SetShaderPassName(1, HDShaderPassNames.s_MeshDecalsAOName);
                    drawSettings.SetShaderPassName(2, HDShaderPassNames.s_MeshDecalsMAOName);
                    drawSettings.SetShaderPassName(3, HDShaderPassNames.s_MeshDecalsSName);
                    drawSettings.SetShaderPassName(4, HDShaderPassNames.s_MeshDecalsMSName);
                    drawSettings.SetShaderPassName(5, HDShaderPassNames.s_MeshDecalsAOSName);
                    drawSettings.SetShaderPassName(6, HDShaderPassNames.s_MeshDecalsMAOSName);
                }
                else
                {
                    drawSettings.SetShaderPassName(0, HDShaderPassNames.s_MeshDecals3RTName);
                }

                FilterRenderersSettings filterRenderersSettings = new FilterRenderersSettings(true)
                {
                    renderQueueRange = HDRenderQueue.k_RenderQueue_AllOpaque
                };

                renderContext.DrawRenderers(cullResults.visibleRenderers, ref drawSettings, filterRenderersSettings);
                DecalSystem.instance.RenderIntoDBuffer(cmd);
                m_DbufferManager.UnSetHTile(cmd);
                m_DbufferManager.SetHTileTexture(cmd);  // mask per 8x8 tile used for optimization when looking up dbuffer values
            }
        }

        void RenderDebugViewMaterial(CullResults cull, HDCamera hdCamera, ScriptableRenderContext renderContext, CommandBuffer cmd)
        {
            using (new ProfilingSample(cmd, "DisplayDebug ViewMaterial", CustomSamplerId.DisplayDebugViewMaterial.GetSampler()))
            {
                if (m_CurrentDebugDisplaySettings.materialDebugSettings.IsDebugGBufferEnabled() && !hdCamera.frameSettings.enableForwardRenderingOnly)
                {
                    using (new ProfilingSample(cmd, "DebugViewMaterialGBuffer", CustomSamplerId.DebugViewMaterialGBuffer.GetSampler()))
                    {
                        HDUtils.DrawFullScreen(cmd, hdCamera, m_currentDebugViewMaterialGBuffer, m_CameraColorBuffer);
                    }
                }
                else
                {
                    // When rendering debug material we shouldn't rely on a depth prepass for optimizing the alpha clip test. As it is control on the material inspector side
                    // we must override the state here.

                    HDUtils.SetRenderTarget(cmd, hdCamera, m_CameraColorBuffer, m_SharedRTManager.GetDepthStencilBuffer(), ClearFlag.All, CoreUtils.clearColorAllBlack);
                    // Render Opaque forward
                    RenderOpaqueRenderList(cull, hdCamera, renderContext, cmd, m_AllForwardOpaquePassNames, m_currentRendererConfigurationBakedLighting, stateBlock: m_DepthStateOpaque);

                    // Render forward transparent
                    RenderTransparentRenderList(cull, hdCamera, renderContext, cmd, m_AllTransparentPassNames, m_currentRendererConfigurationBakedLighting, stateBlock: m_DepthStateOpaque);
                }
            }

            // Last blit
            {
                using (new ProfilingSample(cmd, "Blit DebugView Material Debug", CustomSamplerId.BlitDebugViewMaterialDebug.GetSampler()))
                {
                    // This Blit will flip the screen anything other than openGL
                    HDUtils.BlitCameraTexture(cmd, hdCamera, m_CameraColorBuffer, BuiltinRenderTextureType.CameraTarget);
                }
            }
        }

        void RenderSSAO(CommandBuffer cmd, HDCamera hdCamera, ScriptableRenderContext renderContext, PostProcessLayer postProcessLayer)
        {
            var camera = hdCamera.camera;

            // Apply SSAO from PostProcessLayer
            if (hdCamera.frameSettings.enableSSAO && postProcessLayer != null && postProcessLayer.enabled)
            {
                var settings = postProcessLayer.GetSettings<AmbientOcclusion>();

                if (settings.IsEnabledAndSupported(null))
                {
                    using (new ProfilingSample(cmd, "Render SSAO", CustomSamplerId.RenderSSAO.GetSampler()))
                    {
<<<<<<< HEAD
                        if(hdCamera.frameSettings.enableMSAA)
                        {
                            // In case we are in an MSAA frame, we need to feed both min and max depth of the pixel so that we compute ao values for both depths and resolve the AO afterwards
                            postProcessLayer.BakeMSVOMap(cmd, camera, m_MultiAmbientOcclusionBuffer, m_SharedRTManager.GetDepthValuesTexture(), true);
                        }
                        else
                        {
                            postProcessLayer.BakeMSVOMap(cmd, camera, m_AmbientOcclusionBuffer, m_SharedRTManager.GetDepthTexture(), true);
                        }
=======
                        // In case we are in an MSAA frame, we need to feed both min and max depth of the pixel so that we compute ao values for both depths and resolve the AO afterwards
                        var aoTarget = hdCamera.frameSettings.enableMSAA ? m_MultiAmbientOcclusionBuffer : m_AmbientOcclusionBuffer;
                        var depthTexture = hdCamera.frameSettings.enableMSAA ? m_SharedRTManager.GetDepthValuesTexture() : m_SharedRTManager.GetDepthTexture();
>>>>>>> 2b558e20

                        HDUtils.CheckRTCreated(aoTarget.rt);
                        postProcessLayer.BakeMSVOMap(cmd, camera, aoTarget, depthTexture, true, hdCamera.frameSettings.enableMSAA);
                    }

                    if (hdCamera.frameSettings.enableMSAA)
                    {
                        using (new ProfilingSample(cmd, "Resolve AO Buffer", CustomSamplerId.BlitDebugViewMaterialDebug.GetSampler()))
                        {
                            HDUtils.SetRenderTarget(cmd, hdCamera, m_AmbientOcclusionBuffer);
                            m_AOPropertyBlock.SetTexture("_DepthValuesTexture", m_SharedRTManager.GetDepthValuesTexture());
                            m_AOPropertyBlock.SetTexture("_MultiAOTexture", m_MultiAmbientOcclusionBuffer);
                            cmd.DrawProcedural(Matrix4x4.identity, m_AOResolveMaterial, 0, MeshTopology.Triangles, 3, 1, m_AOPropertyBlock);
                        }
                    }

                    cmd.SetGlobalTexture(HDShaderIDs._AmbientOcclusionTexture, m_AmbientOcclusionBuffer);
                    cmd.SetGlobalVector(HDShaderIDs._AmbientOcclusionParam, new Vector4(settings.color.value.r, settings.color.value.g, settings.color.value.b, settings.directLightingStrength.value));
                    PushFullScreenDebugTexture(hdCamera, cmd, m_AmbientOcclusionBuffer, FullScreenDebugMode.SSAO);

                    return;
                }
            }

            // No AO applied - neutral is black, see the comment in the shaders
            cmd.SetGlobalTexture(HDShaderIDs._AmbientOcclusionTexture, RuntimeUtilities.blackTexture);
            cmd.SetGlobalVector(HDShaderIDs._AmbientOcclusionParam, Vector4.zero);
        }

        void RenderDeferredLighting(HDCamera hdCamera, CommandBuffer cmd)
        {
            if (hdCamera.frameSettings.enableForwardRenderingOnly)
                return;

            m_MRTCache2[0] = m_CameraColorBuffer;
            m_MRTCache2[1] = m_CameraSssDiffuseLightingBuffer;
            var depthTexture = m_SharedRTManager.GetDepthTexture();

            var options = new LightLoop.LightingPassOptions();

            if (hdCamera.frameSettings.enableSubsurfaceScattering)
            {
                // Output split lighting for materials asking for it (masked in the stencil buffer)
                options.outputSplitLighting = true;

                m_LightLoop.RenderDeferredLighting(hdCamera, cmd, m_CurrentDebugDisplaySettings, m_MRTCache2, m_SharedRTManager.GetDepthStencilBuffer(), depthTexture, options, m_DebugScreenSpaceTracingData);
            }

            // Output combined lighting for all the other materials.
            options.outputSplitLighting = false;

            m_LightLoop.RenderDeferredLighting(hdCamera, cmd, m_CurrentDebugDisplaySettings, m_MRTCache2, m_SharedRTManager.GetDepthStencilBuffer(), depthTexture, options, m_DebugScreenSpaceTracingData);
        }

        void UpdateSkyEnvironment(HDCamera hdCamera, CommandBuffer cmd)
        {
            m_SkyManager.UpdateEnvironment(hdCamera, m_LightLoop.GetCurrentSunLight(), cmd);
        }

        void RenderSky(HDCamera hdCamera, CommandBuffer cmd)
        {
            var visualEnv = VolumeManager.instance.stack.GetComponent<VisualEnvironment>();
            m_SkyManager.RenderSky(hdCamera, m_LightLoop.GetCurrentSunLight(), hdCamera.frameSettings.enableMSAA ? m_CameraColorMSAABuffer : m_CameraColorBuffer, m_SharedRTManager.GetDepthStencilBuffer(hdCamera.frameSettings.enableMSAA), m_CurrentDebugDisplaySettings, cmd);

            if (visualEnv.fogType.value != FogType.None)
                m_SkyManager.RenderOpaqueAtmosphericScattering(cmd, hdCamera.frameSettings.enableMSAA);
        }

        public Texture2D ExportSkyToTexture()
        {
            return m_SkyManager.ExportSkyToTexture();
        }

        // Render forward is use for both transparent and opaque objects. In case of deferred we can still render opaque object in forward.
        void RenderForward(CullResults cullResults, HDCamera hdCamera, ScriptableRenderContext renderContext, CommandBuffer cmd, ForwardPass pass)
        {
            // Guidelines: In deferred by default there is no opaque in forward. However it is possible to force an opaque material to render in forward
            // by using the pass "ForwardOnly". In this case the .shader should not have "Forward" but only a "ForwardOnly" pass.
            // It must also have a "DepthForwardOnly" and no "DepthOnly" pass as forward material (either deferred or forward only rendering) have always a depth pass.
            // The RenderForward pass will render the appropriate pass depends on the engine settings. In case of forward only rendering, both "Forward" pass and "ForwardOnly" pass
            // material will be render for both transparent and opaque. In case of deferred, both path are used for transparent but only "ForwardOnly" is use for opaque.
            // (Thus why "Forward" and "ForwardOnly" are exclusive, else they will render two times"

            if (m_CurrentDebugDisplaySettings.IsDebugDisplayEnabled())
            {
                m_ForwardPassProfileName = k_ForwardPassDebugName[(int)pass];
            }
            else
            {
                m_ForwardPassProfileName = k_ForwardPassName[(int)pass];
            }

            using (new ProfilingSample(cmd, m_ForwardPassProfileName, CustomSamplerId.ForwardPassName.GetSampler()))
            {
                var camera = hdCamera.camera;

                m_LightLoop.RenderForward(camera, cmd, pass == ForwardPass.Opaque);
                var debugScreenSpaceTracing = m_CurrentDebugDisplaySettings.fullScreenDebugMode == FullScreenDebugMode.ScreenSpaceTracing;

                if (pass == ForwardPass.Opaque)
                {
                    // In case of forward SSS we will bind all the required target. It is up to the shader to write into it or not.
                    if (hdCamera.frameSettings.enableSubsurfaceScattering)
                    {
                        if(hdCamera.frameSettings.enableMSAA)
                        {
                            m_MRTWithSSS[0] = m_CameraColorMSAABuffer; // Store the specular color
                            m_MRTWithSSS[1] = m_CameraSssDiffuseLightingMSAABuffer;
                            for (int i = 0; i < m_SSSBufferManager.sssBufferCount; ++i)
                            {
                                m_MRTWithSSS[i + 2] = m_SSSBufferManager.GetSSSBufferMSAA(i);
                            }
                        }
                        else
                        {
                            m_MRTWithSSS[0] = m_CameraColorBuffer; // Store the specular color
                            m_MRTWithSSS[1] = m_CameraSssDiffuseLightingBuffer;
                            for (int i = 0; i < m_SSSBufferManager.sssBufferCount; ++i)
                            {
                                m_MRTWithSSS[i + 2] = m_SSSBufferManager.GetSSSBuffer(i);
                            }
                        }
                        HDUtils.SetRenderTarget(cmd, hdCamera, m_MRTWithSSS, m_SharedRTManager.GetDepthStencilBuffer(hdCamera.frameSettings.enableMSAA));
                    }
                    else
                    {
                        HDUtils.SetRenderTarget(cmd, hdCamera, hdCamera.frameSettings.enableMSAA ? m_CameraColorMSAABuffer : m_CameraColorBuffer, m_SharedRTManager.GetDepthStencilBuffer(hdCamera.frameSettings.enableMSAA));
                    }

                    var passNames = hdCamera.frameSettings.enableForwardRenderingOnly
                        ? m_ForwardAndForwardOnlyPassNames
                        : m_ForwardOnlyPassNames;
                    var debugSSTThisPass = debugScreenSpaceTracing && (m_CurrentDebugDisplaySettings.lightingDebugSettings.debugLightingMode == DebugLightingMode.ScreenSpaceTracingReflection);
                    if (debugSSTThisPass)
                        cmd.SetRandomWriteTarget(7, m_DebugScreenSpaceTracingData);
                    RenderOpaqueRenderList(cullResults, hdCamera, renderContext, cmd, passNames, m_currentRendererConfigurationBakedLighting);
                    if (debugSSTThisPass)
                        cmd.ClearRandomWriteTargets();
                }
                else
                {
                    HDUtils.SetRenderTarget(cmd, hdCamera, m_CameraColorBuffer, m_SharedRTManager.GetDepthStencilBuffer());
                    if ((hdCamera.frameSettings.enableDecals) && (DecalSystem.m_DecalDatasCount > 0)) // enable d-buffer flag value is being interpreted more like enable decals in general now that we have clustered
                                                                                                      // decal datas count is 0 if no decals affect transparency
                    {
                        DecalSystem.instance.SetAtlas(cmd); // for clustered decals
                    }

                    var debugSSTThisPass = debugScreenSpaceTracing && (m_CurrentDebugDisplaySettings.lightingDebugSettings.debugLightingMode == DebugLightingMode.ScreenSpaceTracingRefraction);
                    if (debugSSTThisPass)
                        cmd.SetRandomWriteTarget(7, m_DebugScreenSpaceTracingData);
                    RenderTransparentRenderList(cullResults, hdCamera, renderContext, cmd, m_AllTransparentPassNames, m_currentRendererConfigurationBakedLighting, pass == ForwardPass.PreRefraction ? HDRenderQueue.k_RenderQueue_PreRefraction : HDRenderQueue.k_RenderQueue_Transparent);
                    if (debugSSTThisPass)
                        cmd.ClearRandomWriteTargets();
                }
            }
        }

        // This is use to Display legacy shader with an error shader
        [Conditional("DEVELOPMENT_BUILD"), Conditional("UNITY_EDITOR")]
        void RenderForwardError(CullResults cullResults, HDCamera hdCamera, ScriptableRenderContext renderContext, CommandBuffer cmd)
        {
            using (new ProfilingSample(cmd, "Render Forward Error", CustomSamplerId.RenderForwardError.GetSampler()))
            {
                HDUtils.SetRenderTarget(cmd, hdCamera, m_CameraColorBuffer, m_SharedRTManager.GetDepthStencilBuffer());
                RenderOpaqueRenderList(cullResults, hdCamera, renderContext, cmd, m_ForwardErrorPassNames, 0, RenderQueueRange.all, null, m_ErrorMaterial);
            }
        }

        void RenderTransparentDepthPrepass(CullResults cull, HDCamera hdCamera, ScriptableRenderContext renderContext, CommandBuffer cmd)
        {
            if (hdCamera.frameSettings.enableTransparentPrepass)
            {
                // Render transparent depth prepass after opaque one
                using (new ProfilingSample(cmd, "Transparent Depth Prepass", CustomSamplerId.TransparentDepthPrepass.GetSampler()))
                {
                    RenderTransparentRenderList(cull, hdCamera, renderContext, cmd, m_TransparentDepthPrepassNames);
                }
            }
        }

        void RenderTransparentDepthPostpass(CullResults cullResults, HDCamera hdCamera, ScriptableRenderContext renderContext, CommandBuffer cmd)
        {
            if (!hdCamera.frameSettings.enableTransparentPostpass)
                return;

            using (new ProfilingSample(cmd, "Render Transparent Depth Post ", CustomSamplerId.TransparentDepthPostpass.GetSampler()))
            {
                HDUtils.SetRenderTarget(cmd, hdCamera, m_SharedRTManager.GetDepthStencilBuffer());
                RenderTransparentRenderList(cullResults, hdCamera, renderContext, cmd, m_TransparentDepthPostpassNames);
            }
        }

        void RenderObjectsVelocity(CullResults cullResults, HDCamera hdCamera, ScriptableRenderContext renderContext, CommandBuffer cmd)
        {
            if (!hdCamera.frameSettings.enableObjectMotionVectors)
                return;

            using (new ProfilingSample(cmd, "Objects Velocity", CustomSamplerId.ObjectsVelocity.GetSampler()))
            {
                // These flags are still required in SRP or the engine won't compute previous model matrices...
                // If the flag hasn't been set yet on this camera, motion vectors will skip a frame.
                hdCamera.camera.depthTextureMode |= DepthTextureMode.MotionVectors | DepthTextureMode.Depth;

                HDUtils.SetRenderTarget(cmd, hdCamera, m_SharedRTManager.GetVelocityPassBuffersRTI(hdCamera.frameSettings), m_SharedRTManager.GetDepthStencilBuffer(hdCamera.frameSettings.enableMSAA));
                RenderOpaqueRenderList(cullResults, hdCamera, renderContext, cmd, HDShaderPassNames.s_MotionVectorsName, RendererConfiguration.PerObjectMotionVectors);
            }
        }

        void RenderCameraVelocity(CullResults cullResults, HDCamera hdCamera, ScriptableRenderContext renderContext, CommandBuffer cmd)
        {
            if (!hdCamera.frameSettings.enableMotionVectors)
                return;

            using (new ProfilingSample(cmd, "Camera Velocity", CustomSamplerId.CameraVelocity.GetSampler()))
            {
                // These flags are still required in SRP or the engine won't compute previous model matrices...
                // If the flag hasn't been set yet on this camera, motion vectors will skip a frame.
                hdCamera.camera.depthTextureMode |= DepthTextureMode.MotionVectors | DepthTextureMode.Depth;

                HDUtils.DrawFullScreen(cmd, hdCamera, m_CameraMotionVectorsMaterial, m_SharedRTManager.GetVelocityBuffer(), m_SharedRTManager.GetDepthStencilBuffer(), null, 0);
                PushFullScreenDebugTexture(hdCamera, cmd, m_SharedRTManager.GetVelocityBuffer(), FullScreenDebugMode.MotionVectors);

#if UNITY_EDITOR

                // In scene view there is no motion vector, so we clear the RT to black
                if (hdCamera.camera.cameraType == CameraType.SceneView)
                {
                    HDUtils.SetRenderTarget(cmd, hdCamera, m_SharedRTManager.GetVelocityBuffer(), m_SharedRTManager.GetDepthStencilBuffer(), ClearFlag.Color, CoreUtils.clearColorAllBlack);
                }
#endif
            }
        }

        void RenderSSR(HDCamera hdCamera, CommandBuffer cmd)
        {
            if (!hdCamera.frameSettings.enableSSR)
                return;

            var cs = m_ScreenSpaceReflectionsCS;

            using (new ProfilingSample(cmd, "SSR - Tracing", CustomSamplerId.SsrTracing.GetSampler()))
            {
                var volumeSettings = VolumeManager.instance.stack.GetComponent<ScreenSpaceReflection>();

                if (!volumeSettings) volumeSettings = ScreenSpaceReflection.@default;

                int kernel = m_SsrTracingKernel;

                int   w = hdCamera.actualWidth;
                int   h = hdCamera.actualHeight;
                float n = hdCamera.camera.nearClipPlane;
                float f = hdCamera.camera.farClipPlane;

                float thickness      = volumeSettings.depthBufferThickness;
                float thicknessScale = 1.0f / (1.0f + thickness);
                float thicknessBias  = -n / (f - n) * (thickness * thicknessScale);


                HDUtils.PackedMipChainInfo info = m_SharedRTManager.GetDepthBufferMipChainInfo();

                float roughnessFadeStart             = 1 - volumeSettings.smoothnessFadeStart;
                float roughnessFadeEnd               = 1 - volumeSettings.minSmoothness;
                float roughnessFadeLength            = roughnessFadeEnd - roughnessFadeStart;
                float roughnessFadeEndTimesRcpLength = (roughnessFadeLength != 0) ? (roughnessFadeEnd * (1.0f / roughnessFadeLength)) : 1;
                float roughnessFadeRcpLength         = (roughnessFadeLength != 0) ? (1.0f / roughnessFadeLength) : 0;
                float edgeFadeRcpLength              = Mathf.Min(1.0f / volumeSettings.screenWeightDistance, float.MaxValue);

                cmd.SetComputeIntParam(  cs, HDShaderIDs._SsrIterLimit,                      volumeSettings.rayMaxIterations);
                cmd.SetComputeFloatParam(cs, HDShaderIDs._SsrThicknessScale,                 thicknessScale);
                cmd.SetComputeFloatParam(cs, HDShaderIDs._SsrThicknessBias,                  thicknessBias);
                cmd.SetComputeFloatParam(cs, HDShaderIDs._SsrRoughnessFadeEnd,               roughnessFadeEnd);
                cmd.SetComputeFloatParam(cs, HDShaderIDs._SsrRoughnessFadeRcpLength,         roughnessFadeRcpLength);
                cmd.SetComputeFloatParam(cs, HDShaderIDs._SsrRoughnessFadeEndTimesRcpLength, roughnessFadeEndTimesRcpLength);
                cmd.SetComputeIntParam(  cs, HDShaderIDs._SsrDepthPyramidMaxMip,             info.mipLevelCount);
                cmd.SetComputeFloatParam(cs, HDShaderIDs._SsrEdgeFadeRcpLength,              edgeFadeRcpLength);

                // cmd.SetComputeTextureParam(cs, kernel, "_SsrDebugTexture",    m_SsrDebugTexture);
                cmd.SetComputeTextureParam(cs, kernel, HDShaderIDs._SsrHitPointTexture, m_SsrHitPointTexture);

                cmd.SetComputeBufferParam(cs, kernel, HDShaderIDs._SsrDepthPyramidMipOffsets, info.GetOffsetBufferData(m_DepthPyramidMipLevelOffsetsBuffer));

                cmd.DispatchCompute(cs, kernel, HDUtils.DivRoundUp(hdCamera.actualWidth, 8), HDUtils.DivRoundUp(hdCamera.actualHeight, 8), 1);
            }

            using (new ProfilingSample(cmd, "SSR - Reprojection", CustomSamplerId.SsrReprojection.GetSampler()))
            {
                int kernel = m_SsrReprojectionKernel;

                // cmd.SetComputeTextureParam(cs, kernel, "_SsrDebugTexture",    m_SsrDebugTexture);
                cmd.SetComputeTextureParam(cs, kernel, HDShaderIDs._VelocityTexture,      m_SharedRTManager.GetVelocityBuffer());
                cmd.SetComputeTextureParam(cs, kernel, HDShaderIDs._SsrHitPointTexture,   m_SsrHitPointTexture);
                cmd.SetComputeTextureParam(cs, kernel, HDShaderIDs._SsrLightingTextureRW, m_SsrLightingTexture);
                if (hdCamera.colorPyramidIsValid)
                {
                    cmd.SetComputeTextureParam(cs, kernel, HDShaderIDs._ColorPyramidTexture, m_CameraColorBufferMipChain);
                }
                else
                {
                    cmd.SetComputeTextureParam(cs, kernel, HDShaderIDs._ColorPyramidTexture, RuntimeUtilities.whiteTexture);
                }

                cmd.DispatchCompute(cs, kernel, HDUtils.DivRoundUp(hdCamera.actualWidth, 8), HDUtils.DivRoundUp(hdCamera.actualHeight, 8), 1);
            }
        }

        void RenderColorPyramid(HDCamera hdCamera, CommandBuffer cmd, bool isPreRefraction)
        {
            if (isPreRefraction)
            {
                if (!hdCamera.frameSettings.enableRoughRefraction)
                    return;
            }
            else
            {
                // TODO: This final Gaussian pyramid can be reuse by Bloom and SSR in the future, so disable it only if there is no postprocess AND no distortion
                if (!hdCamera.frameSettings.enableDistortion && !hdCamera.frameSettings.enablePostprocess && !hdCamera.frameSettings.enableSSR)
                    return;
            }

            int lodCount;

            // GC.Alloc
            // String.Format
            using (new ProfilingSample(cmd, "Color Gaussian MIP Chain", CustomSamplerId.ColorPyramid))
            {
                m_PyramidSizeV2I.Set(hdCamera.actualWidth, hdCamera.actualHeight);
                lodCount = m_MipGenerator.RenderColorGaussianPyramid(cmd, m_PyramidSizeV2I, m_CameraColorBuffer, m_CameraColorBufferMipChain);
            }

            float scaleX = hdCamera.actualWidth / (float)m_CameraColorBufferMipChain.rt.width;
            float scaleY = hdCamera.actualHeight / (float)m_CameraColorBufferMipChain.rt.height;
            cmd.SetGlobalTexture(HDShaderIDs._ColorPyramidTexture, m_CameraColorBufferMipChain);
            m_PyramidSizeV4F.Set(hdCamera.actualWidth, hdCamera.actualHeight, 1f / hdCamera.actualWidth, 1f / hdCamera.actualHeight);
            m_PyramidScaleLod.Set(scaleX, scaleY, lodCount, 0.0f);
            m_PyramidScale.Set(scaleX, scaleY, 0f, 0f);
            cmd.SetGlobalVector(HDShaderIDs._ColorPyramidSize, m_PyramidSizeV4F);
            cmd.SetGlobalVector(HDShaderIDs._ColorPyramidScale, m_PyramidScaleLod);
            PushFullScreenDebugTextureMip(hdCamera, cmd, m_CameraColorBufferMipChain, lodCount, m_PyramidScale, isPreRefraction ? FullScreenDebugMode.PreRefractionColorPyramid : FullScreenDebugMode.FinalColorPyramid);
            hdCamera.colorPyramidIsValid = true;
        }

        void GenerateDepthPyramid(HDCamera hdCamera, CommandBuffer cmd, FullScreenDebugMode debugMode)
        {
            CopyDepthBufferIfNeeded(cmd);

            int mipCount = m_SharedRTManager.GetDepthBufferMipChainInfo().mipLevelCount;

            // GC.Alloc
            // String.Format
            using (new ProfilingSample(cmd, "Generate Depth Buffer MIP Chain", CustomSamplerId.DepthPyramid))
            {
                m_MipGenerator.RenderMinDepthPyramid(cmd, m_SharedRTManager.GetDepthTexture(), m_SharedRTManager.GetDepthBufferMipChainInfo());
            }

            float scaleX = hdCamera.actualWidth / (float)m_SharedRTManager.GetDepthTexture().rt.width;
            float scaleY = hdCamera.actualHeight / (float)m_SharedRTManager.GetDepthTexture().rt.height;
            cmd.SetGlobalTexture(HDShaderIDs._DepthPyramidTexture, m_SharedRTManager.GetDepthTexture());
            m_PyramidSizeV4F.Set(hdCamera.actualWidth, hdCamera.actualHeight, 1f / hdCamera.actualWidth, 1f / hdCamera.actualHeight);
            m_PyramidScaleLod.Set(scaleX, scaleY, mipCount, 0.0f);
            m_PyramidScale.Set(scaleX, scaleY, 0f, 0f);
            cmd.SetGlobalVector(HDShaderIDs._DepthPyramidSize, m_PyramidSizeV4F);
            cmd.SetGlobalVector(HDShaderIDs._DepthPyramidScale, m_PyramidScaleLod);
            PushFullScreenDebugTextureMip(hdCamera, cmd, m_SharedRTManager.GetDepthTexture(), mipCount, m_PyramidScale, debugMode);
        }

        void RenderPostProcess(HDCamera hdcamera, CommandBuffer cmd, PostProcessLayer layer, bool needOutputToColorBuffer)
        {
            using (new ProfilingSample(cmd, "Post-processing", CustomSamplerId.PostProcessing.GetSampler()))
            {
                RenderTargetIdentifier source = m_CameraColorBuffer;

                // For console we are not allowed to resize the windows, so don't use our hack.
                // We also don't do the copy if viewport size and render texture size match.
                bool viewportAndRTSameSize = (hdcamera.actualWidth == m_CameraColorBuffer.rt.width && hdcamera.actualHeight == m_CameraColorBuffer.rt.height);
                bool tempHACK = !m_SharedRTManager.IsConsolePlatform() && !viewportAndRTSameSize;

                if (tempHACK)
                {
                    // TEMPORARY:
                    // Since we don't render to the full render textures, we need to feed the post processing stack with the right scale/bias.
                    // This feature not being implemented yet, we'll just copy the relevant buffers into an appropriately sized RT.
                    cmd.ReleaseTemporaryRT(HDShaderIDs._CameraDepthTexture);
                    cmd.ReleaseTemporaryRT(HDShaderIDs._CameraMotionVectorsTexture);
                    cmd.ReleaseTemporaryRT(HDShaderIDs._CameraColorTexture);

                    cmd.GetTemporaryRT(HDShaderIDs._CameraDepthTexture, hdcamera.actualWidth, hdcamera.actualHeight, m_SharedRTManager.GetDepthStencilBuffer().rt.depth, FilterMode.Point, m_SharedRTManager.GetDepthStencilBuffer().rt.format);
                    m_CopyDepth.SetTexture(HDShaderIDs._InputDepth, m_SharedRTManager.GetDepthStencilBuffer());
                    cmd.Blit(null, HDShaderIDs._CameraDepthTexture, m_CopyDepth);
                    if (m_SharedRTManager.GetVelocityBuffer() != null)
                    {
                        cmd.GetTemporaryRT(HDShaderIDs._CameraMotionVectorsTexture, hdcamera.actualWidth, hdcamera.actualHeight, 0, FilterMode.Point, m_SharedRTManager.GetVelocityBuffer().rt.format);
                        HDUtils.BlitCameraTexture(cmd, hdcamera, m_SharedRTManager.GetVelocityBuffer(), HDShaderIDs._CameraMotionVectorsTexture);
                    }
                    cmd.GetTemporaryRT(HDShaderIDs._CameraColorTexture, hdcamera.actualWidth, hdcamera.actualHeight, 0, FilterMode.Point, m_CameraColorBuffer.rt.format);
                    HDUtils.BlitCameraTexture(cmd, hdcamera, m_CameraColorBuffer, HDShaderIDs._CameraColorTexture);
                    source = HDShaderIDs._CameraColorTexture;

                    // When we want to output to color buffer, we have to allocate a temp RT of the right size because post processes don't support output viewport.
                    // We'll then copy the result into the camera color buffer.
                    if (needOutputToColorBuffer)
                    {
                        cmd.ReleaseTemporaryRT(_TempPostProcessOutputTexture);
                        cmd.GetTemporaryRT(_TempPostProcessOutputTexture, hdcamera.actualWidth, hdcamera.actualHeight, 0, FilterMode.Point, m_CameraColorBuffer.rt.format);
                }
                }
                else
                {
                    // Note: Here we don't use GetDepthTexture() to get the depth texture but m_CameraDepthStencilBuffer as the Forward transparent pass can
                    // write extra data to deal with DOF/MB
                    cmd.SetGlobalTexture(HDShaderIDs._CameraDepthTexture, m_SharedRTManager.GetDepthStencilBuffer());
                    cmd.SetGlobalTexture(HDShaderIDs._CameraMotionVectorsTexture, m_SharedRTManager.GetVelocityBuffer());
                }

                RenderTargetIdentifier dest = BuiltinRenderTextureType.CameraTarget;
                if (needOutputToColorBuffer)
                {
                    dest = tempHACK ? _TempPostProcessOutputTextureID : m_CameraColorBuffer;
                }

                var context = hdcamera.postprocessRenderContext;
                context.Reset();
                context.source = source;
                context.destination = dest;
                context.command = cmd;
                context.camera = hdcamera.camera;
                context.sourceFormat = RenderTextureFormat.ARGBHalf;
                context.flip = (hdcamera.camera.targetTexture == null) && (!hdcamera.camera.stereoEnabled) && !needOutputToColorBuffer || hdcamera.flipYMode == HDAdditionalCameraData.FlipYMode.ForceFlipY;

                layer.Render(context);

                if (needOutputToColorBuffer && tempHACK)
                {
                    HDUtils.BlitCameraTexture(cmd, hdcamera, _TempPostProcessOutputTextureID, m_CameraColorBuffer);
                }
            }
        }

        public void ApplyDebugDisplaySettings(HDCamera hdCamera, CommandBuffer cmd)
        {
            // See ShaderPassForward.hlsl: for forward shaders, if DEBUG_DISPLAY is enabled and no DebugLightingMode or DebugMipMapMod
            // modes have been set, lighting is automatically skipped (To avoid some crashed due to lighting RT not set on console).
            // However debug mode like colorPickerModes and false color don't need DEBUG_DISPLAY and must work with the lighting.
            // So we will enabled DEBUG_DISPLAY independently

            // Enable globally the keyword DEBUG_DISPLAY on shader that support it with multi-compile
            CoreUtils.SetKeyword(cmd, "DEBUG_DISPLAY", m_CurrentDebugDisplaySettings.IsDebugDisplayEnabled());

            if (m_CurrentDebugDisplaySettings.IsDebugDisplayEnabled() ||
                m_CurrentDebugDisplaySettings.colorPickerDebugSettings.colorPickerMode != ColorPickerDebugMode.None)
            {
                // This is for texture streaming
                m_CurrentDebugDisplaySettings.UpdateMaterials();

                var lightingDebugSettings = m_CurrentDebugDisplaySettings.lightingDebugSettings;
                var debugAlbedo = new Vector4(lightingDebugSettings.overrideAlbedo ? 1.0f : 0.0f, lightingDebugSettings.overrideAlbedoValue.r, lightingDebugSettings.overrideAlbedoValue.g, lightingDebugSettings.overrideAlbedoValue.b);
                var debugSmoothness = new Vector4(lightingDebugSettings.overrideSmoothness ? 1.0f : 0.0f, lightingDebugSettings.overrideSmoothnessValue, 0.0f, 0.0f);
                var debugNormal = new Vector4(lightingDebugSettings.overrideNormal ? 1.0f : 0.0f, 0.0f, 0.0f, 0.0f);
                var debugSpecularColor = new Vector4(lightingDebugSettings.overrideSpecularColor ? 1.0f : 0.0f, lightingDebugSettings.overrideSpecularColorValue.r, lightingDebugSettings.overrideSpecularColorValue.g, lightingDebugSettings.overrideSpecularColorValue.b);

                cmd.SetGlobalInt(HDShaderIDs._DebugViewMaterial, (int)m_CurrentDebugDisplaySettings.GetDebugMaterialIndex());
                cmd.SetGlobalInt(HDShaderIDs._DebugLightingMode, (int)m_CurrentDebugDisplaySettings.GetDebugLightingMode());
                cmd.SetGlobalInt(HDShaderIDs._DebugShadowMapMode, (int)m_CurrentDebugDisplaySettings.GetDebugShadowMapMode());
                cmd.SetGlobalInt(HDShaderIDs._DebugLightingSubMode, (int)m_CurrentDebugDisplaySettings.GetDebugLightingSubMode());
                cmd.SetGlobalInt(HDShaderIDs._DebugMipMapMode, (int)m_CurrentDebugDisplaySettings.GetDebugMipMapMode());
                cmd.SetGlobalInt(HDShaderIDs._DebugMipMapModeTerrainTexture, (int)m_CurrentDebugDisplaySettings.GetDebugMipMapModeTerrainTexture());
                cmd.SetGlobalInt(HDShaderIDs._ColorPickerMode, (int)m_CurrentDebugDisplaySettings.GetDebugColorPickerMode());

                cmd.SetGlobalVector(HDShaderIDs._DebugLightingAlbedo, debugAlbedo);
                cmd.SetGlobalVector(HDShaderIDs._DebugLightingSmoothness, debugSmoothness);
                cmd.SetGlobalVector(HDShaderIDs._DebugLightingNormal, debugNormal);
                cmd.SetGlobalVector(HDShaderIDs._DebugLightingSpecularColor, debugSpecularColor);

                cmd.SetGlobalVector(HDShaderIDs._MousePixelCoord, HDUtils.GetMouseCoordinates(hdCamera));
                cmd.SetGlobalVector(HDShaderIDs._MouseClickPixelCoord, HDUtils.GetMouseClickCoordinates(hdCamera));
                cmd.SetGlobalTexture(HDShaderIDs._DebugFont, m_Asset.renderPipelineResources.textures.debugFontTex);
                cmd.SetGlobalInt(HDShaderIDs._DebugStep, HDUtils.debugStep);
                cmd.SetGlobalInt(HDShaderIDs._ShowGrid, m_CurrentDebugDisplaySettings.showSSRayGrid ? 1 : 0);
                cmd.SetGlobalInt(HDShaderIDs._ShowDepthPyramidDebug, m_CurrentDebugDisplaySettings.showSSRayDepthPyramid ? 1 : 0);
                cmd.SetGlobalInt(HDShaderIDs._ShowSSRaySampledColor, m_CurrentDebugDisplaySettings.showSSSampledColor ? 1 : 0);

                // The DebugNeedsExposure test allows us to set a neutral value if exposure is not needed. This way we don't need to make various tests inside shaders but only in this function.
                cmd.SetGlobalFloat(HDShaderIDs._DebugExposure, m_CurrentDebugDisplaySettings.DebugNeedsExposure() ? lightingDebugSettings.debugExposure : 0.0f);
            }
        }

        public void PushColorPickerDebugTexture(CommandBuffer cmd, RTHandleSystem.RTHandle textureID, HDCamera hdCamera)
        {
            if (m_CurrentDebugDisplaySettings.colorPickerDebugSettings.colorPickerMode != ColorPickerDebugMode.None || m_DebugDisplaySettings.falseColorDebugSettings.falseColor || m_DebugDisplaySettings.lightingDebugSettings.debugLightingMode == DebugLightingMode.LuminanceMeter)
            {
                using (new ProfilingSample(cmd, "Push To Color Picker"))
                {
                    HDUtils.BlitCameraTexture(cmd, hdCamera, textureID, m_DebugColorPickerBuffer);
                }
            }
        }

        // TODO TEMP: Not sure I want to keep this special case. Gotta see how to get rid of it (not sure it will work correctly for non-full viewports.
        public void PushColorPickerDebugTexture(HDCamera hdCamera, CommandBuffer cmd, RenderTargetIdentifier textureID)
        {
            if (m_CurrentDebugDisplaySettings.colorPickerDebugSettings.colorPickerMode != ColorPickerDebugMode.None || m_DebugDisplaySettings.falseColorDebugSettings.falseColor || m_DebugDisplaySettings.lightingDebugSettings.debugLightingMode == DebugLightingMode.LuminanceMeter)
            {
                using (new ProfilingSample(cmd, "Push To Color Picker"))
                {
                    HDUtils.BlitCameraTexture(cmd, hdCamera, textureID, m_DebugColorPickerBuffer);
                }
            }
        }

        bool NeedsFullScreenDebugMode()
        {
            bool fullScreenDebugEnabled = m_CurrentDebugDisplaySettings.fullScreenDebugMode != FullScreenDebugMode.None;
            bool lightingDebugEnabled = m_CurrentDebugDisplaySettings.lightingDebugSettings.shadowDebugMode == ShadowMapDebugMode.SingleShadow;

            return fullScreenDebugEnabled || lightingDebugEnabled;
        }

        public void PushFullScreenLightingDebugTexture(HDCamera hdCamera, CommandBuffer cmd, RTHandleSystem.RTHandle textureID)
        {
            if (NeedsFullScreenDebugMode() && m_FullScreenDebugPushed == false)
            {
                m_FullScreenDebugPushed = true;
                HDUtils.BlitCameraTexture(cmd, hdCamera, textureID, m_DebugFullScreenTempBuffer);
            }
        }

        public void PushFullScreenDebugTexture(HDCamera hdCamera, CommandBuffer cmd, RTHandleSystem.RTHandle textureID, FullScreenDebugMode debugMode)
        {
            if (debugMode == m_CurrentDebugDisplaySettings.fullScreenDebugMode)
            {
                m_FullScreenDebugPushed = true; // We need this flag because otherwise if no full screen debug is pushed (like for example if the corresponding pass is disabled), when we render the result in RenderDebug m_DebugFullScreenTempBuffer will contain potential garbage
                HDUtils.BlitCameraTexture(cmd, hdCamera, textureID, m_DebugFullScreenTempBuffer);
            }
        }

        void PushFullScreenDebugTextureMip(HDCamera hdCamera, CommandBuffer cmd, RTHandleSystem.RTHandle texture, int lodCount, Vector4 scaleBias, FullScreenDebugMode debugMode)
        {
            if (debugMode == m_CurrentDebugDisplaySettings.fullScreenDebugMode)
            {
                var mipIndex = Mathf.FloorToInt(m_CurrentDebugDisplaySettings.fullscreenDebugMip * (lodCount));

                m_FullScreenDebugPushed = true; // We need this flag because otherwise if no full screen debug is pushed (like for example if the corresponding pass is disabled), when we render the result in RenderDebug m_DebugFullScreenTempBuffer will contain potential garbage
                HDUtils.BlitCameraTexture(cmd, hdCamera, texture, m_DebugFullScreenTempBuffer, scaleBias, mipIndex);
            }
        }

        void RenderDebug(HDCamera hdCamera, CommandBuffer cmd, CullResults cullResults)
        {
            // We don't want any overlay for these kind of rendering
            if (hdCamera.camera.cameraType == CameraType.Reflection || hdCamera.camera.cameraType == CameraType.Preview)
                return;

            using (new ProfilingSample(cmd, "Render Debug", CustomSamplerId.RenderDebug.GetSampler()))
            {
                // First render full screen debug texture
                if (NeedsFullScreenDebugMode() && m_FullScreenDebugPushed)
                {
                    m_FullScreenDebugPushed = false;
                    cmd.SetGlobalTexture(HDShaderIDs._DebugFullScreenTexture, m_DebugFullScreenTempBuffer);
                    // TODO: Replace with command buffer call when available
                    m_DebugFullScreen.SetFloat(HDShaderIDs._FullScreenDebugMode, (float)m_CurrentDebugDisplaySettings.fullScreenDebugMode);
                    // Everything we have capture is flipped (as it happen before FinalPass/postprocess/Blit. So if we are not in SceneView
                    // (i.e. we have perform a flip, we need to flip the input texture)
                    m_DebugFullScreen.SetBuffer(HDShaderIDs._DebugScreenSpaceTracingData, m_DebugScreenSpaceTracingData);
                    HDUtils.DrawFullScreen(cmd, hdCamera, m_DebugFullScreen, (RenderTargetIdentifier)BuiltinRenderTextureType.CameraTarget);

                    PushColorPickerDebugTexture(hdCamera, cmd, (RenderTargetIdentifier)BuiltinRenderTextureType.CameraTarget);
                }

                // Then overlays
                float x = 0;
                float overlayRatio = m_CurrentDebugDisplaySettings.debugOverlayRatio;
                float overlaySize = Math.Min(hdCamera.actualHeight, hdCamera.actualWidth) * overlayRatio;
                float y = hdCamera.actualHeight - overlaySize;

                var lightingDebug = m_CurrentDebugDisplaySettings.lightingDebugSettings;

                if (lightingDebug.displaySkyReflection)
                {
                    var skyReflection = m_SkyManager.skyReflection;
                    m_SharedPropertyBlock.SetTexture(HDShaderIDs._InputCubemap, skyReflection);
                    m_SharedPropertyBlock.SetFloat(HDShaderIDs._Mipmap, lightingDebug.skyReflectionMipmap);
                    m_SharedPropertyBlock.SetFloat(HDShaderIDs._DebugExposure, lightingDebug.debugExposure);
                    cmd.SetViewport(new Rect(x, y, overlaySize, overlaySize));
                    cmd.DrawProcedural(Matrix4x4.identity, m_DebugDisplayLatlong, 0, MeshTopology.Triangles, 3, 1, m_SharedPropertyBlock);
                    HDUtils.NextOverlayCoord(ref x, ref y, overlaySize, overlaySize, hdCamera.actualWidth);
                }

                m_LightLoop.RenderDebugOverlay(hdCamera, cmd, m_CurrentDebugDisplaySettings, ref x, ref y, overlaySize, hdCamera.actualWidth, cullResults);

                DecalSystem.instance.RenderDebugOverlay(hdCamera, cmd, m_CurrentDebugDisplaySettings, ref x, ref y, overlaySize, hdCamera.actualWidth);

                if (m_CurrentDebugDisplaySettings.colorPickerDebugSettings.colorPickerMode != ColorPickerDebugMode.None || m_CurrentDebugDisplaySettings.falseColorDebugSettings.falseColor || m_CurrentDebugDisplaySettings.lightingDebugSettings.debugLightingMode == DebugLightingMode.LuminanceMeter)
                {
                    ColorPickerDebugSettings colorPickerDebugSettings = m_CurrentDebugDisplaySettings.colorPickerDebugSettings;
                    FalseColorDebugSettings falseColorDebugSettings = m_CurrentDebugDisplaySettings.falseColorDebugSettings;
                    var falseColorThresholds = new Vector4(falseColorDebugSettings.colorThreshold0, falseColorDebugSettings.colorThreshold1, falseColorDebugSettings.colorThreshold2, falseColorDebugSettings.colorThreshold3);

                    // Here we have three cases:
                    // - Material debug is enabled, this is the buffer we display
                    // - Otherwise we display the HDR buffer before postprocess and distortion
                    // - If fullscreen debug is enabled we always use it

                    cmd.SetGlobalTexture(HDShaderIDs._DebugColorPickerTexture, m_DebugColorPickerBuffer); // No SetTexture with RenderTarget identifier... so use SetGlobalTexture
                    // TODO: Replace with command buffer call when available
                    m_DebugColorPicker.SetColor(HDShaderIDs._ColorPickerFontColor, colorPickerDebugSettings.fontColor);
                    m_DebugColorPicker.SetInt(HDShaderIDs._FalseColorEnabled, falseColorDebugSettings.falseColor ? 1 : 0);
                    m_DebugColorPicker.SetVector(HDShaderIDs._FalseColorThresholds, falseColorThresholds);
                    // The material display debug perform sRGBToLinear conversion as the final blit currently hardcode a linearToSrgb conversion. As when we read with color picker this is not done,
                    // we perform it inside the color picker shader. But we shouldn't do it for HDR buffer.
                    m_DebugColorPicker.SetFloat(HDShaderIDs._ApplyLinearToSRGB, m_CurrentDebugDisplaySettings.IsDebugMaterialDisplayEnabled() ? 1.0f : 0.0f);
                    // Everything we have capture is flipped (as it happen before FinalPass/postprocess/Blit. So if we are not in SceneView
                    // (i.e. we have perform a flip, we need to flip the input texture) + we need to handle the case were we debug a fullscreen pass that have already perform the flip
                    HDUtils.DrawFullScreen(cmd, hdCamera, m_DebugColorPicker, (RenderTargetIdentifier)BuiltinRenderTextureType.CameraTarget);
                }
            }
        }

        void ClearBuffers(HDCamera hdCamera, CommandBuffer cmd)
        {
            FrameSettings settings = hdCamera.frameSettings;

            using (new ProfilingSample(cmd, "ClearBuffers", CustomSamplerId.ClearBuffers.GetSampler()))
            {
                // We clear only the depth buffer, no need to clear the various color buffer as we overwrite them.
                // Clear depth/stencil and init buffers
                using (new ProfilingSample(cmd, "Clear Depth/Stencil", CustomSamplerId.ClearDepthStencil.GetSampler()))
                {
                    if (hdCamera.clearDepth)
                    {
                        HDUtils.SetRenderTarget(cmd, hdCamera, hdCamera.frameSettings.enableMSAA? m_CameraColorMSAABuffer : m_CameraColorBuffer, m_SharedRTManager.GetDepthStencilBuffer(hdCamera.frameSettings.enableMSAA), ClearFlag.Depth);
                        if (hdCamera.frameSettings.enableMSAA)
                        {
                            HDUtils.SetRenderTarget(cmd, hdCamera, m_SharedRTManager.GetDepthTexture(true), m_SharedRTManager.GetDepthStencilBuffer(true), ClearFlag.Color, Color.black);
                        }
                    }
                }

                // Clear the HDR target
                using (new ProfilingSample(cmd, "Clear HDR target", CustomSamplerId.ClearHDRTarget.GetSampler()))
                {
                    if (hdCamera.clearColorMode == HDAdditionalCameraData.ClearColorMode.BackgroundColor ||
                        // If the luxmeter is enabled, the sky isn't rendered so we clear the background color
                        m_DebugDisplaySettings.lightingDebugSettings.debugLightingMode == DebugLightingMode.LuxMeter ||
                        // If we want the sky but the sky don't exist, still clear with background color
                        (hdCamera.clearColorMode == HDAdditionalCameraData.ClearColorMode.Sky && !m_SkyManager.IsVisualSkyValid()) ||
                        // Special handling for Preview we force to clear with background color (i.e black)
                        // Note that the sky use in this case is the last one setup. If there is no scene or game, there is no sky use as reflection in the preview
                        HDUtils.IsRegularPreviewCamera(hdCamera.camera)
                        )
                    {
                        Color clearColor = hdCamera.backgroundColorHDR;

                        // We set the background color to black when the luxmeter is enabled to avoid picking the sky color
                        if (m_DebugDisplaySettings.lightingDebugSettings.debugLightingMode == DebugLightingMode.LuxMeter)
                            clearColor = Color.black;

                        HDUtils.SetRenderTarget(cmd, hdCamera, hdCamera.frameSettings.enableMSAA ? m_CameraColorMSAABuffer : m_CameraColorBuffer, m_SharedRTManager.GetDepthStencilBuffer(hdCamera.frameSettings.enableMSAA), ClearFlag.Color, clearColor);

                    }
                }

                if (settings.enableSubsurfaceScattering)
                {
                    using (new ProfilingSample(cmd, "Clear SSS Lighting Buffer", CustomSamplerId.ClearSssLightingBuffer.GetSampler()))
                    {
                        HDUtils.SetRenderTarget(cmd, hdCamera, hdCamera.frameSettings.enableMSAA ? m_CameraSssDiffuseLightingMSAABuffer : m_CameraSssDiffuseLightingBuffer, ClearFlag.Color, CoreUtils.clearColorAllBlack);
                    }
                }

                if (settings.enableSSR)
                {
                    using (new ProfilingSample(cmd, "Clear SSR Buffers", CustomSamplerId.ClearSsrBuffers.GetSampler()))
                    {
                        // In practice, these textures are sparse (mostly black). Therefore, clearing them is fast (due to CMASK),
                        // and much faster than fully overwriting them from within SSR shaders.
                        // HDUtils.SetRenderTarget(cmd, hdCamera, m_SsrDebugTexture,    ClearFlag.Color, CoreUtils.clearColorAllBlack);
                        HDUtils.SetRenderTarget(cmd, hdCamera, m_SsrHitPointTexture, ClearFlag.Color, CoreUtils.clearColorAllBlack);
                        HDUtils.SetRenderTarget(cmd, hdCamera, m_SsrLightingTexture, ClearFlag.Color, CoreUtils.clearColorAllBlack);
                    }
                }

                // We don't need to clear the GBuffers as scene is rewrite and we are suppose to only access valid data (invalid data are tagged with stencil as StencilLightingUsage.NoLighting),
                // This is to save some performance
                if (!settings.enableForwardRenderingOnly)
                {
                    // We still clear in case of debug mode
                    if (m_CurrentDebugDisplaySettings.IsDebugDisplayEnabled())
                    {
                        using (new ProfilingSample(cmd, "Clear GBuffer", CustomSamplerId.ClearGBuffer.GetSampler()))
                        {
                            HDUtils.SetRenderTarget(cmd, hdCamera, m_GbufferManager.GetBuffersRTI(), m_SharedRTManager.GetDepthStencilBuffer(), ClearFlag.Color, CoreUtils.clearColorAllBlack);
                        }
                    }
                }
            }
        }

        void StartStereoRendering(CommandBuffer cmd, ScriptableRenderContext renderContext, HDCamera hdCamera)
        {
            if (hdCamera.frameSettings.enableStereo)
            {
                renderContext.ExecuteCommandBuffer(cmd);
                cmd.Clear();
                renderContext.StartMultiEye(hdCamera.camera);
            }
        }

        void StopStereoRendering(CommandBuffer cmd, ScriptableRenderContext renderContext, HDCamera hdCamera)
        {
            if (hdCamera.frameSettings.enableStereo)
            {
                renderContext.ExecuteCommandBuffer(cmd);
                cmd.Clear();
                renderContext.StopMultiEye(hdCamera.camera);
            }

        }

        /// <summary>
        /// Push a RenderTexture handled by a RTHandle in global parameters.
        /// </summary>
        /// <param name="cmd">Command buffer to queue commands</param>
        /// <param name="rth">RTHandle handling the RenderTexture</param>
        /// <param name="textureID">TextureID to use for texture binding.</param>
        /// <param name="sizeID">Property ID to store RTHandle size ((x,y) = Actual Pixel Size, (z,w) = 1 / Actual Pixel Size).</param>
        /// <param name="scaleID">PropertyID to store RTHandle scale ((x,y) = Screen Scale, z = lod count, w = unused).</param>
        void PushGlobalRTHandle(CommandBuffer cmd, RTHandleSystem.RTHandle rth, int textureID, int sizeID, int scaleID)
        {
            if (rth != null)
            {
                cmd.SetGlobalTexture(textureID, rth);
                cmd.SetGlobalVector(
                    sizeID,
                    new Vector4(
                    rth.referenceSize.x,
                    rth.referenceSize.y,
                    1f / rth.referenceSize.x,
                    1f / rth.referenceSize.y
                    )
                );
                cmd.SetGlobalVector(
                    scaleID,
                    new Vector4(
                    rth.referenceSize.x / (float)rth.rt.width,
                    rth.referenceSize.y / (float)rth.rt.height,
                    Mathf.Log(Mathf.Min(rth.rt.width, rth.rt.height), 2),
                    0.0f
                    )
                );
            }
            else
            {
                cmd.SetGlobalTexture(textureID, Texture2D.blackTexture);
                cmd.SetGlobalVector(sizeID, Vector4.one);
                cmd.SetGlobalVector(scaleID, Vector4.one);
            }
        }
    }
}<|MERGE_RESOLUTION|>--- conflicted
+++ resolved
@@ -340,10 +340,10 @@
 
             m_SSSBufferManager.InitSSSBuffers(m_GbufferManager, m_Asset.renderPipelineSettings);
             m_SharedRTManager.InitSharedBuffers(m_GbufferManager, m_Asset.renderPipelineSettings, m_Asset.renderPipelineResources);
-
+            
             m_CameraColorBuffer = RTHandles.Alloc(Vector2.one, filterMode: FilterMode.Point, colorFormat: RenderTextureFormat.ARGBHalf, sRGB: false, enableRandomWrite: true, useMipMap: false, name: "CameraColor");
             m_CameraSssDiffuseLightingBuffer = RTHandles.Alloc(Vector2.one, filterMode: FilterMode.Point, colorFormat: RenderTextureFormat.RGB111110Float, sRGB: false, enableRandomWrite: true, name: "CameraSSSDiffuseLighting");
-            m_CameraColorBufferMipChain = RTHandles.Alloc(Vector2.one, filterMode: FilterMode.Point, colorFormat: RenderTextureFormat.ARGBHalf, sRGB: false, enableRandomWrite: true, useMipMap: true, autoGenerateMips: false, name: "CameraColorBufferMipChain");
+            m_CameraColorBufferMipChain = RTHandles.Alloc(Vector2.one, filterMode: FilterMode.Point, colorFormat: RenderTextureFormat.ARGBHalf, sRGB: false, enableRandomWrite: true, useMipMap: true, autoGenerateMips: false, name: "CameraColorBufferMipChain"); 
 
             if (settings.supportSSAO)
             {
@@ -642,7 +642,7 @@
 
                 // Set up UnityPerView CBuffer.
                 hdCamera.SetupGlobalParams(cmd, m_Time, m_LastTime, m_FrameCount);
-
+                
                 cmd.SetGlobalVector(HDShaderIDs._IndirectLightingMultiplier, new Vector4(VolumeManager.instance.stack.GetComponent<IndirectLightingController>().indirectDiffuseIntensity, 0, 0, 0));
 
                 PushGlobalRTHandle(
@@ -818,6 +818,7 @@
                 }
             }
 
+            // TODO: Render only visible probes
             var isAnyCamerasAReflectionCamera = false;
             for (int i = 0; i < cameras.Length && !isAnyCamerasAReflectionCamera; ++i)
                 isAnyCamerasAReflectionCamera |= cameras[i].cameraType == CameraType.Reflection;
@@ -825,19 +826,10 @@
             if (!isAnyCamerasAReflectionCamera)
             {
             // TODO: Render only visible probes
-<<<<<<< HEAD
                 var realtimeViewIndependentProbes = HDProbeSystem.realtimeViewIndependentProbes;
                 HDProbeSystem.RenderAndUpdateRenderData(
                     realtimeViewIndependentProbes, null, ProbeSettings.Mode.Realtime
                 );
-=======
-            var isAnyCamerasAReflectionCamera = false;
-            for (int i = 0; i < cameras.Length && !isAnyCamerasAReflectionCamera; ++i)
-                isAnyCamerasAReflectionCamera |= cameras[i].cameraType == CameraType.Reflection;
-            if(!isAnyCamerasAReflectionCamera)  //only pass here when rendering normal camera (prevent infinite loop)
-            {
-                ReflectionSystem.RenderAllRealtimeProbes();
->>>>>>> 2b558e20
             }
 
             // We first update the state of asset frame settings as they can be use by various camera
@@ -886,8 +878,8 @@
                     {
                         //reflection camera use different framesettings as base for their override
                         //handled in ReflectionSystemInternal
-                        srcFrameSettings = additionalCameraData.GetFrameSettings();
-                    }
+                    srcFrameSettings = additionalCameraData.GetFrameSettings();
+                }
                 }
                 else
                 {
@@ -1173,12 +1165,6 @@
 
                         StopStereoRendering(cmd, renderContext, hdCamera);
 
-<<<<<<< HEAD
-                        GraphicsFence buildGPULightListsCompleteFence = new GraphicsFence();
-                        if (hdCamera.frameSettings.enableAsyncCompute)
-                        {
-                            GraphicsFence startFence = cmd.CreateAsyncGraphicsFence();
-=======
 #if UNITY_2019_1_OR_NEWER
                         GraphicsFence buildGPULightListsCompleteFence = new GraphicsFence();
 #else
@@ -1191,7 +1177,6 @@
 #else
                             GPUFence startFence = cmd.CreateGPUFence();
 #endif
->>>>>>> 2b558e20
                             renderContext.ExecuteCommandBuffer(cmd);
                             cmd.Clear();
 
@@ -1205,7 +1190,7 @@
 
                             // Overwrite camera properties set during the shadow pass with the original camera properties.
                             renderContext.SetupCameraProperties(camera, hdCamera.frameSettings.enableStereo);
-                            hdCamera.SetupGlobalParams(cmd, m_Time, m_LastTime, m_FrameCount);
+                            hdCamera.SetupGlobalParams(cmd, m_Time, m_LastTime, m_FrameCount);                            
                         }
 
                         using (new ProfilingSample(cmd, "Screen space shadows", CustomSamplerId.ScreenSpaceShadows.GetSampler()))
@@ -1253,15 +1238,9 @@
                         // The pass requires the volume properties, the light list and the shadows, and can run async.
                         m_VolumetricLightingSystem.VolumetricLightingPass(hdCamera, cmd, m_FrameCount);
 
-<<<<<<< HEAD
 						SetMicroShadowingSettings(cmd);                        
-
-                        // Might float this higher if we enable stereo w/ deferred
-=======
-						SetMicroShadowingSettings(cmd);
-
+						
 						// Might float this higher if we enable stereo w/ deferred
->>>>>>> 2b558e20
                         StartStereoRendering(cmd, renderContext, hdCamera);
 
                         RenderDeferredLighting(hdCamera, cmd);
@@ -1749,24 +1728,12 @@
                 {
                     using (new ProfilingSample(cmd, "Render SSAO", CustomSamplerId.RenderSSAO.GetSampler()))
                     {
-<<<<<<< HEAD
-                        if(hdCamera.frameSettings.enableMSAA)
-                        {
                             // In case we are in an MSAA frame, we need to feed both min and max depth of the pixel so that we compute ao values for both depths and resolve the AO afterwards
-                            postProcessLayer.BakeMSVOMap(cmd, camera, m_MultiAmbientOcclusionBuffer, m_SharedRTManager.GetDepthValuesTexture(), true);
-                        }
-                        else
-                        {
-                            postProcessLayer.BakeMSVOMap(cmd, camera, m_AmbientOcclusionBuffer, m_SharedRTManager.GetDepthTexture(), true);
-                        }
-=======
-                        // In case we are in an MSAA frame, we need to feed both min and max depth of the pixel so that we compute ao values for both depths and resolve the AO afterwards
                         var aoTarget = hdCamera.frameSettings.enableMSAA ? m_MultiAmbientOcclusionBuffer : m_AmbientOcclusionBuffer;
                         var depthTexture = hdCamera.frameSettings.enableMSAA ? m_SharedRTManager.GetDepthValuesTexture() : m_SharedRTManager.GetDepthTexture();
->>>>>>> 2b558e20
 
                         HDUtils.CheckRTCreated(aoTarget.rt);
-                        postProcessLayer.BakeMSVOMap(cmd, camera, aoTarget, depthTexture, true, hdCamera.frameSettings.enableMSAA);
+                        postProcessLayer.BakeMSVOMap(cmd, camera, aoTarget, depthTexture, true);
                     }
 
                     if (hdCamera.frameSettings.enableMSAA)
@@ -1846,7 +1813,7 @@
             // The RenderForward pass will render the appropriate pass depends on the engine settings. In case of forward only rendering, both "Forward" pass and "ForwardOnly" pass
             // material will be render for both transparent and opaque. In case of deferred, both path are used for transparent but only "ForwardOnly" is use for opaque.
             // (Thus why "Forward" and "ForwardOnly" are exclusive, else they will render two times"
-
+            
             if (m_CurrentDebugDisplaySettings.IsDebugDisplayEnabled())
             {
                 m_ForwardPassProfileName = k_ForwardPassDebugName[(int)pass];
