--- conflicted
+++ resolved
@@ -162,7 +162,7 @@
             Clear                           = 0,    // 0x0
             LightingMask                    = 7,    // 0x7  - 3 bit
             Decals                          = 8,    // 0x8  - 1 bit
-            DecalsForwardOutputNormalBuffer = 16,   // 0x10 - 1 bit
+            DecalsForwardOutputNormalBuffer = 16,   // 0x10  - 1 bit
             DoesntReceiveSSR                = 32,   // 0x20 - 1 bit
             ObjectVelocity                  = 128,  // 0x80 - 1 bit
             All                             = 255   // 0xFF - 8 bit
@@ -212,7 +212,7 @@
         public Material GetBlitMaterial() { return m_Blit; }
 
         ComputeBuffer m_DepthPyramidMipLevelOffsetsBuffer = null;
-        
+
         public HDRenderPipeline(HDRenderPipelineAsset asset)
         {
             m_Asset = asset;
@@ -357,10 +357,10 @@
 
             m_SSSBufferManager.InitSSSBuffers(m_GbufferManager, m_Asset.renderPipelineSettings);
             m_SharedRTManager.InitSharedBuffers(m_GbufferManager, m_Asset.renderPipelineSettings, m_Asset.renderPipelineResources);
-            
+
             m_CameraColorBuffer = RTHandles.Alloc(Vector2.one, filterMode: FilterMode.Point, colorFormat: RenderTextureFormat.ARGBHalf, sRGB: false, enableRandomWrite: true, useMipMap: false, name: "CameraColor");
             m_CameraSssDiffuseLightingBuffer = RTHandles.Alloc(Vector2.one, filterMode: FilterMode.Point, colorFormat: RenderTextureFormat.RGB111110Float, sRGB: false, enableRandomWrite: true, name: "CameraSSSDiffuseLighting");
-            m_CameraColorBufferMipChain = RTHandles.Alloc(Vector2.one, filterMode: FilterMode.Point, colorFormat: RenderTextureFormat.ARGBHalf, sRGB: false, enableRandomWrite: true, useMipMap: true, autoGenerateMips: false, name: "CameraColorBufferMipChain"); 
+            m_CameraColorBufferMipChain = RTHandles.Alloc(Vector2.one, filterMode: FilterMode.Point, colorFormat: RenderTextureFormat.ARGBHalf, sRGB: false, enableRandomWrite: true, useMipMap: true, autoGenerateMips: false, name: "CameraColorBufferMipChain");
 
             if (settings.supportSSAO)
             {
@@ -665,7 +665,7 @@
 
                 // Set up UnityPerView CBuffer.
                 hdCamera.SetupGlobalParams(cmd, m_Time, m_LastTime, m_FrameCount);
-                
+
                 cmd.SetGlobalVector(HDShaderIDs._IndirectLightingMultiplier, new Vector4(VolumeManager.instance.stack.GetComponent<IndirectLightingController>().indirectDiffuseIntensity, 0, 0, 0));
 
                 PushGlobalRTHandle(
@@ -892,22 +892,11 @@
                 {
                     if (camera.cameraType != CameraType.Reflection)
                     {
-<<<<<<< HEAD
-                        srcFrameSettings = additionalCameraData.GetFrameSettings().NewWithOverrides(m_Asset.GetFrameSettings());
-                    }
-                    else 
-                    {
-                        //reflection camera use different framesettings as base for their override
-                        //handled in ReflectionSystemInternal
-                    srcFrameSettings = additionalCameraData.GetFrameSettings();
-                }
-=======
                         //reflection camera must already have their framesettings correctly set at this point
                         additionalCameraData.UpdateDirtyFrameSettings(assetFrameSettingsIsDirty, m_Asset.GetFrameSettings());
                     }
-                    srcFrameSettings = additionalCameraData.GetFrameSettings();
->>>>>>> 6be7d6f3
-                }
+                        srcFrameSettings = additionalCameraData.GetFrameSettings();
+                    }
                 else
                 {
                     srcFrameSettings = m_Asset.GetFrameSettings();
@@ -1242,13 +1231,8 @@
                             m_LightLoop.RenderShadows(renderContext, cmd, m_CullResults);
 
                             // Overwrite camera properties set during the shadow pass with the original camera properties.
-<<<<<<< HEAD
-                            renderContext.SetupCameraProperties(camera, hdCamera.frameSettings.enableStereo);
-                            hdCamera.SetupGlobalParams(cmd, m_Time, m_LastTime, m_FrameCount);                            
-=======
                             renderContext.SetupCameraProperties(camera, camera.stereoEnabled);
                             hdCamera.SetupGlobalParams(cmd, m_Time, m_LastTime, m_FrameCount);
->>>>>>> 6be7d6f3
                         }
 
                         using (new ProfilingSample(cmd, "Screen space shadows", CustomSamplerId.ScreenSpaceShadows.GetSampler()))
@@ -1296,8 +1280,8 @@
                         // The pass requires the volume properties, the light list and the shadows, and can run async.
                         m_VolumetricLightingSystem.VolumetricLightingPass(hdCamera, cmd, m_FrameCount);
 
-						SetMicroShadowingSettings(cmd);                        
-						
+						SetMicroShadowingSettings(cmd);
+
 						// Might float this higher if we enable stereo w/ deferred
                         StartStereoRendering(cmd, renderContext, camera);
 
@@ -1781,7 +1765,7 @@
                 {
                     using (new ProfilingSample(cmd, "Render SSAO", CustomSamplerId.RenderSSAO.GetSampler()))
                     {
-                            // In case we are in an MSAA frame, we need to feed both min and max depth of the pixel so that we compute ao values for both depths and resolve the AO afterwards
+                        // In case we are in an MSAA frame, we need to feed both min and max depth of the pixel so that we compute ao values for both depths and resolve the AO afterwards
                         var aoTarget = hdCamera.frameSettings.enableMSAA ? m_MultiAmbientOcclusionBuffer : m_AmbientOcclusionBuffer;
                         var depthTexture = hdCamera.frameSettings.enableMSAA ? m_SharedRTManager.GetDepthValuesTexture() : m_SharedRTManager.GetDepthTexture();
 
@@ -1869,7 +1853,7 @@
             // The RenderForward pass will render the appropriate pass depends on the engine settings. In case of forward only rendering, both "Forward" pass and "ForwardOnly" pass
             // material will be render for both transparent and opaque. In case of deferred, both path are used for transparent but only "ForwardOnly" is use for opaque.
             // (Thus why "Forward" and "ForwardOnly" are exclusive, else they will render two times"
-            
+
             if (m_CurrentDebugDisplaySettings.IsDebugDisplayEnabled())
             {
                 m_ForwardPassProfileName = k_ForwardPassDebugName[(int)pass];
@@ -2079,7 +2063,7 @@
                 {
                     cmd.SetComputeTextureParam(cs, kernel, HDShaderIDs._ColorPyramidTexture, RuntimeUtilities.whiteTexture);
                 }
-  
+
                 cmd.DispatchCompute(cs, kernel, HDUtils.DivRoundUp(hdCamera.actualWidth, 8), HDUtils.DivRoundUp(hdCamera.actualHeight, 8), 1);
             }
 
@@ -2208,14 +2192,10 @@
                 context.command = cmd;
                 context.camera = hdcamera.camera;
                 context.sourceFormat = RenderTextureFormat.ARGBHalf;
-<<<<<<< HEAD
-                context.flip = (hdcamera.camera.targetTexture == null) && (!hdcamera.camera.stereoEnabled) && !needOutputToColorBuffer || hdcamera.flipYMode == HDAdditionalCameraData.FlipYMode.ForceFlipY;
-=======
-                context.flip = (hdcamera.camera.targetTexture == null) && !needOutputToColorBuffer;
+                context.flip = (hdcamera.camera.targetTexture == null) && !needOutputToColorBuffer || hdcamera.flipYMode == HDAdditionalCameraData.FlipYMode.ForceFlipY;
 #if !UNITY_2019_1_OR_NEWER // Y-flip correction available in 2019.1
                 context.flip = context.flip && (!hdcamera.camera.stereoEnabled);
 #endif
->>>>>>> 6be7d6f3
 
                 layer.Render(context);
 
