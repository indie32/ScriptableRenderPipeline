using System.Collections.Generic;
using UnityEngine.Rendering;
using System;
using System.Diagnostics;
using System.Linq;
using UnityEngine.Rendering.PostProcessing;
using UnityEngine.Experimental.GlobalIllumination;

namespace UnityEngine.Experimental.Rendering.HDPipeline
{
    public class HDRenderPipeline : RenderPipeline
    {
        const string k_OldQualityShadowKey = "HDRP:oldQualityShadows";

        enum ForwardPass
        {
            Opaque,
            PreRefraction,
            Transparent
        }

        static readonly string[] k_ForwardPassDebugName =
        {
            "Forward Opaque Debug",
            "Forward PreRefraction Debug",
            "Forward Transparent Debug"
        };

        static readonly string[] k_ForwardPassName =
        {
            "Forward Opaque",
            "Forward PreRefraction",
            "Forward Transparent"
        };

        readonly HDRenderPipelineAsset m_Asset;
        public HDRenderPipelineAsset asset { get { return m_Asset; } }

		//SS Spotlight Added.
		public delegate void HDPassCallback(CommandBuffer cmd, HDCamera cam, RenderTexture depthBuffer);
		public static HDPassCallback afterGBufferPass = null;

        DiffusionProfileSettings m_InternalSSSAsset;
        public DiffusionProfileSettings diffusionProfileSettings
        {
            get
            {
                // If no SSS asset is set, build / reuse an internal one for simplicity
                var asset = m_Asset.diffusionProfileSettings;

                if (asset == null)
                {
                    if (m_InternalSSSAsset == null)
                        m_InternalSSSAsset = ScriptableObject.CreateInstance<DiffusionProfileSettings>();

                    asset = m_InternalSSSAsset;
                }

                return asset;
            }
        }
        public RenderPipelineSettings renderPipelineSettings { get { return m_Asset.renderPipelineSettings; } }

        public bool IsInternalDiffusionProfile(DiffusionProfileSettings profile)
        {
            return m_InternalSSSAsset == profile;
        }

        readonly RenderPipelineMaterial m_DeferredMaterial;
        readonly List<RenderPipelineMaterial> m_MaterialList = new List<RenderPipelineMaterial>();

        readonly GBufferManager m_GbufferManager;
        readonly DBufferManager m_DbufferManager;
        readonly SubsurfaceScatteringManager m_SSSBufferManager = new SubsurfaceScatteringManager();
        readonly SharedRTManager m_SharedRTManager = new SharedRTManager();

#if ENABLE_RAYTRACING
        readonly HDRaytracingManager m_RayTracingManager = new HDRaytracingManager();
#endif

        // Renderer Bake configuration can vary depends on if shadow mask is enabled or no
        RendererConfiguration m_currentRendererConfigurationBakedLighting = HDUtils.k_RendererConfigurationBakedLighting;
        Material m_CopyStencil;
        Material m_CopyDepth;
        GPUCopy m_GPUCopy;
        MipGenerator m_MipGenerator;

        IBLFilterBSDF[] m_IBLFilterArray = null;

        ComputeShader m_ScreenSpaceReflectionsCS { get { return m_Asset.renderPipelineResources.shaders.screenSpaceReflectionsCS; } }
        int m_SsrTracingKernel      = -1;
        int m_SsrReprojectionKernel = -1;

        ComputeShader m_applyDistortionCS { get { return m_Asset.renderPipelineResources.shaders.applyDistortionCS; } }
        int m_applyDistortionKernel;

        Material m_CameraMotionVectorsMaterial;
        Material m_DecalNormalBufferMaterial;

        // Debug material
        Material m_DebugViewMaterialGBuffer;
        Material m_DebugViewMaterialGBufferShadowMask;
        Material m_currentDebugViewMaterialGBuffer;
        Material m_DebugDisplayLatlong;
        Material m_DebugFullScreen;
        Material m_DebugColorPicker;
        Material m_Blit;
        Material m_ErrorMaterial;

        RenderTargetIdentifier[] m_MRTCache2 = new RenderTargetIdentifier[2];

        // 'm_CameraColorBuffer' does not contain diffuse lighting of SSS materials until the SSS pass. It is stored within 'm_CameraSssDiffuseLightingBuffer'.
        RTHandleSystem.RTHandle m_CameraColorBuffer;
        RTHandleSystem.RTHandle m_CameraSssDiffuseLightingBuffer;

        RTHandleSystem.RTHandle m_ScreenSpaceShadowsBuffer;
        RTHandleSystem.RTHandle m_AmbientOcclusionBuffer;
        RTHandleSystem.RTHandle m_MultiAmbientOcclusionBuffer;
        RTHandleSystem.RTHandle m_DistortionBuffer;

        // TODO: remove me, I am just a temporary debug texture. :-)
        // RTHandleSystem.RTHandle m_SsrDebugTexture;
        RTHandleSystem.RTHandle m_SsrHitPointTexture;
        RTHandleSystem.RTHandle m_SsrLightingTexture;
        // MSAA Versions of regular textures
        RTHandleSystem.RTHandle m_CameraColorMSAABuffer;
        RTHandleSystem.RTHandle m_CameraSssDiffuseLightingMSAABuffer;

        // Temporary hack post process output for multi camera setup
        static int _TempPostProcessOutputTexture = Shader.PropertyToID("_TempPostProcessOutputTexture");
        static RenderTargetIdentifier _TempPostProcessOutputTextureID = new RenderTargetIdentifier(_TempPostProcessOutputTexture);

        // The current MSAA count
        MSAASamples m_MSAASamples;

        // AO resolve property block
        MaterialPropertyBlock m_AOPropertyBlock = new MaterialPropertyBlock();
        Material m_AOResolveMaterial = null;

        // The pass "SRPDefaultUnlit" is a fall back to legacy unlit rendering and is required to support unity 2d + unity UI that render in the scene.
        ShaderPassName[] m_ForwardAndForwardOnlyPassNames = { HDShaderPassNames.s_ForwardOnlyName, HDShaderPassNames.s_ForwardName, HDShaderPassNames.s_SRPDefaultUnlitName };
        ShaderPassName[] m_ForwardOnlyPassNames = { HDShaderPassNames.s_ForwardOnlyName, HDShaderPassNames.s_SRPDefaultUnlitName };

        ShaderPassName[] m_AllTransparentPassNames = {  HDShaderPassNames.s_TransparentBackfaceName,
                                                        HDShaderPassNames.s_ForwardOnlyName,
                                                        HDShaderPassNames.s_ForwardName,
                                                        HDShaderPassNames.s_SRPDefaultUnlitName };

        ShaderPassName[] m_AllForwardOpaquePassNames = {    HDShaderPassNames.s_ForwardOnlyName,
                                                            HDShaderPassNames.s_ForwardName,
                                                            HDShaderPassNames.s_SRPDefaultUnlitName };

        ShaderPassName[] m_DepthOnlyAndDepthForwardOnlyPassNames = { HDShaderPassNames.s_DepthForwardOnlyName, HDShaderPassNames.s_DepthOnlyName };
        ShaderPassName[] m_DepthForwardOnlyPassNames = { HDShaderPassNames.s_DepthForwardOnlyName };
        ShaderPassName[] m_DepthOnlyPassNames = { HDShaderPassNames.s_DepthOnlyName };
        ShaderPassName[] m_TransparentDepthPrepassNames = { HDShaderPassNames.s_TransparentDepthPrepassName };
        ShaderPassName[] m_TransparentDepthPostpassNames = { HDShaderPassNames.s_TransparentDepthPostpassName };
        ShaderPassName[] m_ForwardErrorPassNames = { HDShaderPassNames.s_AlwaysName, HDShaderPassNames.s_ForwardBaseName, HDShaderPassNames.s_DeferredName, HDShaderPassNames.s_PrepassBaseName, HDShaderPassNames.s_VertexName, HDShaderPassNames.s_VertexLMRGBMName, HDShaderPassNames.s_VertexLMName };
        ShaderPassName[] m_SinglePassName = new ShaderPassName[1];

        // Stencil usage in HDRenderPipeline.
        // Currently we use only 2 bits to identify the kind of lighting that is expected from the render pipeline
        // Usage is define in LightDefinitions.cs
        [Flags]
        public enum StencilBitMask
        {
            Clear                           = 0,    // 0x0
            LightingMask                    = 7,    // 0x7  - 3 bit
            Decals                          = 8,    // 0x8  - 1 bit
            DecalsForwardOutputNormalBuffer = 16,   // 0x10 - 1 bit
            DoesntReceiveSSR                = 32,   // 0x20 - 1 bit
            ObjectVelocity                  = 128,  // 0x80 - 1 bit
            All                             = 255   // 0xFF - 8 bit
        }

        RenderStateBlock m_DepthStateOpaque;

        // Detect when windows size is changing
        int m_CurrentWidth;
        int m_CurrentHeight;

        // Use to detect frame changes
        uint  m_FrameCount;
        float m_LastTime, m_Time;

        public int GetCurrentShadowCount() { return m_LightLoop.GetCurrentShadowCount(); }
        public int GetDecalAtlasMipCount()
        {
            int highestDim = Math.Max(renderPipelineSettings.decalSettings.atlasWidth, renderPipelineSettings.decalSettings.atlasHeight);
            return (int)Math.Log(highestDim, 2);
        }

        readonly SkyManager m_SkyManager = new SkyManager();
        readonly LightLoop m_LightLoop = new LightLoop();
        readonly VolumetricLightingSystem m_VolumetricLightingSystem = new VolumetricLightingSystem();

        // Debugging
        MaterialPropertyBlock m_SharedPropertyBlock = new MaterialPropertyBlock();
        DebugDisplaySettings m_DebugDisplaySettings = new DebugDisplaySettings();
        public DebugDisplaySettings debugDisplaySettings { get { return m_DebugDisplaySettings; } }
        static DebugDisplaySettings s_NeutralDebugDisplaySettings = new DebugDisplaySettings();
        DebugDisplaySettings m_CurrentDebugDisplaySettings;
        RTHandleSystem.RTHandle         m_DebugColorPickerBuffer;
        RTHandleSystem.RTHandle         m_DebugFullScreenTempBuffer;
        bool                            m_FullScreenDebugPushed;
        bool                            m_ValidAPI; // False by default mean we render normally, true mean we don't render anything
        bool                            m_IsDepthBufferCopyValid;

        RenderTargetIdentifier[] m_MRTWithSSS;
        string m_ForwardPassProfileName;

        Vector2Int m_PyramidSizeV2I = new Vector2Int();
        Vector4 m_PyramidSizeV4F = new Vector4();
        Vector4 m_PyramidScaleLod = new Vector4();
        Vector4 m_PyramidScale = new Vector4();

        public Material GetBlitMaterial() { return m_Blit; }

        ComputeBuffer m_DepthPyramidMipLevelOffsetsBuffer = null;

        public HDRenderPipeline(HDRenderPipelineAsset asset)
        {
            m_Asset = asset;

            DebugManager.instance.RefreshEditor();

            m_ValidAPI = true;

            if (!SetRenderingFeatures())
            {
                m_ValidAPI = false;

                return;
            }

#if UNITY_EDITOR
            // The first thing we need to do is to set the defines that depend on the render pipeline settings
            m_Asset.EvaluateSettings();
#endif

            // Upgrade the resources (re-import every references in RenderPipelineResources) if the resource version mismatches
            // It's done here because we know every HDRP assets have been imported before
            UpgradeResourcesIfNeeded();


            // Initial state of the RTHandle system.
            // Tells the system that we will require MSAA or not so that we can avoid wasteful render texture allocation.
            // TODO: Might want to initialize to at least the window resolution to avoid un-necessary re-alloc in the player
            RTHandles.Initialize(1, 1, m_Asset.renderPipelineSettings.supportMSAA, m_Asset.renderPipelineSettings.msaaSampleCount);

            m_GPUCopy = new GPUCopy(asset.renderPipelineResources.shaders.copyChannelCS);

            m_MipGenerator = new MipGenerator(m_Asset);

            EncodeBC6H.DefaultInstance = EncodeBC6H.DefaultInstance ?? new EncodeBC6H(asset.renderPipelineResources.shaders.encodeBC6HCS);

            m_ReflectionProbeCullResults = new ReflectionProbeCullResults(asset.reflectionSystemParameters);
            ReflectionSystem.SetParameters(asset.reflectionSystemParameters);

            // Scan material list and assign it
            m_MaterialList = HDUtils.GetRenderPipelineMaterialList();
            // Find first material that have non 0 Gbuffer count and assign it as deferredMaterial
            m_DeferredMaterial = null;
            foreach (var material in m_MaterialList)
            {
                if (material.IsDefferedMaterial())
                    m_DeferredMaterial = material;
            }

            // TODO: Handle the case of no Gbuffer material
            // TODO: I comment the assert here because m_DeferredMaterial for whatever reasons contain the correct class but with a "null" in the name instead of the real name and then trigger the assert
            // whereas it work. Don't know what is happening, DebugDisplay use the same code and name is correct there.
            // Debug.Assert(m_DeferredMaterial != null);

            m_GbufferManager = new GBufferManager(asset, m_DeferredMaterial);
            m_DbufferManager = new DBufferManager();

            m_SSSBufferManager.Build(asset);
            m_SharedRTManager.Build(asset);

            // Initialize various compute shader resources
            m_applyDistortionKernel = m_applyDistortionCS.FindKernel("KMain");
            m_SsrTracingKernel      = m_ScreenSpaceReflectionsCS.FindKernel("ScreenSpaceReflectionsTracing");
            m_SsrReprojectionKernel = m_ScreenSpaceReflectionsCS.FindKernel("ScreenSpaceReflectionsReprojection");

            // General material
            m_CopyStencil = CoreUtils.CreateEngineMaterial(asset.renderPipelineResources.shaders.copyStencilBufferPS);

            m_CameraMotionVectorsMaterial = CoreUtils.CreateEngineMaterial(asset.renderPipelineResources.shaders.cameraMotionVectorsPS);
            m_DecalNormalBufferMaterial = CoreUtils.CreateEngineMaterial(asset.renderPipelineResources.shaders.decalNormalBufferPS);

            m_CopyDepth = CoreUtils.CreateEngineMaterial(asset.renderPipelineResources.shaders.copyDepthBufferPS);

            InitializeDebugMaterials();

            m_MaterialList.ForEach(material => material.Build(asset));

            if(m_Asset.renderPipelineSettings.lightLoopSettings.supportFabricConvolution)
            {
                m_IBLFilterArray = new IBLFilterBSDF[2];
                m_IBLFilterArray[0] = new IBLFilterGGX(asset.renderPipelineResources, m_MipGenerator);
                m_IBLFilterArray[1] = new IBLFilterCharlie(asset.renderPipelineResources, m_MipGenerator);
            }
            else
            {
                m_IBLFilterArray = new IBLFilterBSDF[1];
                m_IBLFilterArray[0] = new IBLFilterGGX(asset.renderPipelineResources, m_MipGenerator);
            }

            m_LightLoop.Build(asset, m_IBLFilterArray);

            m_SkyManager.Build(asset, m_IBLFilterArray);

            m_VolumetricLightingSystem.Build(asset);

            m_DebugDisplaySettings.RegisterDebug();
#if UNITY_EDITOR
            // We don't need the debug of Scene View at runtime (each camera have its own debug settings)
            FrameSettings.RegisterDebug("Scene View", m_Asset.GetFrameSettings());
#endif

            m_DepthPyramidMipLevelOffsetsBuffer = new ComputeBuffer(15, sizeof(int) * 2);

            InitializeRenderTextures();

            // For debugging
            MousePositionDebug.instance.Build();

            InitializeRenderStateBlocks();

            // Init the MSAA AO resolve material
            m_AOResolveMaterial = CoreUtils.CreateEngineMaterial(m_Asset.renderPipelineResources.shaders.aoResolvePS);

            // Keep track of the original msaa sample value
            m_MSAASamples = m_Asset ? m_Asset.renderPipelineSettings.msaaSampleCount : MSAASamples.None;

            // Propagate it to the debug menu
            m_DebugDisplaySettings.msaaSamples = m_MSAASamples;

            m_MRTWithSSS = new RenderTargetIdentifier[2 + m_SSSBufferManager.sssBufferCount];
#if ENABLE_RAYTRACING
            m_RayTracingManager.InitAccelerationStructures();
#endif
        }

        void UpgradeResourcesIfNeeded()
        {
#if UNITY_EDITOR
            //possible because deserialized along the asset
            m_Asset.renderPipelineResources.UpgradeIfNeeded();
            //however it is not possible to call the same way the editor resources.
            //Reason: we pass here before the asset are accessible on disk.
            //Migration is done at deserialisation time for this scriptableobject
            //Note: renderPipelineResources can be migrated at deserialisation time too to have a more unified API
#endif
        }

        void InitializeRenderTextures()
        {
            RenderPipelineSettings settings = m_Asset.renderPipelineSettings;

            if (settings.supportedLitShaderMode != RenderPipelineSettings.SupportedLitShaderMode.ForwardOnly)
                m_GbufferManager.CreateBuffers();

            if (settings.supportDecals)
                m_DbufferManager.CreateBuffers();

            m_SSSBufferManager.InitSSSBuffers(m_GbufferManager, m_Asset.renderPipelineSettings);
            m_SharedRTManager.InitSharedBuffers(m_GbufferManager, m_Asset.renderPipelineSettings, m_Asset.renderPipelineResources);

            m_CameraColorBuffer = RTHandles.Alloc(Vector2.one, filterMode: FilterMode.Point, colorFormat: RenderTextureFormat.ARGBHalf, sRGB: false, enableRandomWrite: true, useMipMap: false, name: "CameraColor");
            m_CameraSssDiffuseLightingBuffer = RTHandles.Alloc(Vector2.one, filterMode: FilterMode.Point, colorFormat: RenderTextureFormat.RGB111110Float, sRGB: false, enableRandomWrite: true, name: "CameraSSSDiffuseLighting");

            if (settings.supportSSAO)
            {
                m_AmbientOcclusionBuffer = RTHandles.Alloc(Vector2.one, filterMode: FilterMode.Bilinear, colorFormat: RenderTextureFormat.R8, sRGB: false, enableRandomWrite: true, name: "AmbientOcclusion");
            }

            m_DistortionBuffer = RTHandles.Alloc(Vector2.one, filterMode: FilterMode.Point, colorFormat: Builtin.GetDistortionBufferFormat(), sRGB: Builtin.GetDistortionBufferSRGBFlag(), name: "Distortion");

            // TODO: For MSAA, we'll need to add a Draw path in order to support MSAA properlye
            // Use RG16 as we only have one deferred directional and one screen space shadow light currently
            m_ScreenSpaceShadowsBuffer = RTHandles.Alloc(Vector2.one, filterMode: FilterMode.Point, colorFormat: RenderTextureFormat.R16, sRGB: false, enableRandomWrite: true, name: "ScreenSpaceShadowsBuffer");

            if (settings.supportSSR)
            {
                // m_SsrDebugTexture    = RTHandles.Alloc(Vector2.one, filterMode: FilterMode.Point, colorFormat: RenderTextureFormat.ARGBFloat, sRGB: false, enableRandomWrite: true, name: "SSR_Debug_Texture");
                m_SsrHitPointTexture = RTHandles.Alloc(Vector2.one, filterMode: FilterMode.Point, colorFormat: RenderTextureFormat.RG32,      sRGB: false, enableRandomWrite: true, name: "SSR_Hit_Point_Texture");
                m_SsrLightingTexture = RTHandles.Alloc(Vector2.one, filterMode: FilterMode.Point, colorFormat: RenderTextureFormat.ARGBHalf,  sRGB: false, enableRandomWrite: true, name: "SSR_Lighting_Texture");
            }

            if (Debug.isDebugBuild)
            {
                m_DebugColorPickerBuffer = RTHandles.Alloc(Vector2.one, filterMode: FilterMode.Point, colorFormat: RenderTextureFormat.ARGBHalf, sRGB: false, name: "DebugColorPicker");
                m_DebugFullScreenTempBuffer = RTHandles.Alloc(Vector2.one, filterMode: FilterMode.Point, colorFormat: RenderTextureFormat.ARGBHalf, sRGB: false, name: "DebugFullScreen");
            }

            // Let's create the MSAA textures
            if (m_Asset.renderPipelineSettings.supportMSAA)
            {
                // MSAA versions of classic texture
                if (m_Asset.renderPipelineSettings.supportSSAO)
                {
                    m_MultiAmbientOcclusionBuffer = RTHandles.Alloc(Vector2.one, filterMode: FilterMode.Bilinear, colorFormat: RenderTextureFormat.RG16, sRGB: false, enableRandomWrite: true, name: "AmbientOcclusionMSAA");
                }
                m_CameraColorMSAABuffer = RTHandles.Alloc(Vector2.one, filterMode: FilterMode.Point, colorFormat: RenderTextureFormat.ARGBHalf, sRGB: false, bindTextureMS: true, enableMSAA: true, name: "CameraColorMSAA");
                m_CameraSssDiffuseLightingMSAABuffer = RTHandles.Alloc(Vector2.one, filterMode: FilterMode.Point, colorFormat: RenderTextureFormat.RGB111110Float, sRGB: false, bindTextureMS: true, enableMSAA: true, name: "CameraSSSDiffuseLightingMSAA");
            }
        }

        void DestroyRenderTextures()
        {
            m_GbufferManager.DestroyBuffers();
            m_DbufferManager.DestroyBuffers();
            m_MipGenerator.Release();

            RTHandles.Release(m_CameraColorBuffer);
            RTHandles.Release(m_CameraSssDiffuseLightingBuffer);

            RTHandles.Release(m_AmbientOcclusionBuffer);
            RTHandles.Release(m_DistortionBuffer);
            RTHandles.Release(m_ScreenSpaceShadowsBuffer);

            // RTHandles.Release(m_SsrDebugTexture);
            RTHandles.Release(m_SsrHitPointTexture);
            RTHandles.Release(m_SsrLightingTexture);

            RTHandles.Release(m_DebugColorPickerBuffer);
            RTHandles.Release(m_DebugFullScreenTempBuffer);

            RTHandles.Release(m_CameraColorMSAABuffer);
            RTHandles.Release(m_MultiAmbientOcclusionBuffer);
            RTHandles.Release(m_CameraSssDiffuseLightingMSAABuffer);

            HDCamera.ClearAll();
        }

        bool SetRenderingFeatures()
        {
            // Set sub-shader pipeline tag
            Shader.globalRenderPipeline = "HDRenderPipeline";

            // HD use specific GraphicsSettings
            GraphicsSettings.lightsUseLinearIntensity = true;
            GraphicsSettings.lightsUseColorTemperature = true;
            GraphicsSettings.useScriptableRenderPipelineBatching = m_Asset.enableSRPBatcher;

            SupportedRenderingFeatures.active = new SupportedRenderingFeatures()
            {
                reflectionProbeSupportFlags = SupportedRenderingFeatures.ReflectionProbeSupportFlags.Rotation,
                defaultMixedLightingMode = SupportedRenderingFeatures.LightmapMixedBakeMode.IndirectOnly,
                supportedMixedLightingModes = SupportedRenderingFeatures.LightmapMixedBakeMode.IndirectOnly | SupportedRenderingFeatures.LightmapMixedBakeMode.Shadowmask,
                supportedLightmapBakeTypes = LightmapBakeType.Baked | LightmapBakeType.Mixed | LightmapBakeType.Realtime,
                supportedLightmapsModes = LightmapsMode.NonDirectional | LightmapsMode.CombinedDirectional,
                rendererSupportsLightProbeProxyVolumes = true,
                rendererSupportsMotionVectors = true,
                rendererSupportsReceiveShadows = false,
                rendererSupportsReflectionProbes = true,
                rendererSupportsRendererPriority = true,
                rendererOverridesEnvironmentLighting = true,
                rendererOverridesFog = true,
                rendererOverridesOtherLightingSettings = true
            };

            Lightmapping.SetDelegate(GlobalIlluminationUtils.hdLightsDelegate);

#if UNITY_EDITOR
            SceneViewDrawMode.SetupDrawMode();

            if (UnityEditor.PlayerSettings.colorSpace == ColorSpace.Gamma)
            {
                Debug.LogError("High Definition Render Pipeline doesn't support Gamma mode, change to Linear mode");
            }
#endif

            if (!IsSupportedPlatform())
            {
                CoreUtils.DisplayUnsupportedAPIMessage();

                // Display more information to the users when it should have use Metal instead of OpenGL
                if (SystemInfo.graphicsDeviceType.ToString().StartsWith("OpenGL"))
                {
                    if (SystemInfo.operatingSystem.StartsWith("Mac"))
                        CoreUtils.DisplayUnsupportedMessage("Use Metal API instead.");
                    else if (SystemInfo.operatingSystem.StartsWith("Windows"))
                        CoreUtils.DisplayUnsupportedMessage("Use Vulkan API instead.");
                }

                return false;
            }

#if UNITY_EDITOR
            //force shadow mode to HardAndSoft while in HDRP context and save legacy settings
            // /!\ it is important to do it there as we only want to do it if we truly go in hdrp
            int currentQuality = QualitySettings.GetQualityLevel();
            int length = QualitySettings.names.Length;
            string[] oldShadowQuality = new string[length];
            for(int i = 0; i < QualitySettings.names.Length; ++i)
            {
                //the only way to get/set a shadow quality is to change the quality level first with current API
                QualitySettings.SetQualityLevel(i, applyExpensiveChanges: false);
                oldShadowQuality[i] = QualitySettings.shadows.ToString();
                QualitySettings.shadows = ShadowQuality.All;
            }
            QualitySettings.SetQualityLevel(currentQuality, applyExpensiveChanges: false);
            UnityEditor.EditorPrefs.SetString(k_OldQualityShadowKey, string.Join(",", oldShadowQuality));
#endif

            return true;
        }

        bool IsSupportedPlatform()
        {
            // Note: If you add new platform in this function, think about adding support when building the player to in HDRPCustomBuildProcessor.cs

            if (!SystemInfo.supportsComputeShaders)
                return false;

// If we are in the editor, we have to take the current target build platform as the graphic device type is always the same
#if UNITY_EDITOR
            if (HDUtils.IsSupportedBuildTarget(UnityEditor.EditorUserBuildSettings.activeBuildTarget))
                return true;
#else
            if (HDUtils.IsSupportedGraphicDevice(SystemInfo.graphicsDeviceType))
                return true;
#endif

            if (HDUtils.IsOperatingSystemSupported(SystemInfo.operatingSystem))
                return true;

            return false;
        }

        void UnsetRenderingFeatures()
        {
            Shader.globalRenderPipeline = "";

            SupportedRenderingFeatures.active = new SupportedRenderingFeatures();

            // Reset srp batcher state just in case
            GraphicsSettings.useScriptableRenderPipelineBatching = false;

            Lightmapping.ResetDelegate();
        }

        void InitializeDebugMaterials()
        {
            m_DebugViewMaterialGBuffer = CoreUtils.CreateEngineMaterial(m_Asset.renderPipelineResources.shaders.debugViewMaterialGBufferPS);
            m_DebugViewMaterialGBufferShadowMask = CoreUtils.CreateEngineMaterial(m_Asset.renderPipelineResources.shaders.debugViewMaterialGBufferPS);
            m_DebugViewMaterialGBufferShadowMask.EnableKeyword("SHADOWS_SHADOWMASK");
            m_DebugDisplayLatlong = CoreUtils.CreateEngineMaterial(m_Asset.renderPipelineResources.shaders.debugDisplayLatlongPS);
            m_DebugFullScreen = CoreUtils.CreateEngineMaterial(m_Asset.renderPipelineResources.shaders.debugFullScreenPS);
            m_DebugColorPicker = CoreUtils.CreateEngineMaterial(m_Asset.renderPipelineResources.shaders.debugColorPickerPS);
            m_Blit = CoreUtils.CreateEngineMaterial(m_Asset.renderPipelineResources.shaders.blitPS);
            m_ErrorMaterial = CoreUtils.CreateEngineMaterial("Hidden/InternalErrorShader");
        }

        void InitializeRenderStateBlocks()
        {
            m_DepthStateOpaque = new RenderStateBlock
            {
                depthState = new DepthState(true, CompareFunction.LessEqual),
                mask = RenderStateMask.Depth
            };
        }

        public void OnSceneLoad()
        {
            // Recreate the textures which went NULL
            m_MaterialList.ForEach(material => material.Build(m_Asset));
        }

        public override void Dispose()
        {
            UnsetRenderingFeatures();

            if (!m_ValidAPI)
                return;

#if UNITY_EDITOR
            //restore shadow mode for all legacy quality settings
            if (UnityEditor.EditorPrefs.HasKey(k_OldQualityShadowKey))
            {
                int currentQuality = QualitySettings.GetQualityLevel();
                int length = QualitySettings.names.Length;
                string[] oldShadowQuality = UnityEditor.EditorPrefs.GetString(k_OldQualityShadowKey).Split(',');
                for (int i = 0; i < QualitySettings.names.Length; ++i)
                {
                    //the only way to get/set a shadow quality is to change the quality level first with current API
                    QualitySettings.SetQualityLevel(i, applyExpensiveChanges: false);
                    QualitySettings.shadows = (ShadowQuality)Enum.Parse(typeof(ShadowQuality), oldShadowQuality[i]);
                }
                QualitySettings.SetQualityLevel(currentQuality, applyExpensiveChanges: false);
                UnityEditor.EditorPrefs.DeleteKey(k_OldQualityShadowKey);
            }
#endif

            base.Dispose();

#if ENABLE_RAYTRACING
            m_RayTracingManager.ReleaseAccelerationStructures();
#endif
            m_DebugDisplaySettings.UnregisterDebug();

            m_LightLoop.Cleanup();

            // For debugging
            MousePositionDebug.instance.Cleanup();

            DecalSystem.instance.Cleanup();

            m_MaterialList.ForEach(material => material.Cleanup());

            CoreUtils.Destroy(m_AOResolveMaterial);
            CoreUtils.Destroy(m_CopyStencil);
            CoreUtils.Destroy(m_CameraMotionVectorsMaterial);
            CoreUtils.Destroy(m_DecalNormalBufferMaterial);

            CoreUtils.Destroy(m_DebugViewMaterialGBuffer);
            CoreUtils.Destroy(m_DebugViewMaterialGBufferShadowMask);
            CoreUtils.Destroy(m_DebugDisplayLatlong);
            CoreUtils.Destroy(m_DebugFullScreen);
            CoreUtils.Destroy(m_DebugColorPicker);
            CoreUtils.Destroy(m_Blit);
            CoreUtils.Destroy(m_CopyDepth);
            CoreUtils.Destroy(m_ErrorMaterial);

            m_SSSBufferManager.Cleanup();
            m_SharedRTManager.Cleanup();
            m_SkyManager.Cleanup();
            m_VolumetricLightingSystem.Cleanup();
            for(int bsdfIdx = 0; bsdfIdx < m_IBLFilterArray.Length; ++bsdfIdx)
            {
                m_IBLFilterArray[bsdfIdx].Cleanup();
            }

            HDCamera.ClearAll();

            DestroyRenderTextures();
            CullingGroupManager.instance.Cleanup();

            CoreUtils.SafeRelease(m_DepthPyramidMipLevelOffsetsBuffer);

#if UNITY_EDITOR
            SceneViewDrawMode.ResetDrawMode();
            FrameSettings.UnRegisterDebug("Scene View");
#endif
        }

        void Resize(HDCamera hdCamera)
        {
            bool resolutionChanged = (hdCamera.actualWidth != m_CurrentWidth) || (hdCamera.actualHeight != m_CurrentHeight);

            if (resolutionChanged || m_LightLoop.NeedResize())
            {
                if (m_CurrentWidth > 0 && m_CurrentHeight > 0)
                    m_LightLoop.ReleaseResolutionDependentBuffers();

                m_LightLoop.AllocResolutionDependentBuffers((int)hdCamera.screenSize.x, (int)hdCamera.screenSize.y, hdCamera.camera.stereoEnabled);
            }

            // update recorded window resolution
            m_CurrentWidth = hdCamera.actualWidth;
            m_CurrentHeight = hdCamera.actualHeight;
        }

        public void PushGlobalParams(HDCamera hdCamera, CommandBuffer cmd, DiffusionProfileSettings sssParameters)
        {
            using (new ProfilingSample(cmd, "Push Global Parameters", CustomSamplerId.PushGlobalParameters.GetSampler()))
            {
                // Set up UnityPerFrame CBuffer.
                m_SSSBufferManager.PushGlobalParams(hdCamera, cmd, sssParameters);

                m_DbufferManager.PushGlobalParams(hdCamera, cmd);

                m_VolumetricLightingSystem.PushGlobalParams(hdCamera, cmd, m_FrameCount);

                var ssRefraction = VolumeManager.instance.stack.GetComponent<ScreenSpaceRefraction>()
                    ?? ScreenSpaceRefraction.@default;
                ssRefraction.PushShaderParameters(cmd);

                // Set up UnityPerView CBuffer.
                hdCamera.SetupGlobalParams(cmd, m_Time, m_LastTime, m_FrameCount);

                cmd.SetGlobalVector(HDShaderIDs._IndirectLightingMultiplier, new Vector4(VolumeManager.instance.stack.GetComponent<IndirectLightingController>().indirectDiffuseIntensity, 0, 0, 0));

                PushGlobalRTHandle(
                    cmd,
                    m_SharedRTManager.GetDepthTexture(),
                    HDShaderIDs._DepthPyramidTexture,
                    HDShaderIDs._DepthPyramidSize,
                    HDShaderIDs._DepthPyramidScale
                );
                var currentColorPyramid = hdCamera.GetCurrentFrameRT((int)HDCameraFrameHistoryType.ColorBufferMipChain);
                PushGlobalRTHandle(
                    cmd,
                    currentColorPyramid,
                    HDShaderIDs._ColorPyramidTexture,
                    HDShaderIDs._ColorPyramidSize,
                    HDShaderIDs._ColorPyramidScale
                );
                if (hdCamera.frameSettings.enableMotionVectors)
                {
                    PushGlobalRTHandle(
                        cmd,
                        m_SharedRTManager.GetVelocityBuffer(),
                        HDShaderIDs._CameraMotionVectorsTexture,
                        HDShaderIDs._CameraMotionVectorsSize,
                        HDShaderIDs._CameraMotionVectorsScale
                    );
                }
                else
                {
                    cmd.SetGlobalTexture(HDShaderIDs._CameraMotionVectorsTexture, RuntimeUtilities.blackTexture);
                }

                // Light loop stuff...
                if (hdCamera.frameSettings.enableSSR)
                    cmd.SetGlobalTexture(HDShaderIDs._SsrLightingTexture, m_SsrLightingTexture);
                else
                    cmd.SetGlobalTexture(HDShaderIDs._SsrLightingTexture, RuntimeUtilities.transparentTexture);
            }
        }

        bool NeedStencilBufferCopy()
        {
            // Currently, Unity does not offer a way to bind the stencil buffer as a texture in a compute shader.
            // Therefore, it's manually copied using a pixel shader.
            return m_LightLoop.GetFeatureVariantsEnabled();
        }

        void CopyDepthBufferIfNeeded(CommandBuffer cmd)
        {
            if (!m_IsDepthBufferCopyValid)
            {
                using (new ProfilingSample(cmd, "Copy depth buffer", CustomSamplerId.CopyDepthBuffer.GetSampler()))
                {
                    // TODO: maybe we don't actually need the top MIP level?
                    // That way we could avoid making the copy, and build the MIP hierarchy directly.
                    // The downside is that our SSR tracing accuracy would decrease a little bit.
                    // But since we never render SSR at full resolution, this may be acceptable.

                    // TODO: reading the depth buffer with a compute shader will cause it to decompress in place.
                    // On console, to preserve the depth test performance, we must NOT decompress the 'm_CameraDepthStencilBuffer' in place.
                    // We should call decompressDepthSurfaceToCopy() and decompress it to 'm_CameraDepthBufferMipChain'.
                    m_GPUCopy.SampleCopyChannel_xyzw2x(cmd, m_SharedRTManager.GetDepthStencilBuffer(), m_SharedRTManager.GetDepthTexture(), new RectInt(0, 0, m_CurrentWidth, m_CurrentHeight));
                }
                m_IsDepthBufferCopyValid = true;
            }
        }

        public void SetMicroShadowingSettings(CommandBuffer cmd)
        {
            MicroShadowing microShadowingSettings = VolumeManager.instance.stack.GetComponent<MicroShadowing>();
            cmd.SetGlobalFloat(HDShaderIDs._MicroShadowingOpacity, microShadowingSettings.enable ? microShadowingSettings.opacity : 0.0f);
        }

        public void ConfigureKeywords(bool enableBakeShadowMask, HDCamera hdCamera, CommandBuffer cmd)
        {
            // Globally enable (for GBuffer shader and forward lit (opaque and transparent) the keyword SHADOWS_SHADOWMASK
            CoreUtils.SetKeyword(cmd, "SHADOWS_SHADOWMASK", enableBakeShadowMask);
            // Configure material to use depends on shadow mask option
            m_currentRendererConfigurationBakedLighting = enableBakeShadowMask ? HDUtils.k_RendererConfigurationBakedLightingWithShadowMask : HDUtils.k_RendererConfigurationBakedLighting;
            m_currentDebugViewMaterialGBuffer = enableBakeShadowMask ? m_DebugViewMaterialGBufferShadowMask : m_DebugViewMaterialGBuffer;

            CoreUtils.SetKeyword(cmd, "LIGHT_LAYERS", hdCamera.frameSettings.enableLightLayers);
            cmd.SetGlobalInt(HDShaderIDs._EnableLightLayers, hdCamera.frameSettings.enableLightLayers ? 1 : 0);

            if (m_Asset.renderPipelineSettings.supportDecals)
            {
                CoreUtils.SetKeyword(cmd, "DECALS_OFF", false);
                CoreUtils.SetKeyword(cmd, "DECALS_3RT", !m_Asset.GetRenderPipelineSettings().decalSettings.perChannelMask);
                CoreUtils.SetKeyword(cmd, "DECALS_4RT", m_Asset.GetRenderPipelineSettings().decalSettings.perChannelMask);
            }
            else
            {
                CoreUtils.SetKeyword(cmd, "DECALS_OFF", true);
                CoreUtils.SetKeyword(cmd, "DECALS_3RT", false);
                CoreUtils.SetKeyword(cmd, "DECALS_4RT", false);
            }

            // Raise the normal buffer flag only if we are in forward rendering
            CoreUtils.SetKeyword(cmd, "WRITE_NORMAL_BUFFER", hdCamera.frameSettings.shaderLitMode == LitShaderMode.Forward);

            // Raise or remove the depth msaa flag based on the frame setting
            CoreUtils.SetKeyword(cmd, "WRITE_MSAA_DEPTH", hdCamera.frameSettings.enableMSAA);
        }

        static bool CompareCamRT(Camera cam1, Camera cam2)
        {
            if (cam1.targetTexture == null)
                return false;
            else if (cam2.targetTexture == null)
                return true;
            else return  cam1.targetTexture.GetInstanceID() < cam2.targetTexture.GetInstanceID();
        }

        // We want the camera sorting to be stable and keep the sorting done by C++ internally.
        // Bubble sort is simple enough and will work fine for lists of camera that should stay small.
        static void SortCameraByRT(Camera[] cameras)
        {
            bool swap = true;
            while (swap)
            {
                swap = false;
                for (int i = 0; (i < cameras.Length - 1) ; ++i)
                {
                    var cam1 = cameras[i];
                    var cam2 = cameras[i + 1];
                    if (CompareCamRT(cam1, cam2))
                    {
                        cameras[i] = cam2;
                        cameras[i + 1] = cam1;
                        swap = true;
                    }
                }
            }
        }

        CullResults m_CullResults;
        ReflectionProbeCullResults m_ReflectionProbeCullResults;
        public override void Render(ScriptableRenderContext renderContext, Camera[] cameras)
        {
            if (!m_ValidAPI)
                return;

            base.Render(renderContext, cameras);
            RenderPipeline.BeginFrameRendering(cameras);

            {
                // SRP.Render() can be called several times per frame.
                // Also, most Time variables do not consistently update in the Scene View.
                // This makes reliable detection of the start of the new frame VERY hard.
                // One of the exceptions is 'Time.realtimeSinceStartup'.
                // Therefore, outside of the Play Mode we update the time at 60 fps,
                // and in the Play Mode we rely on 'Time.frameCount'.
                float t = Time.realtimeSinceStartup;
                uint c = (uint)Time.frameCount;

                bool newFrame;

                if (Application.isPlaying)
                {
                    newFrame = m_FrameCount != c;

                    m_FrameCount = c;
                }
                else
                {
                    newFrame = (t - m_Time) > 0.0166f;

                    if (newFrame)
                        m_FrameCount++;
                }

                if (newFrame)
                {
                    HDCamera.CleanUnused();

                    // Make sure both are never 0.
                    m_LastTime = (m_Time > 0) ? m_Time : t;
                    m_Time = t;
                }
            }

            // TODO: Render only visible probes
            var isAnyCamerasAReflectionCamera = false;
            for (int i = 0; i < cameras.Length && !isAnyCamerasAReflectionCamera; ++i)
                isAnyCamerasAReflectionCamera |= cameras[i].cameraType == CameraType.Reflection;
            if(!isAnyCamerasAReflectionCamera)  //only pass here when rendering normal camera (prevent infinite loop)
            {
                ReflectionSystem.RenderAllRealtimeProbes();
            }

            // We first update the state of asset frame settings as they can be use by various camera
            // but we keep the dirty state to correctly reset other camera that use RenderingPath.Default.
            bool assetFrameSettingsIsDirty = m_Asset.frameSettingsIsDirty;
            m_Asset.UpdateDirtyFrameSettings();

            // We need to sort by target RenderTexture because we need to accumulate cameras rendering in the same RT.
            // In this case (and if there is more than one camera with the same target) we need to blit to the final target only for the last camera of the group.
            SortCameraByRT(cameras);

            for (int cameraIndex = 0; cameraIndex < cameras.Length; ++cameraIndex)
            {
                var camera = cameras[cameraIndex];

                if (camera == null)
                    continue;

                bool lastCameraFromGroup = true;
                if (cameraIndex < (cameras.Length - 1))
                    lastCameraFromGroup = (camera.targetTexture != cameras[cameraIndex + 1].targetTexture);

                RenderPipeline.BeginCameraRendering(camera);

                // First, get aggregate of frame settings base on global settings, camera frame settings and debug settings
                // Note: the SceneView camera will never have additionalCameraData
                var additionalCameraData = camera.GetComponent<HDAdditionalCameraData>();

                // Init effective frame settings of each camera
                // Each camera have its own debug frame settings control from the debug windows
                // debug frame settings can't be aggregate with frame settings (i.e we can't aggregate forward only control for example)
                // so debug settings (when use) are the effective frame settings
                // To be able to have this behavior we init effective frame settings with serialized frame settings and copy
                // debug settings change on top of it. Each time frame settings are change in the editor, we reset all debug settings
                // to stay in sync. The loop below allow to update all frame settings correctly and is required because
                // camera can rely on default frame settings from the HDRendeRPipelineAsset
                FrameSettings srcFrameSettings;
                if (additionalCameraData)
                {
                    if (camera.cameraType != CameraType.Reflection)
                    {
                        //reflection camera must already have their framesettings correctly set at this point
                        additionalCameraData.UpdateDirtyFrameSettings(assetFrameSettingsIsDirty, m_Asset.GetFrameSettings());
                    }
                    srcFrameSettings = additionalCameraData.GetFrameSettings();
                }
                else
                {
                    srcFrameSettings = m_Asset.GetFrameSettings();
                }

                FrameSettings currentFrameSettings = new FrameSettings();
                // Get the effective frame settings for this camera taking into account the global setting and camera type
                FrameSettings.InitializeFrameSettings(camera, m_Asset.GetRenderPipelineSettings(), srcFrameSettings, ref currentFrameSettings);

                // This is the main command buffer used for the frame.
                var cmd = CommandBufferPool.Get("");

                // Specific pass to simply display the content of the camera buffer if users have fill it themselves (like video player)
                if (additionalCameraData && additionalCameraData.renderingPath == HDAdditionalCameraData.RenderingPath.FullscreenPassthrough)
                {
                    renderContext.ExecuteCommandBuffer(cmd);
                    CommandBufferPool.Release(cmd);
                    renderContext.Submit();
                    continue;
                }

                // Don't render reflection in Preview, it prevent them to display
                if (currentFrameSettings.enableRealtimePlanarReflection && camera.cameraType != CameraType.Reflection && camera.cameraType != CameraType.Preview
                    // Planar probes rendering is not currently supported for orthographic camera
                    // Avoid rendering to prevent error log spamming
                    && !camera.orthographic)
                    // TODO: Render only visible probes
                    ReflectionSystem.RenderAllRealtimeViewerDependentProbesFor(ReflectionProbeType.PlanarReflection, camera);

                // Init material if needed
                // TODO: this should be move outside of the camera loop but we have no command buffer, ask details to Tim or Julien to do this
                for(int bsdfIdx = 0; bsdfIdx < m_IBLFilterArray.Length; ++bsdfIdx)
                {
                    if (!m_IBLFilterArray[bsdfIdx].IsInitialized())
                        m_IBLFilterArray[bsdfIdx].Initialize(cmd);
                }


                foreach (var material in m_MaterialList)
                    material.RenderInit(cmd);

                using (new ProfilingSample(cmd, "HDRenderPipeline::Render", CustomSamplerId.HDRenderPipelineRender.GetSampler()))
                {
                    // If we render a reflection view or a preview we should not display any debug information
                    // This need to be call before ApplyDebugDisplaySettings()
                    if (camera.cameraType == CameraType.Reflection || camera.cameraType == CameraType.Preview)
                    {
                        // Neutral allow to disable all debug settings
                        m_CurrentDebugDisplaySettings = s_NeutralDebugDisplaySettings;
                    }
                    else
                    {
                        m_CurrentDebugDisplaySettings = m_DebugDisplaySettings;

                        // Make sure we are in sync with the debug menu for the msaa count
                        m_MSAASamples = m_DebugDisplaySettings.msaaSamples;
                        m_SharedRTManager.SetNumMSAASamples(m_MSAASamples);
                    }

                    // Caution: Component.GetComponent() generate 0.6KB of garbage at each frame here !
                    var postProcessLayer = camera.GetComponent<PostProcessLayer>();

                    // Disable post process if we enable debug mode or if the post process layer is disabled
                    if (m_CurrentDebugDisplaySettings.IsDebugDisplayRemovePostprocess() || !HDUtils.IsPostProcessingActive(postProcessLayer))
                    {
                        currentFrameSettings.enablePostprocess = false;
                    }

                    // Disable SSS if luxmeter is enabled
                    if (debugDisplaySettings.lightingDebugSettings.debugLightingMode == DebugLightingMode.LuxMeter)
                    {
                        currentFrameSettings.enableSubsurfaceScattering = false;
                    }

                    var hdCamera = HDCamera.Get(camera);

                    if (hdCamera == null)
                    {
                        hdCamera = HDCamera.Create(camera);
                    }

                    // From this point, we should only use frame settings from the camera
                    hdCamera.Update(currentFrameSettings, postProcessLayer, m_VolumetricLightingSystem, m_MSAASamples);

                    using (new ProfilingSample(cmd, "Volume Update", CustomSamplerId.VolumeUpdate.GetSampler()))
                    {
                        VolumeManager.instance.Update(hdCamera.volumeAnchor, hdCamera.volumeLayerMask);
                    }

                    if (additionalCameraData != null && additionalCameraData.hasCustomRender)
                    {
                        // Flush pending command buffer.
                        renderContext.ExecuteCommandBuffer(cmd);
                        CommandBufferPool.Release(cmd);

                        // Execute custom render
                        additionalCameraData.ExecuteCustomRender(renderContext, hdCamera);

                        renderContext.Submit();
                        continue;
                    }

                    // Do anything we need to do upon a new frame.
                    // The NewFrame must be after the VolumeManager update and before Resize because it uses properties set in NewFrame
                    m_LightLoop.NewFrame(currentFrameSettings);

                    Resize(hdCamera);

                    ApplyDebugDisplaySettings(hdCamera, cmd);
                    m_SkyManager.UpdateCurrentSkySettings(hdCamera);

                    ScriptableCullingParameters cullingParams;
                    if (!CullResults.GetCullingParameters(camera, camera.stereoEnabled, out cullingParams)) // Fixme remove stereo passdown?
                    {
                        renderContext.Submit();
                        continue;
                    }

                    m_LightLoop.UpdateCullingParameters(ref cullingParams);
                    hdCamera.UpdateStereoDependentState(ref cullingParams);

#if UNITY_EDITOR
                    // emit scene view UI
                    if (camera.cameraType == CameraType.SceneView)
                    {
                        ScriptableRenderContext.EmitWorldGeometryForSceneView(camera);
                    }
#endif

                    if (hdCamera.frameSettings.enableDecals)
                    {
                        // decal system needs to be updated with current camera, it needs it to set up culling and light list generation parameters
                        DecalSystem.instance.CurrentCamera = camera;
                        DecalSystem.instance.BeginCull();
                    }

                    ReflectionSystem.PrepareCull(camera, m_ReflectionProbeCullResults);

                    using (new ProfilingSample(cmd, "CullResults.Cull", CustomSamplerId.CullResultsCull.GetSampler()))
                    {
                        CullResults.Cull(ref cullingParams, renderContext, ref m_CullResults);
                    }

                    m_IsDepthBufferCopyValid = false; // this is a new render frame
                    m_ReflectionProbeCullResults.Cull();

                    m_DbufferManager.enableDecals = false;
                    if (hdCamera.frameSettings.enableDecals)
                    {
                        using (new ProfilingSample(cmd, "DBufferPrepareDrawData", CustomSamplerId.DBufferPrepareDrawData.GetSampler()))
                        {
                            DecalSystem.instance.EndCull();
                            m_DbufferManager.enableDecals = true;              // mesh decals are renderers managed by c++ runtime and we have no way to query if any are visible, so set to true
                            DecalSystem.instance.UpdateCachedMaterialData();    // textures, alpha or fade distances could've changed
                            DecalSystem.instance.CreateDrawData();              // prepare data is separate from draw
                            DecalSystem.instance.UpdateTextureAtlas(cmd);       // as this is only used for transparent pass, would've been nice not to have to do this if no transparent renderers are visible, needs to happen after CreateDrawData
                        }
                    }

                    renderContext.SetupCameraProperties(camera, camera.stereoEnabled);

                    PushGlobalParams(hdCamera, cmd, diffusionProfileSettings);

                    // TODO: Find a correct place to bind these material textures
                    // We have to bind the material specific global parameters in this mode
                    m_MaterialList.ForEach(material => material.Bind());

                    // Frustum cull density volumes on the CPU. Can be performed as soon as the camera is set up.
                    DensityVolumeList densityVolumes = m_VolumetricLightingSystem.PrepareVisibleDensityVolumeList(hdCamera, cmd, m_Time);

                    // Note: Legacy Unity behave like this for ShadowMask
                    // When you select ShadowMask in Lighting panel it recompile shaders on the fly with the SHADOW_MASK keyword.
                    // However there is no C# function that we can query to know what mode have been select in Lighting Panel and it will be wrong anyway. Lighting Panel setup what will be the next bake mode. But until light is bake, it is wrong.
                    // Currently to know if you need shadow mask you need to go through all visible lights (of CullResult), check the LightBakingOutput struct and look at lightmapBakeType/mixedLightingMode. If one light have shadow mask bake mode, then you need shadow mask features (i.e extra Gbuffer).
                    // It mean that when we build a standalone player, if we detect a light with bake shadow mask, we generate all shader variant (with and without shadow mask) and at runtime, when a bake shadow mask light is visible, we dynamically allocate an extra GBuffer and switch the shader.
                    // So the first thing to do is to go through all the light: PrepareLightsForGPU
                    bool enableBakeShadowMask;
                    using (new ProfilingSample(cmd, "TP_PrepareLightsForGPU", CustomSamplerId.TPPrepareLightsForGPU.GetSampler()))
                    {
                        enableBakeShadowMask = m_LightLoop.PrepareLightsForGPU(cmd, hdCamera, m_CullResults, m_ReflectionProbeCullResults, densityVolumes, m_DebugDisplaySettings);
                    }
                    // Configure all the keywords
                    ConfigureKeywords(enableBakeShadowMask, hdCamera, cmd);

                    StartStereoRendering(cmd, renderContext, camera);

                    ClearBuffers(hdCamera, cmd);

                    // TODO: Add stereo occlusion mask
                    bool shouldRenderMotionVectorAfterGBuffer = RenderDepthPrepass(m_CullResults, hdCamera, renderContext, cmd);

                    if (!shouldRenderMotionVectorAfterGBuffer)
                    {
                        // If objects velocity if enabled, this will render the objects with motion vector into the target buffers (in addition to the depth)
                        // Note: An object with motion vector must not be render in the prepass otherwise we can have motion vector write that should have been rejected
                        RenderObjectsVelocity(m_CullResults, hdCamera, renderContext, cmd);
                    }

                    // Now that all depths have been rendered, resolve the depth buffer
                    m_SharedRTManager.ResolveSharedRT(cmd, hdCamera);

                    // This will bind the depth buffer if needed for DBuffer)
                    RenderDBuffer(hdCamera, cmd, renderContext, m_CullResults);

                    RenderGBuffer(m_CullResults, hdCamera, renderContext, cmd);

                    // We can now bind the normal buffer to be use by any effect
                    m_SharedRTManager.BindNormalBuffer(cmd);

                    if (m_DbufferManager.enableDecals && !hdCamera.frameSettings.enableMSAA) // MSAA not supported
                    {
                        using (new ProfilingSample(cmd, "DBuffer Normal (forward)", CustomSamplerId.DBufferNormal.GetSampler()))
                        {
                            int stencilMask;
                            int stencilRef;
                            switch (hdCamera.frameSettings.shaderLitMode)
                            {
                                case LitShaderMode.Forward:  // in forward rendering all pixels that decals wrote into have to be composited
                                    stencilMask = (int)StencilBitMask.Decals;
                                    stencilRef = (int)StencilBitMask.Decals;
                                    break;
                                case LitShaderMode.Deferred: // in deferred rendering only pixels affected by both forward materials and decals need to be composited
                                    stencilMask = (int)StencilBitMask.Decals | (int)StencilBitMask.DecalsForwardOutputNormalBuffer;
                                    stencilRef = (int)StencilBitMask.Decals | (int)StencilBitMask.DecalsForwardOutputNormalBuffer;
                                    break;
                                default:
                                    throw new ArgumentOutOfRangeException("Unknown ShaderLitMode");
                            }

                            m_DecalNormalBufferMaterial.SetInt(HDShaderIDs._DecalNormalBufferStencilReadMask, stencilMask);
                            m_DecalNormalBufferMaterial.SetInt(HDShaderIDs._DecalNormalBufferStencilRef, stencilRef);

                            HDUtils.SetRenderTarget(cmd, hdCamera, m_SharedRTManager.GetDepthStencilBuffer());
                            cmd.SetRandomWriteTarget(1, m_SharedRTManager.GetNormalBuffer());
                            cmd.DrawProcedural(Matrix4x4.identity, m_DecalNormalBufferMaterial, 0, MeshTopology.Triangles, 3, 1);
                            cmd.ClearRandomWriteTargets();
                        }
                    }

                    // In both forward and deferred, everything opaque should have been rendered at this point so we can safely copy the depth buffer for later processing.
                    GenerateDepthPyramid(hdCamera, cmd, FullScreenDebugMode.DepthPyramid);
                    // Depth texture is now ready, bind it (Depth buffer could have been bind before if DBuffer is enable)
                    cmd.SetGlobalTexture(HDShaderIDs._CameraDepthTexture, m_SharedRTManager.GetDepthTexture());

<<<<<<< HEAD
					//SS Spotlight Added.
					if (afterGBufferPass != null)
					{
						afterGBufferPass(cmd, hdCamera, m_SharedRTManager.GetDepthTexture());
					}
                    // TODO: In the future we will render object velocity at the same time as depth prepass (we need C++ modification for this)
                    // Once the C++ change is here we will first render all object without motion vector then motion vector object
                    // We can't currently render object velocity after depth prepass because if there is no depth prepass we can have motion vector write that should have been rejected

                    // If objects velocity if enabled, this will render the rest of objects into the target buffers (in addition to the velocity buffer)
                    RenderObjectsVelocity(m_CullResults, hdCamera, renderContext, cmd);
=======
                    if (shouldRenderMotionVectorAfterGBuffer)
                    {
                        // See the call RenderObjectsVelocity() above and comment
                        RenderObjectsVelocity(m_CullResults, hdCamera, renderContext, cmd);
                    }
>>>>>>> 737b5dd3

                    RenderCameraVelocity(m_CullResults, hdCamera, renderContext, cmd);

                    StopStereoRendering(cmd, renderContext, camera);
                    // Caution: We require sun light here as some skies use the sun light to render, it means that UpdateSkyEnvironment must be called after PrepareLightsForGPU.
                    // TODO: Try to arrange code so we can trigger this call earlier and use async compute here to run sky convolution during other passes (once we move convolution shader to compute).
                    UpdateSkyEnvironment(hdCamera, cmd);


                    if (m_CurrentDebugDisplaySettings.IsDebugMaterialDisplayEnabled())
                    {
                        RenderDebugViewMaterial(m_CullResults, hdCamera, renderContext, cmd);

                        PushColorPickerDebugTexture(cmd, m_CameraColorBuffer, hdCamera);
                    }
                    else
                    {
                        StartStereoRendering(cmd, renderContext, camera);

                        // TODO: Everything here (SSAO, Shadow, Build light list, deferred shadow, material and light classification can be parallelize with Async compute)
                        RenderSSAO(cmd, hdCamera, renderContext, postProcessLayer);

                        // Clear and copy the stencil texture needs to be moved to before we invoke the async light list build,
                        // otherwise the async compute queue can end up using that texture before the graphics queue is done with it.
                        // TODO: Move this code inside LightLoop
                        if (m_LightLoop.GetFeatureVariantsEnabled())
                        {
                            // For material classification we use compute shader and so can't read into the stencil, so prepare it.
                            using (new ProfilingSample(cmd, "Clear and copy stencil texture", CustomSamplerId.ClearAndCopyStencilTexture.GetSampler()))
                            {
                                HDUtils.SetRenderTarget(cmd, hdCamera, m_SharedRTManager.GetStencilBufferCopy(), ClearFlag.Color, CoreUtils.clearColorAllBlack);

                                HDUtils.SetRenderTarget(cmd, hdCamera, m_SharedRTManager.GetDepthStencilBuffer());
                                cmd.SetRandomWriteTarget(1, m_SharedRTManager.GetStencilBufferCopy());

                                m_CopyStencil.SetInt(HDShaderIDs._StencilRef, (int)StencilLightingUsage.NoLighting);
                                m_CopyStencil.SetInt(HDShaderIDs._StencilMask, (int)StencilBitMask.LightingMask);

                                // Use ShaderPassID 3 => "Pass 3 - Initialize Stencil UAV copy with 1 if value different from stencilRef to output"
                                CoreUtils.DrawFullScreen(cmd, m_CopyStencil, null, 3);
                                cmd.ClearRandomWriteTargets();
                            }

                            if(hdCamera.frameSettings.enableSSR)
                            {
                                using (new ProfilingSample(cmd, "Update stencil copy for SSR Exclusion", CustomSamplerId.UpdateStencilCopyForSSRExclusion.GetSampler()))
                                {
                                    HDUtils.SetRenderTarget(cmd, hdCamera, m_SharedRTManager.GetDepthStencilBuffer());
                                    cmd.SetRandomWriteTarget(1, m_SharedRTManager.GetStencilBufferCopy());

                                    m_CopyStencil.SetInt(HDShaderIDs._StencilRef, (int)StencilBitMask.DoesntReceiveSSR);
                                    m_CopyStencil.SetInt(HDShaderIDs._StencilMask, (int)StencilBitMask.DoesntReceiveSSR);

                                    // Pass 4 performs an OR between the already present content of the copy and the stencil ref, if stencil test passes.
                                    CoreUtils.DrawFullScreen(cmd, m_CopyStencil, null, 4);
                                    cmd.ClearRandomWriteTargets();
                                }
                            }
                        }

                        // Needs the depth pyramid and motion vectors, as well as the render of the previous frame.
                        RenderSSR(hdCamera, cmd);

                        StopStereoRendering(cmd, renderContext, camera);

#if UNITY_2019_1_OR_NEWER
                        GraphicsFence buildGPULightListsCompleteFence = new GraphicsFence();
#else
                        GPUFence buildGPULightListsCompleteFence = new GPUFence();
#endif
                        if (hdCamera.frameSettings.enableAsyncCompute)
                        {
#if UNITY_2019_1_OR_NEWER
                            GraphicsFence startFence = cmd.CreateAsyncGraphicsFence();
#else
                            GPUFence startFence = cmd.CreateGPUFence();
#endif
                            renderContext.ExecuteCommandBuffer(cmd);
                            cmd.Clear();

                            buildGPULightListsCompleteFence = m_LightLoop.BuildGPULightListsAsyncBegin(hdCamera, renderContext, m_SharedRTManager.GetDepthStencilBuffer(), m_SharedRTManager.GetStencilBufferCopy(), startFence, m_SkyManager.IsLightingSkyValid());
                        }

                        using (new ProfilingSample(cmd, "Render shadows", CustomSamplerId.RenderShadows.GetSampler()))
                        {
                            // This call overwrites camera properties passed to the shader system.
                            m_LightLoop.RenderShadows(renderContext, cmd, m_CullResults);

                            // Overwrite camera properties set during the shadow pass with the original camera properties.
                            renderContext.SetupCameraProperties(camera, camera.stereoEnabled);
                            hdCamera.SetupGlobalParams(cmd, m_Time, m_LastTime, m_FrameCount);
                        }

                        using (new ProfilingSample(cmd, "Screen space shadows", CustomSamplerId.ScreenSpaceShadows.GetSampler()))
                        {

                            StartStereoRendering(cmd, renderContext, camera);
                            // When debug is enabled we need to clear otherwise we may see non-shadows areas with stale values.
                            if (m_CurrentDebugDisplaySettings.fullScreenDebugMode == FullScreenDebugMode.ContactShadows)
                            {
                                HDUtils.SetRenderTarget(cmd, hdCamera, m_ScreenSpaceShadowsBuffer, ClearFlag.Color, CoreUtils.clearColorAllBlack);
                            }

                            HDUtils.CheckRTCreated(m_ScreenSpaceShadowsBuffer);

                            int firstMipOffsetY = m_SharedRTManager.GetDepthBufferMipChainInfo().mipLevelOffsets[1].y;
                            m_LightLoop.RenderScreenSpaceShadows(hdCamera, m_ScreenSpaceShadowsBuffer, hdCamera.frameSettings.enableMSAA ? m_SharedRTManager.GetDepthValuesTexture() : m_SharedRTManager.GetDepthTexture(), firstMipOffsetY, cmd);

                            PushFullScreenDebugTexture(hdCamera, cmd, m_ScreenSpaceShadowsBuffer, FullScreenDebugMode.ContactShadows);
                            StopStereoRendering(cmd, renderContext, camera);
                        }

                        if (hdCamera.frameSettings.enableAsyncCompute)
                        {
                            m_LightLoop.BuildGPULightListAsyncEnd(hdCamera, cmd, buildGPULightListsCompleteFence);
                        }
                        else
                        {
                            using (new ProfilingSample(cmd, "Build Light list", CustomSamplerId.BuildLightList.GetSampler()))
                            {
                                m_LightLoop.BuildGPULightLists(hdCamera, cmd, m_SharedRTManager.GetDepthStencilBuffer(), m_SharedRTManager.GetStencilBufferCopy(), m_SkyManager.IsLightingSkyValid());
                            }
                        }

                        {
                            // Set fog parameters for volumetric lighting.
                            var visualEnv = VolumeManager.instance.stack.GetComponent<VisualEnvironment>();
                            visualEnv.PushFogShaderParameters(hdCamera, cmd);
                        }

                        // Perform the voxelization step which fills the density 3D texture.
                        // Requires the clustered lighting data structure to be built, and can run async.
                        m_VolumetricLightingSystem.VolumeVoxelizationPass(hdCamera, cmd, m_FrameCount, densityVolumes);

                        // Render the volumetric lighting.
                        // The pass requires the volume properties, the light list and the shadows, and can run async.
                        m_VolumetricLightingSystem.VolumetricLightingPass(hdCamera, cmd, m_FrameCount);

						SetMicroShadowingSettings(cmd);

						// Might float this higher if we enable stereo w/ deferred
                        StartStereoRendering(cmd, renderContext, camera);

                        RenderDeferredLighting(hdCamera, cmd);


                        RenderForward(m_CullResults, hdCamera, renderContext, cmd, ForwardPass.Opaque);

                        m_SharedRTManager.ResolveMSAAColor(cmd, hdCamera, m_CameraSssDiffuseLightingMSAABuffer, m_CameraSssDiffuseLightingBuffer);
                        m_SharedRTManager.ResolveMSAAColor(cmd, hdCamera, m_SSSBufferManager.GetSSSBufferMSAA(0), m_SSSBufferManager.GetSSSBuffer(0));

                        // SSS pass here handle both SSS material from deferred and forward
                        m_SSSBufferManager.SubsurfaceScatteringPass(hdCamera, cmd, diffusionProfileSettings, hdCamera.frameSettings.enableMSAA ? m_CameraColorMSAABuffer : m_CameraColorBuffer,
                            m_CameraSssDiffuseLightingBuffer, m_SharedRTManager.GetDepthStencilBuffer(hdCamera.frameSettings.enableMSAA), m_SharedRTManager.GetDepthTexture());

                        RenderSky(hdCamera, cmd);

                        m_SharedRTManager.ResolveMSAAColor(cmd, hdCamera, m_CameraColorMSAABuffer, m_CameraColorBuffer);

                        RenderTransparentDepthPrepass(m_CullResults, hdCamera, renderContext, cmd);

                        // Render pre refraction objects
                        RenderForward(m_CullResults, hdCamera, renderContext, cmd, ForwardPass.PreRefraction);

                        RenderColorPyramid(hdCamera, cmd, true);

                        // Render all type of transparent forward (unlit, lit, complex (hair...)) to keep the sorting between transparent objects.
                        RenderForward(m_CullResults, hdCamera, renderContext, cmd, ForwardPass.Transparent);

                        // Render All forward error
                        RenderForwardError(m_CullResults, hdCamera, renderContext, cmd);

                        // Fill depth buffer to reduce artifact for transparent object during postprocess
                        RenderTransparentDepthPostpass(m_CullResults, hdCamera, renderContext, cmd);

                        RenderColorPyramid(hdCamera, cmd, false);

                        AccumulateDistortion(m_CullResults, hdCamera, renderContext, cmd);
                        RenderDistortion(hdCamera, cmd);

                        StopStereoRendering(cmd, renderContext, camera);

                        PushFullScreenDebugTexture(hdCamera, cmd, m_CameraColorBuffer, FullScreenDebugMode.NanTracker);
                        PushFullScreenLightingDebugTexture(hdCamera, cmd, m_CameraColorBuffer);
                        PushColorPickerDebugTexture(cmd, m_CameraColorBuffer, hdCamera);

                        // The final pass either postprocess of Blit will flip the screen (as it is reverse by default due to Unity openGL legacy)
                        // Postprocess system (that doesn't use cmd.Blit) handle it with configuration (and do not flip in SceneView) or it is automatically done in Blit

                        StartStereoRendering(cmd, renderContext, camera);


                        // Final blit
                        if (hdCamera.frameSettings.enablePostprocess)
                        {
                            // when we have a group of multiple cameras rendering into the same render target, for every camera but the last of the group, we need to output the result into
                            // the camera color buffer so that the next camera can accumulate over it.
                            RenderPostProcess(hdCamera, cmd, postProcessLayer, !lastCameraFromGroup);
                        }
                        else
                        {
                            using (new ProfilingSample(cmd, "Blit to final RT", CustomSamplerId.BlitToFinalRT.GetSampler()))
                            {
                                // This Blit will flip the screen on anything other than openGL
                                if (camera.stereoEnabled && (XRGraphics.eyeTextureDesc.dimension == TextureDimension.Tex2D))
                                {
#if UNITY_2019_1_OR_NEWER
                                    Material finalDoubleWideBlit = GetBlitMaterial();
                                    finalDoubleWideBlit.SetTexture(HDShaderIDs._BlitTexture, m_CameraColorBuffer);
                                    finalDoubleWideBlit.SetFloat(HDShaderIDs._BlitMipLevel, 0.0f);
                                    finalDoubleWideBlit.SetVector(HDShaderIDs._BlitScaleBiasRt, new Vector4(1.0f, 1.0f, 0.0f, 0.0f));
                                    finalDoubleWideBlit.SetVector(HDShaderIDs._BlitScaleBias, new Vector4(1.0f, 1.0f, 0.0f, 0.0f));
                                    cmd.Blit(m_CameraColorBuffer, BuiltinRenderTextureType.CameraTarget, finalDoubleWideBlit);
#else
                                    cmd.BlitFullscreenTriangle(m_CameraColorBuffer, BuiltinRenderTextureType.CameraTarget); // Prior to 2019.1's y-flip fixes, we didn't need a flip in the shader
#endif
                                }
                                else
                                {
                                    HDUtils.BlitCameraTexture(cmd, hdCamera, m_CameraColorBuffer, BuiltinRenderTextureType.CameraTarget);
                                }
                            }
                        }

                        StopStereoRendering(cmd, renderContext, camera);
                        // Pushes to XR headset and/or display mirror
                        if (camera.stereoEnabled)
                            renderContext.StereoEndRender(camera);
                    }

                    // Copy depth buffer if render texture has one as our depth buffer can be bigger than the one provided and we use our RT handle system.
                    // We need to copy only the corresponding portion
                    // (it's handled automatically by the copy shader because it uses a load in pixel coordinates based on the target).
                    // This copy will also have the effect of re-binding this depth buffer correctly for subsequent editor rendering (This allow to have correct Gizmo/Icons).
                    // TODO: If at some point we get proper render target aliasing, we will be able to use the provided depth texture directly with our RT handle system
                    bool copyDepth = hdCamera.camera.targetTexture != null ? hdCamera.camera.targetTexture.depth != 0 : false;

                    // NOTE: This needs to be done before the call to RenderDebug because debug overlays need to update the depth for the scene view as well.
                    // Make sure RenderDebug does not change the current Render Target
                    if (copyDepth)
                    {
                        using (new ProfilingSample(cmd, "Copy Depth in Target Texture", CustomSamplerId.CopyDepth.GetSampler()))
                        {
                            m_CopyDepth.SetTexture(HDShaderIDs._InputDepth, m_SharedRTManager.GetDepthStencilBuffer());
                            cmd.Blit(null, BuiltinRenderTextureType.CameraTarget, m_CopyDepth);
                        }
                    }

                    // Caution: RenderDebug need to take into account that we have flip the screen (so anything capture before the flip will be flipped)
                    RenderDebug(hdCamera, cmd, m_CullResults);

#if UNITY_EDITOR
                    // We need to make sure the viewport is correctly set for the editor rendering. It might have been changed by debug overlay rendering just before.
                    cmd.SetViewport(new Rect(0.0f, 0.0f, hdCamera.actualWidth, hdCamera.actualHeight));
#endif
                }

                // Caution: ExecuteCommandBuffer must be outside of the profiling bracket
                renderContext.ExecuteCommandBuffer(cmd);

                CommandBufferPool.Release(cmd);
                renderContext.Submit();

#if UNITY_EDITOR
                UnityEditor.Handles.DrawGizmos(camera);
#endif

            } // For each camera
        }

        void RenderOpaqueRenderList(CullResults cull,
            HDCamera hdCamera,
            ScriptableRenderContext renderContext,
            CommandBuffer cmd,
            ShaderPassName passName,
            RendererConfiguration rendererConfiguration = 0,
            RenderQueueRange? inRenderQueueRange = null,
            RenderStateBlock? stateBlock = null,
            Material overrideMaterial = null)
        {
            m_SinglePassName[0] = passName;
            RenderOpaqueRenderList(cull, hdCamera, renderContext, cmd, m_SinglePassName, rendererConfiguration, inRenderQueueRange, stateBlock, overrideMaterial);
        }

        void RenderOpaqueRenderList(CullResults cull,
            HDCamera hdCamera,
            ScriptableRenderContext renderContext,
            CommandBuffer cmd,
            ShaderPassName[] passNames,
            RendererConfiguration rendererConfiguration = 0,
            RenderQueueRange? inRenderQueueRange = null,
            RenderStateBlock? stateBlock = null,
            Material overrideMaterial = null,
            bool excludeMotionVector = false
            )
        {
            if (!hdCamera.frameSettings.enableOpaqueObjects)
                return;

            // This is done here because DrawRenderers API lives outside command buffers so we need to make call this before doing any DrawRenders
            renderContext.ExecuteCommandBuffer(cmd);
            cmd.Clear();

            var drawSettings = new DrawRendererSettings(hdCamera.camera, HDShaderPassNames.s_EmptyName)
            {
                rendererConfiguration = rendererConfiguration,
                sorting = { flags = SortFlags.CommonOpaque }
            };

            for (int i = 0; i < passNames.Length; ++i)
            {
                drawSettings.SetShaderPassName(i, passNames[i]);
            }

            if (overrideMaterial != null)
                drawSettings.SetOverrideMaterial(overrideMaterial, 0);

            var filterSettings = new FilterRenderersSettings(true)
            {
                renderQueueRange = inRenderQueueRange == null ? HDRenderQueue.k_RenderQueue_AllOpaque : inRenderQueueRange.Value,
                excludeMotionVectorObjects = excludeMotionVector
            };

            if (stateBlock == null)
                renderContext.DrawRenderers(cull.visibleRenderers, ref drawSettings, filterSettings);
            else
                renderContext.DrawRenderers(cull.visibleRenderers, ref drawSettings, filterSettings, stateBlock.Value);
        }

        void RenderTransparentRenderList(CullResults cull,
            HDCamera hdCamera,
            ScriptableRenderContext renderContext,
            CommandBuffer cmd,
            ShaderPassName passName,
            RendererConfiguration rendererConfiguration = 0,
            RenderQueueRange? inRenderQueueRange = null,
            RenderStateBlock? stateBlock = null,
            Material overrideMaterial = null,
            bool excludeMotionVectorObjects = false
            )
        {
            m_SinglePassName[0] = passName;
            RenderTransparentRenderList(cull, hdCamera, renderContext, cmd, m_SinglePassName,
                rendererConfiguration, inRenderQueueRange, stateBlock, overrideMaterial);
        }

        void RenderTransparentRenderList(CullResults cull,
            HDCamera hdCamera,
            ScriptableRenderContext renderContext,
            CommandBuffer cmd,
            ShaderPassName[] passNames,
            RendererConfiguration rendererConfiguration = 0,
            RenderQueueRange? inRenderQueueRange = null,
            RenderStateBlock? stateBlock = null,
            Material overrideMaterial = null,
            bool excludeMotionVectorObjects = false
            )
        {
            if (!hdCamera.frameSettings.enableTransparentObjects)
                return;

            // This is done here because DrawRenderers API lives outside command buffers so we need to make call this before doing any DrawRenders
            renderContext.ExecuteCommandBuffer(cmd);
            cmd.Clear();

            var drawSettings = new DrawRendererSettings(hdCamera.camera, HDShaderPassNames.s_EmptyName)
            {
                rendererConfiguration = rendererConfiguration,
                sorting = { flags = SortFlags.CommonTransparent | SortFlags.RendererPriority }
            };

            for (int i = 0; i < passNames.Length; ++i)
            {
                drawSettings.SetShaderPassName(i, passNames[i]);
            }

            if (overrideMaterial != null)
                drawSettings.SetOverrideMaterial(overrideMaterial, 0);

            var filterSettings = new FilterRenderersSettings(true)
            {
                renderQueueRange = inRenderQueueRange == null ? HDRenderQueue.k_RenderQueue_AllTransparent : inRenderQueueRange.Value,
                excludeMotionVectorObjects = excludeMotionVectorObjects
            };

            if (stateBlock == null)
                renderContext.DrawRenderers(cull.visibleRenderers, ref drawSettings, filterSettings);
            else
                renderContext.DrawRenderers(cull.visibleRenderers, ref drawSettings, filterSettings, stateBlock.Value);
        }

        void AccumulateDistortion(CullResults cullResults, HDCamera hdCamera, ScriptableRenderContext renderContext, CommandBuffer cmd)
        {
            if (!hdCamera.frameSettings.enableDistortion)
                return;

            using (new ProfilingSample(cmd, "Distortion", CustomSamplerId.Distortion.GetSampler()))
            {
                HDUtils.SetRenderTarget(cmd, hdCamera, m_DistortionBuffer, m_SharedRTManager.GetDepthStencilBuffer(), ClearFlag.Color, Color.clear);

                // Only transparent object can render distortion vectors
                RenderTransparentRenderList(cullResults, hdCamera, renderContext, cmd, HDShaderPassNames.s_DistortionVectorsName);
            }
        }

        void RenderDistortion(HDCamera hdCamera, CommandBuffer cmd)
        {
            if (!hdCamera.frameSettings.enableDistortion)
                return;

            using (new ProfilingSample(cmd, "ApplyDistortion", CustomSamplerId.ApplyDistortion.GetSampler()))
            {
                var currentColorPyramid = hdCamera.GetCurrentFrameRT((int)HDCameraFrameHistoryType.ColorBufferMipChain);

                var size = new Vector4(hdCamera.actualWidth, hdCamera.actualHeight, 1f / hdCamera.actualWidth, 1f / hdCamera.actualHeight);
                uint x, y, z;
                m_applyDistortionCS.GetKernelThreadGroupSizes(m_applyDistortionKernel, out x, out y, out z);
                cmd.SetComputeTextureParam(m_applyDistortionCS, m_applyDistortionKernel, HDShaderIDs._DistortionTexture, m_DistortionBuffer);
                cmd.SetComputeTextureParam(m_applyDistortionCS, m_applyDistortionKernel, HDShaderIDs._ColorPyramidTexture, currentColorPyramid);
                cmd.SetComputeTextureParam(m_applyDistortionCS, m_applyDistortionKernel, HDShaderIDs._Destination, m_CameraColorBuffer);
                cmd.SetComputeVectorParam(m_applyDistortionCS, HDShaderIDs._Size, size);

                cmd.DispatchCompute(m_applyDistortionCS, m_applyDistortionKernel, Mathf.CeilToInt(size.x / x), Mathf.CeilToInt(size.y / y), 1);
            }
        }

        // RenderDepthPrepass render both opaque and opaque alpha tested based on engine configuration.
        // Forward only renderer: We always render everything
        // Deferred renderer: We always render depth prepass for alpha tested (optimization), other object are render based on engine configuration.
        // Forward opaque with deferred renderer (DepthForwardOnly pass): We always render everything
        // True is return if motion vector must be render after GBuffer pass
        bool RenderDepthPrepass(CullResults cull, HDCamera hdCamera, ScriptableRenderContext renderContext, CommandBuffer cmd)
        {
            // In case of deferred renderer, we can have forward opaque material. These materials need to be render in the depth buffer to correctly build the light list.
            // And they will tag the stencil to not be lit during the deferred lighting pass.

            // Guidelines: In deferred by default there is no opaque in forward. However it is possible to force an opaque material to render in forward
            // by using the pass "ForwardOnly". In this case the .shader should not have "Forward" but only a "ForwardOnly" pass.
            // It must also have a "DepthForwardOnly" and no "DepthOnly" pass as forward material (either deferred or forward only rendering) have always a depth pass.
            // If a forward material have no depth prepass, then lighting can be incorrect (deferred shadowing, SSAO), this may be acceptable depends on usage

            // Whatever the configuration we always render first the opaque object as opaque alpha tested are more costly to render and could be reject by early-z
            // (but not Hi-z as it is disable with clip instruction). This is handled automatically with the RenderQueue value (OpaqueAlphaTested have a different value and thus are sorted after Opaque)

            // Forward material always output normal buffer (unless they don't participate to shading)
            // Deferred material never output normal buffer

            // Note: Unlit object use a ForwardOnly pass and don't have normal, they will write 0 in the normal buffer. This should be safe
            // as they will not use the result of lighting anyway. However take care of effect that will try to filter normal buffer.
            // TODO: maybe we can use a stencil to tag when Forward unlit touch normal buffer

            // Additional guidelines when motion vector are enabled
            // To save drawcall we don't render in prepass the object that have object motion vector. We use the excludeMotion filter option of DrawRenderer to know that (only C++ can know if an object have object motion vector).
            // Thus during this prepass we will exclude all object that have object motion vector, mean that during the velocity pass they will also output normal buffer (like a regular prepass) if needed.
            // Combination of both depth prepass + motion vector pass provide the full depth buffer
            // Caution: When there is no depth prepass we must render the object motion vector after the GBuffer pass, otherwise it mean some object that hide the object with motion vector will overwrite depth buffer but not the
            // velocity buffer and we will get artifacts

            // In order to avoid rendering objects twice (once in the depth pre-pass and once in the motion vector pass, when the motion vector pass is enabled). We exclude the objects that have motion vectors.
            bool excludeMotion = hdCamera.frameSettings.enableObjectMotionVectors;
            bool shouldRenderMotionVectorAfterGBuffer = false;

            switch (hdCamera.frameSettings.shaderLitMode)
            {
                case LitShaderMode.Forward:
                    using (new ProfilingSample(cmd, "Depth Prepass (forward)", CustomSamplerId.DepthPrepass.GetSampler()))
                    {
                        HDUtils.SetRenderTarget(cmd, hdCamera, m_SharedRTManager.GetPrepassBuffersRTI(hdCamera.frameSettings), m_SharedRTManager.GetDepthStencilBuffer(hdCamera.frameSettings.enableMSAA));

                        XRUtils.DrawOcclusionMesh(cmd, hdCamera.camera, hdCamera.camera.stereoEnabled);

                        // Full forward: Output normal buffer for both forward and forwardOnly
                        // Exclude object that render velocity (if motion vector are enabled)
                        RenderOpaqueRenderList(cull, hdCamera, renderContext, cmd, m_DepthOnlyAndDepthForwardOnlyPassNames, 0, HDRenderQueue.k_RenderQueue_AllOpaque, excludeMotionVector: excludeMotion);
                    }
                    break;
                case LitShaderMode.Deferred:
                    // If we enable DBuffer, we need a full depth prepass
                    if (hdCamera.frameSettings.enableDepthPrepassWithDeferredRendering || m_DbufferManager.enableDecals)
                    {
                        using (new ProfilingSample(cmd, m_DbufferManager.enableDecals ? "Depth Prepass (deferred) force by Decals" : "Depth Prepass (deferred)", CustomSamplerId.DepthPrepass.GetSampler()))
                        {
                            HDUtils.SetRenderTarget(cmd, hdCamera, m_SharedRTManager.GetDepthStencilBuffer());

                            XRUtils.DrawOcclusionMesh(cmd, hdCamera.camera, hdCamera.camera.stereoEnabled);

                            // First deferred material
                            RenderOpaqueRenderList(cull, hdCamera, renderContext, cmd, m_DepthOnlyPassNames, 0, HDRenderQueue.k_RenderQueue_AllOpaque, excludeMotionVector: excludeMotion);

                            HDUtils.SetRenderTarget(cmd, hdCamera, m_SharedRTManager.GetPrepassBuffersRTI(hdCamera.frameSettings), m_SharedRTManager.GetDepthStencilBuffer());

                            // Then forward only material that output normal buffer
                            RenderOpaqueRenderList(cull, hdCamera, renderContext, cmd, m_DepthForwardOnlyPassNames, 0, HDRenderQueue.k_RenderQueue_AllOpaque, excludeMotionVector: excludeMotion);
                        }
                    }
                    else // Deferred with partial depth prepass
                    {
                        using (new ProfilingSample(cmd, "Depth Prepass (deferred incomplete)", CustomSamplerId.DepthPrepass.GetSampler()))
                        {
                            HDUtils.SetRenderTarget(cmd, hdCamera, m_SharedRTManager.GetDepthStencilBuffer());

                            XRUtils.DrawOcclusionMesh(cmd, hdCamera.camera, hdCamera.camera.stereoEnabled);

                            // First deferred alpha tested materials. Alpha tested object have always a prepass even if enableDepthPrepassWithDeferredRendering is disabled
                            var renderQueueRange = new RenderQueueRange { min = (int)RenderQueue.AlphaTest, max = (int)RenderQueue.GeometryLast - 1 };
                            RenderOpaqueRenderList(cull, hdCamera, renderContext, cmd, m_DepthOnlyPassNames, 0, renderQueueRange);

                            HDUtils.SetRenderTarget(cmd, hdCamera, m_SharedRTManager.GetPrepassBuffersRTI(hdCamera.frameSettings), m_SharedRTManager.GetDepthStencilBuffer());

                            // Then forward only material that output normal buffer
                            RenderOpaqueRenderList(cull, hdCamera, renderContext, cmd, m_DepthForwardOnlyPassNames, 0, HDRenderQueue.k_RenderQueue_AllOpaque);
                        }

                        shouldRenderMotionVectorAfterGBuffer = true;
                    }
                    break;
                default:
                    throw new ArgumentOutOfRangeException("Unknown ShaderLitMode");
            }

            return shouldRenderMotionVectorAfterGBuffer;
        }

        // RenderGBuffer do the gbuffer pass. This is solely call with deferred. If we use a depth prepass, then the depth prepass will perform the alpha testing for opaque alpha tested and we don't need to do it anymore
        // during Gbuffer pass. This is handled in the shader and the depth test (equal and no depth write) is done here.
        void RenderGBuffer(CullResults cull, HDCamera hdCamera, ScriptableRenderContext renderContext, CommandBuffer cmd)
        {
            if (hdCamera.frameSettings.shaderLitMode != LitShaderMode.Deferred)
                return;

            using (new ProfilingSample(cmd, m_CurrentDebugDisplaySettings.IsDebugDisplayEnabled() ? "GBuffer Debug" : "GBuffer", CustomSamplerId.GBuffer.GetSampler()))
            {
                // setup GBuffer for rendering
                HDUtils.SetRenderTarget(cmd, hdCamera, m_GbufferManager.GetBuffersRTI(hdCamera.frameSettings), m_SharedRTManager.GetDepthStencilBuffer());
                RenderOpaqueRenderList(cull, hdCamera, renderContext, cmd, HDShaderPassNames.s_GBufferName, m_currentRendererConfigurationBakedLighting, HDRenderQueue.k_RenderQueue_AllOpaque);

                m_GbufferManager.BindBufferAsTextures(cmd);
            }
        }

        void RenderDBuffer(HDCamera hdCamera, CommandBuffer cmd, ScriptableRenderContext renderContext, CullResults cullResults)
        {
            if (!hdCamera.frameSettings.enableDecals)
                return;

            using (new ProfilingSample(cmd, "DBufferRender", CustomSamplerId.DBufferRender.GetSampler()))
            {
                // We need to copy depth buffer texture if we want to bind it at this stage
                CopyDepthBufferIfNeeded(cmd);

                bool rtCount4 = m_Asset.GetRenderPipelineSettings().decalSettings.perChannelMask;
                // Depth texture is now ready, bind it.
                cmd.SetGlobalTexture(HDShaderIDs._CameraDepthTexture, m_SharedRTManager.GetDepthTexture());
                m_DbufferManager.ClearAndSetTargets(cmd, hdCamera, rtCount4, m_SharedRTManager.GetDepthStencilBuffer());
                renderContext.ExecuteCommandBuffer(cmd);
                cmd.Clear();

                DrawRendererSettings drawSettings = new DrawRendererSettings(hdCamera.camera, HDShaderPassNames.s_EmptyName)
                {
                    rendererConfiguration = 0,
                    sorting = { flags = SortFlags.CommonOpaque }
                };

                if (rtCount4)
                {
                    drawSettings.SetShaderPassName(0, HDShaderPassNames.s_MeshDecalsMName);
                    drawSettings.SetShaderPassName(1, HDShaderPassNames.s_MeshDecalsAOName);
                    drawSettings.SetShaderPassName(2, HDShaderPassNames.s_MeshDecalsMAOName);
                    drawSettings.SetShaderPassName(3, HDShaderPassNames.s_MeshDecalsSName);
                    drawSettings.SetShaderPassName(4, HDShaderPassNames.s_MeshDecalsMSName);
                    drawSettings.SetShaderPassName(5, HDShaderPassNames.s_MeshDecalsAOSName);
                    drawSettings.SetShaderPassName(6, HDShaderPassNames.s_MeshDecalsMAOSName);
                }
                else
                {
                    drawSettings.SetShaderPassName(0, HDShaderPassNames.s_MeshDecals3RTName);
                }

                FilterRenderersSettings filterRenderersSettings = new FilterRenderersSettings(true)
                {
                    renderQueueRange = HDRenderQueue.k_RenderQueue_AllOpaque
                };

                renderContext.DrawRenderers(cullResults.visibleRenderers, ref drawSettings, filterRenderersSettings);
                DecalSystem.instance.RenderIntoDBuffer(cmd);
                m_DbufferManager.UnSetHTile(cmd);
                m_DbufferManager.SetHTileTexture(cmd);  // mask per 8x8 tile used for optimization when looking up dbuffer values
            }
        }

        void RenderDebugViewMaterial(CullResults cull, HDCamera hdCamera, ScriptableRenderContext renderContext, CommandBuffer cmd)
        {
            using (new ProfilingSample(cmd, "DisplayDebug ViewMaterial", CustomSamplerId.DisplayDebugViewMaterial.GetSampler()))
            {
                if (m_CurrentDebugDisplaySettings.materialDebugSettings.IsDebugGBufferEnabled() && hdCamera.frameSettings.shaderLitMode == LitShaderMode.Deferred)
                {
                    using (new ProfilingSample(cmd, "DebugViewMaterialGBuffer", CustomSamplerId.DebugViewMaterialGBuffer.GetSampler()))
                    {
                        HDUtils.DrawFullScreen(cmd, hdCamera, m_currentDebugViewMaterialGBuffer, m_CameraColorBuffer);
                    }
                }
                else
                {
                    // When rendering debug material we shouldn't rely on a depth prepass for optimizing the alpha clip test. As it is control on the material inspector side
                    // we must override the state here.

                    HDUtils.SetRenderTarget(cmd, hdCamera, m_CameraColorBuffer, m_SharedRTManager.GetDepthStencilBuffer(), ClearFlag.All, CoreUtils.clearColorAllBlack);
                    // Render Opaque forward
                    RenderOpaqueRenderList(cull, hdCamera, renderContext, cmd, m_AllForwardOpaquePassNames, m_currentRendererConfigurationBakedLighting, stateBlock: m_DepthStateOpaque);

                    // Render forward transparent
                    RenderTransparentRenderList(cull, hdCamera, renderContext, cmd, m_AllTransparentPassNames, m_currentRendererConfigurationBakedLighting, stateBlock: m_DepthStateOpaque);
                }
            }

            // Last blit
            {
                using (new ProfilingSample(cmd, "Blit DebugView Material Debug", CustomSamplerId.BlitDebugViewMaterialDebug.GetSampler()))
                {
                    // This Blit will flip the screen anything other than openGL
                    HDUtils.BlitCameraTexture(cmd, hdCamera, m_CameraColorBuffer, BuiltinRenderTextureType.CameraTarget);
                }
            }
        }

        void RenderSSAO(CommandBuffer cmd, HDCamera hdCamera, ScriptableRenderContext renderContext, PostProcessLayer postProcessLayer)
        {
            var camera = hdCamera.camera;

            // Apply SSAO from PostProcessLayer
            if (hdCamera.frameSettings.enableSSAO && postProcessLayer != null && postProcessLayer.enabled)
            {
                var settings = postProcessLayer.GetSettings<AmbientOcclusion>();

                if (settings.IsEnabledAndSupported(null))
                {
                    using (new ProfilingSample(cmd, "Render SSAO", CustomSamplerId.RenderSSAO.GetSampler()))
                    {
                        // In case we are in an MSAA frame, we need to feed both min and max depth of the pixel so that we compute ao values for both depths and resolve the AO afterwards
                        var aoTarget = hdCamera.frameSettings.enableMSAA ? m_MultiAmbientOcclusionBuffer : m_AmbientOcclusionBuffer;
                        var depthTexture = hdCamera.frameSettings.enableMSAA ? m_SharedRTManager.GetDepthValuesTexture() : m_SharedRTManager.GetDepthTexture();

                        HDUtils.CheckRTCreated(aoTarget.rt);
                        postProcessLayer.BakeMSVOMap(cmd, camera, aoTarget, depthTexture, true, hdCamera.frameSettings.enableMSAA);
                    }

                    if (hdCamera.frameSettings.enableMSAA)
                    {
                        using (new ProfilingSample(cmd, "Resolve AO Buffer", CustomSamplerId.BlitDebugViewMaterialDebug.GetSampler()))
                        {
                            HDUtils.SetRenderTarget(cmd, hdCamera, m_AmbientOcclusionBuffer);
                            m_AOPropertyBlock.SetTexture("_DepthValuesTexture", m_SharedRTManager.GetDepthValuesTexture());
                            m_AOPropertyBlock.SetTexture("_MultiAOTexture", m_MultiAmbientOcclusionBuffer);
                            cmd.DrawProcedural(Matrix4x4.identity, m_AOResolveMaterial, 0, MeshTopology.Triangles, 3, 1, m_AOPropertyBlock);
                        }
                    }

                    cmd.SetGlobalTexture(HDShaderIDs._AmbientOcclusionTexture, m_AmbientOcclusionBuffer);
                    cmd.SetGlobalVector(HDShaderIDs._AmbientOcclusionParam, new Vector4(settings.color.value.r, settings.color.value.g, settings.color.value.b, settings.directLightingStrength.value));
                    PushFullScreenDebugTexture(hdCamera, cmd, m_AmbientOcclusionBuffer, FullScreenDebugMode.SSAO);

                    return;
                }
            }

            // No AO applied - neutral is black, see the comment in the shaders
            cmd.SetGlobalTexture(HDShaderIDs._AmbientOcclusionTexture, RuntimeUtilities.blackTexture);
            cmd.SetGlobalVector(HDShaderIDs._AmbientOcclusionParam, Vector4.zero);
        }

        void RenderDeferredLighting(HDCamera hdCamera, CommandBuffer cmd)
        {
            if (hdCamera.frameSettings.shaderLitMode != LitShaderMode.Deferred)
                return;

            m_MRTCache2[0] = m_CameraColorBuffer;
            m_MRTCache2[1] = m_CameraSssDiffuseLightingBuffer;
            var depthTexture = m_SharedRTManager.GetDepthTexture();

            var options = new LightLoop.LightingPassOptions();

            if (hdCamera.frameSettings.enableSubsurfaceScattering)
            {
                // Output split lighting for materials asking for it (masked in the stencil buffer)
                options.outputSplitLighting = true;

                m_LightLoop.RenderDeferredLighting(hdCamera, cmd, m_CurrentDebugDisplaySettings, m_MRTCache2, m_SharedRTManager.GetDepthStencilBuffer(), depthTexture, options);
            }

            // Output combined lighting for all the other materials.
            options.outputSplitLighting = false;

            m_LightLoop.RenderDeferredLighting(hdCamera, cmd, m_CurrentDebugDisplaySettings, m_MRTCache2, m_SharedRTManager.GetDepthStencilBuffer(), depthTexture, options);
        }

        void UpdateSkyEnvironment(HDCamera hdCamera, CommandBuffer cmd)
        {
            m_SkyManager.UpdateEnvironment(hdCamera, m_LightLoop.GetCurrentSunLight(), cmd);
        }

        void RenderSky(HDCamera hdCamera, CommandBuffer cmd)
        {
            var colorBuffer = hdCamera.frameSettings.enableMSAA ? m_CameraColorMSAABuffer : m_CameraColorBuffer;
            var depthBuffer = m_SharedRTManager.GetDepthStencilBuffer(hdCamera.frameSettings.enableMSAA);

            var visualEnv = VolumeManager.instance.stack.GetComponent<VisualEnvironment>();
            m_SkyManager.RenderSky(hdCamera, m_LightLoop.GetCurrentSunLight(), colorBuffer, depthBuffer, m_CurrentDebugDisplaySettings, cmd);

            if (visualEnv.fogType.value != FogType.None)
            {
                // TODO: compute only once.
                var pixelCoordToViewDirWS = HDUtils.ComputePixelCoordToWorldSpaceViewDirectionMatrix(hdCamera.camera.fieldOfView * Mathf.Deg2Rad, hdCamera.screenSize, hdCamera.viewMatrix, false);
                m_SkyManager.RenderOpaqueAtmosphericScattering(cmd, hdCamera, colorBuffer, depthBuffer, pixelCoordToViewDirWS, hdCamera.frameSettings.enableMSAA);
            }
        }

        public Texture2D ExportSkyToTexture()
        {
            return m_SkyManager.ExportSkyToTexture();
        }

        // Render forward is use for both transparent and opaque objects. In case of deferred we can still render opaque object in forward.
        void RenderForward(CullResults cullResults, HDCamera hdCamera, ScriptableRenderContext renderContext, CommandBuffer cmd, ForwardPass pass)
        {
            // Guidelines: In deferred by default there is no opaque in forward. However it is possible to force an opaque material to render in forward
            // by using the pass "ForwardOnly". In this case the .shader should not have "Forward" but only a "ForwardOnly" pass.
            // It must also have a "DepthForwardOnly" and no "DepthOnly" pass as forward material (either deferred or forward only rendering) have always a depth pass.
            // The RenderForward pass will render the appropriate pass depends on the engine settings. In case of forward only rendering, both "Forward" pass and "ForwardOnly" pass
            // material will be render for both transparent and opaque. In case of deferred, both path are used for transparent but only "ForwardOnly" is use for opaque.
            // (Thus why "Forward" and "ForwardOnly" are exclusive, else they will render two times"

            if (m_CurrentDebugDisplaySettings.IsDebugDisplayEnabled())
            {
                m_ForwardPassProfileName = k_ForwardPassDebugName[(int)pass];
            }
            else
            {
                m_ForwardPassProfileName = k_ForwardPassName[(int)pass];
            }

            using (new ProfilingSample(cmd, m_ForwardPassProfileName, CustomSamplerId.ForwardPassName.GetSampler()))
            {
                var camera = hdCamera.camera;

                m_LightLoop.RenderForward(camera, cmd, pass == ForwardPass.Opaque);

                if (pass == ForwardPass.Opaque)
                {
                    // In case of forward SSS we will bind all the required target. It is up to the shader to write into it or not.
                    if (hdCamera.frameSettings.enableSubsurfaceScattering)
                    {
                        if(hdCamera.frameSettings.enableMSAA)
                        {
                            m_MRTWithSSS[0] = m_CameraColorMSAABuffer; // Store the specular color
                            m_MRTWithSSS[1] = m_CameraSssDiffuseLightingMSAABuffer;
                            for (int i = 0; i < m_SSSBufferManager.sssBufferCount; ++i)
                            {
                                m_MRTWithSSS[i + 2] = m_SSSBufferManager.GetSSSBufferMSAA(i);
                            }
                        }
                        else
                        {
                            m_MRTWithSSS[0] = m_CameraColorBuffer; // Store the specular color
                            m_MRTWithSSS[1] = m_CameraSssDiffuseLightingBuffer;
                            for (int i = 0; i < m_SSSBufferManager.sssBufferCount; ++i)
                            {
                                m_MRTWithSSS[i + 2] = m_SSSBufferManager.GetSSSBuffer(i);
                            }
                        }
                        HDUtils.SetRenderTarget(cmd, hdCamera, m_MRTWithSSS, m_SharedRTManager.GetDepthStencilBuffer(hdCamera.frameSettings.enableMSAA));
                    }
                    else
                    {
                        HDUtils.SetRenderTarget(cmd, hdCamera, hdCamera.frameSettings.enableMSAA ? m_CameraColorMSAABuffer : m_CameraColorBuffer, m_SharedRTManager.GetDepthStencilBuffer(hdCamera.frameSettings.enableMSAA));
                    }

                    var passNames = hdCamera.frameSettings.shaderLitMode == LitShaderMode.Forward
                        ? m_ForwardAndForwardOnlyPassNames
                        : m_ForwardOnlyPassNames;
                    RenderOpaqueRenderList(cullResults, hdCamera, renderContext, cmd, passNames, m_currentRendererConfigurationBakedLighting);
                }
                else
                {
                    HDUtils.SetRenderTarget(cmd, hdCamera, m_CameraColorBuffer, m_SharedRTManager.GetDepthStencilBuffer());
                    if ((hdCamera.frameSettings.enableDecals) && (DecalSystem.m_DecalDatasCount > 0)) // enable d-buffer flag value is being interpreted more like enable decals in general now that we have clustered
                                                                                                      // decal datas count is 0 if no decals affect transparency
                    {
                        DecalSystem.instance.SetAtlas(cmd); // for clustered decals
                    }

                    RenderTransparentRenderList(cullResults, hdCamera, renderContext, cmd, m_AllTransparentPassNames, m_currentRendererConfigurationBakedLighting, pass == ForwardPass.PreRefraction ? HDRenderQueue.k_RenderQueue_PreRefraction : HDRenderQueue.k_RenderQueue_Transparent);
                }
            }
        }

        // This is use to Display legacy shader with an error shader
        [Conditional("DEVELOPMENT_BUILD"), Conditional("UNITY_EDITOR")]
        void RenderForwardError(CullResults cullResults, HDCamera hdCamera, ScriptableRenderContext renderContext, CommandBuffer cmd)
        {
            using (new ProfilingSample(cmd, "Render Forward Error", CustomSamplerId.RenderForwardError.GetSampler()))
            {
                HDUtils.SetRenderTarget(cmd, hdCamera, m_CameraColorBuffer, m_SharedRTManager.GetDepthStencilBuffer());
                RenderOpaqueRenderList(cullResults, hdCamera, renderContext, cmd, m_ForwardErrorPassNames, 0, RenderQueueRange.all, null, m_ErrorMaterial);
            }
        }

        void RenderTransparentDepthPrepass(CullResults cull, HDCamera hdCamera, ScriptableRenderContext renderContext, CommandBuffer cmd)
        {
            if (hdCamera.frameSettings.enableTransparentPrepass)
            {
                // Render transparent depth prepass after opaque one
                using (new ProfilingSample(cmd, "Transparent Depth Prepass", CustomSamplerId.TransparentDepthPrepass.GetSampler()))
                {
                    HDUtils.SetRenderTarget(cmd, hdCamera, m_SharedRTManager.GetDepthStencilBuffer());
                    RenderTransparentRenderList(cull, hdCamera, renderContext, cmd, m_TransparentDepthPrepassNames);
                }
            }
        }

        void RenderTransparentDepthPostpass(CullResults cullResults, HDCamera hdCamera, ScriptableRenderContext renderContext, CommandBuffer cmd)
        {
            if (!hdCamera.frameSettings.enableTransparentPostpass)
                return;

            using (new ProfilingSample(cmd, "Render Transparent Depth Post ", CustomSamplerId.TransparentDepthPostpass.GetSampler()))
            {
                HDUtils.SetRenderTarget(cmd, hdCamera, m_SharedRTManager.GetDepthStencilBuffer());
                RenderTransparentRenderList(cullResults, hdCamera, renderContext, cmd, m_TransparentDepthPostpassNames);
            }
        }

        void RenderObjectsVelocity(CullResults cullResults, HDCamera hdCamera, ScriptableRenderContext renderContext, CommandBuffer cmd)
        {
            if (!hdCamera.frameSettings.enableObjectMotionVectors)
                return;

            using (new ProfilingSample(cmd, "Objects Velocity", CustomSamplerId.ObjectsVelocity.GetSampler()))
            {
                // These flags are still required in SRP or the engine won't compute previous model matrices...
                // If the flag hasn't been set yet on this camera, motion vectors will skip a frame.
                hdCamera.camera.depthTextureMode |= DepthTextureMode.MotionVectors | DepthTextureMode.Depth;

                HDUtils.SetRenderTarget(cmd, hdCamera, m_SharedRTManager.GetVelocityPassBuffersRTI(hdCamera.frameSettings), m_SharedRTManager.GetDepthStencilBuffer(hdCamera.frameSettings.enableMSAA));
                RenderOpaqueRenderList(cullResults, hdCamera, renderContext, cmd, HDShaderPassNames.s_MotionVectorsName, RendererConfiguration.PerObjectMotionVectors);
            }
        }

        void RenderCameraVelocity(CullResults cullResults, HDCamera hdCamera, ScriptableRenderContext renderContext, CommandBuffer cmd)
        {
            if (!hdCamera.frameSettings.enableMotionVectors)
                return;

            using (new ProfilingSample(cmd, "Camera Velocity", CustomSamplerId.CameraVelocity.GetSampler()))
            {
                // These flags are still required in SRP or the engine won't compute previous model matrices...
                // If the flag hasn't been set yet on this camera, motion vectors will skip a frame.
                hdCamera.camera.depthTextureMode |= DepthTextureMode.MotionVectors | DepthTextureMode.Depth;

                HDUtils.DrawFullScreen(cmd, hdCamera, m_CameraMotionVectorsMaterial, m_SharedRTManager.GetVelocityBuffer(), m_SharedRTManager.GetDepthStencilBuffer(), null, 0);
                PushFullScreenDebugTexture(hdCamera, cmd, m_SharedRTManager.GetVelocityBuffer(), FullScreenDebugMode.MotionVectors);

#if UNITY_EDITOR

                // In scene view there is no motion vector, so we clear the RT to black
                if (hdCamera.camera.cameraType == CameraType.SceneView)
                {
                    HDUtils.SetRenderTarget(cmd, hdCamera, m_SharedRTManager.GetVelocityBuffer(), m_SharedRTManager.GetDepthStencilBuffer(), ClearFlag.Color, CoreUtils.clearColorAllBlack);
                }
#endif
            }
        }

        void RenderSSR(HDCamera hdCamera, CommandBuffer cmd)
        {
            if (!hdCamera.frameSettings.enableSSR)
                return;

            var cs = m_ScreenSpaceReflectionsCS;

            var previousColorPyramid = hdCamera.GetPreviousFrameRT((int)HDCameraFrameHistoryType.ColorBufferMipChain);

            Vector2Int previousColorPyramidSize = new Vector2Int(previousColorPyramid.rt.width, previousColorPyramid.rt.height);

            int w = hdCamera.actualWidth;
            int h = hdCamera.actualHeight;

            using (new ProfilingSample(cmd, "SSR - Tracing", CustomSamplerId.SsrTracing.GetSampler()))
            {
                var volumeSettings = VolumeManager.instance.stack.GetComponent<ScreenSpaceReflection>();

                if (!volumeSettings) volumeSettings = ScreenSpaceReflection.@default;

                int kernel = m_SsrTracingKernel;

                float n = hdCamera.camera.nearClipPlane;
                float f = hdCamera.camera.farClipPlane;

                float thickness      = volumeSettings.depthBufferThickness;
                float thicknessScale = 1.0f / (1.0f + thickness);
                float thicknessBias  = -n / (f - n) * (thickness * thicknessScale);

                HDUtils.PackedMipChainInfo info = m_SharedRTManager.GetDepthBufferMipChainInfo();

                float roughnessFadeStart             = 1 - volumeSettings.smoothnessFadeStart;
                float roughnessFadeEnd               = 1 - volumeSettings.minSmoothness;
                float roughnessFadeLength            = roughnessFadeEnd - roughnessFadeStart;
                float roughnessFadeEndTimesRcpLength = (roughnessFadeLength != 0) ? (roughnessFadeEnd * (1.0f / roughnessFadeLength)) : 1;
                float roughnessFadeRcpLength         = (roughnessFadeLength != 0) ? (1.0f / roughnessFadeLength) : 0;
                float edgeFadeRcpLength              = Mathf.Min(1.0f / volumeSettings.screenFadeDistance, float.MaxValue);

                cmd.SetComputeIntParam(  cs, HDShaderIDs._SsrIterLimit,                      volumeSettings.rayMaxIterations);
                cmd.SetComputeFloatParam(cs, HDShaderIDs._SsrThicknessScale,                 thicknessScale);
                cmd.SetComputeFloatParam(cs, HDShaderIDs._SsrThicknessBias,                  thicknessBias);
                cmd.SetComputeFloatParam(cs, HDShaderIDs._SsrRoughnessFadeEnd,               roughnessFadeEnd);
                cmd.SetComputeFloatParam(cs, HDShaderIDs._SsrRoughnessFadeRcpLength,         roughnessFadeRcpLength);
                cmd.SetComputeFloatParam(cs, HDShaderIDs._SsrRoughnessFadeEndTimesRcpLength, roughnessFadeEndTimesRcpLength);
                cmd.SetComputeIntParam(  cs, HDShaderIDs._SsrDepthPyramidMaxMip,             info.mipLevelCount);
                cmd.SetComputeFloatParam(cs, HDShaderIDs._SsrEdgeFadeRcpLength,              edgeFadeRcpLength);
                cmd.SetComputeIntParam(  cs, HDShaderIDs._SsrReflectsSky,                    volumeSettings.reflectSky ? 1 : 0);
                cmd.SetComputeIntParam(  cs, HDShaderIDs._SsrStencilExclusionValue,          hdCamera.frameSettings.shaderLitMode == LitShaderMode.Forward ? -1 : (int)StencilBitMask.DoesntReceiveSSR);
                cmd.SetComputeVectorParam(cs, HDShaderIDs._ColorPyramidUvScaleAndLimitPrevFrame, HDUtils.ComputeUvScaleAndLimit(hdCamera.viewportSizePrevFrame, previousColorPyramidSize));

                // cmd.SetComputeTextureParam(cs, kernel, "_SsrDebugTexture",    m_SsrDebugTexture);
                cmd.SetComputeTextureParam(cs, kernel, HDShaderIDs._SsrHitPointTexture, m_SsrHitPointTexture);
                cmd.SetComputeTextureParam(cs, kernel, HDShaderIDs._StencilTexture, m_SharedRTManager.GetStencilBufferCopy());

                cmd.SetComputeBufferParam(cs, kernel, HDShaderIDs._SsrDepthPyramidMipOffsets, info.GetOffsetBufferData(m_DepthPyramidMipLevelOffsetsBuffer));

                cmd.DispatchCompute(cs, kernel, HDUtils.DivRoundUp(w, 8), HDUtils.DivRoundUp(h, 8), 1);
            }

            using (new ProfilingSample(cmd, "SSR - Reprojection", CustomSamplerId.SsrReprojection.GetSampler()))
            {
                int kernel = m_SsrReprojectionKernel;

                // cmd.SetComputeTextureParam(cs, kernel, "_SsrDebugTexture",    m_SsrDebugTexture);
                cmd.SetComputeTextureParam(cs, kernel, HDShaderIDs._SsrHitPointTexture,   m_SsrHitPointTexture);
                cmd.SetComputeTextureParam(cs, kernel, HDShaderIDs._SsrLightingTextureRW, m_SsrLightingTexture);
                cmd.SetComputeTextureParam(cs, kernel, HDShaderIDs._ColorPyramidTexture,  previousColorPyramid);

                cmd.DispatchCompute(cs, kernel, HDUtils.DivRoundUp(w, 8), HDUtils.DivRoundUp(h, 8), 1);
            }

            if (!hdCamera.colorPyramidHistoryIsValid)
            {
                cmd.SetGlobalTexture(HDShaderIDs._SsrLightingTexture, RuntimeUtilities.transparentTexture);
                hdCamera.colorPyramidHistoryIsValid = true; // For the next frame...
            }

            PushFullScreenDebugTexture(hdCamera, cmd, m_SsrLightingTexture, FullScreenDebugMode.ScreenSpaceReflections);
        }

        void RenderColorPyramid(HDCamera hdCamera, CommandBuffer cmd, bool isPreRefraction)
        {
            if (isPreRefraction)
            {
                if (!hdCamera.frameSettings.enableRoughRefraction)
                    return;
            }
            else
            {
                // TODO: This final Gaussian pyramid can be reuse by Bloom and SSR in the future, so disable it only if there is no postprocess AND no distortion
                if (!hdCamera.frameSettings.enableDistortion && !hdCamera.frameSettings.enablePostprocess && !hdCamera.frameSettings.enableSSR)
                    return;
            }

            var currentColorPyramid = hdCamera.GetCurrentFrameRT((int)HDCameraFrameHistoryType.ColorBufferMipChain);

            int lodCount;

            // GC.Alloc
            // String.Format
            using (new ProfilingSample(cmd, "Color Gaussian MIP Chain", CustomSamplerId.ColorPyramid))
            {
                m_PyramidSizeV2I.Set(hdCamera.actualWidth, hdCamera.actualHeight);
                lodCount = m_MipGenerator.RenderColorGaussianPyramid(cmd, m_PyramidSizeV2I, m_CameraColorBuffer, currentColorPyramid);
            }

            float scaleX = hdCamera.actualWidth / (float)currentColorPyramid.rt.width;
            float scaleY = hdCamera.actualHeight / (float)currentColorPyramid.rt.height;
            cmd.SetGlobalTexture(HDShaderIDs._ColorPyramidTexture, currentColorPyramid);
            m_PyramidSizeV4F.Set(hdCamera.actualWidth, hdCamera.actualHeight, 1f / hdCamera.actualWidth, 1f / hdCamera.actualHeight);
            m_PyramidScaleLod.Set(scaleX, scaleY, lodCount, 0.0f);
            m_PyramidScale.Set(scaleX, scaleY, 0f, 0f);
            cmd.SetGlobalVector(HDShaderIDs._ColorPyramidSize, m_PyramidSizeV4F);
            cmd.SetGlobalVector(HDShaderIDs._ColorPyramidScale, m_PyramidScaleLod);
            PushFullScreenDebugTextureMip(hdCamera, cmd, currentColorPyramid, lodCount, m_PyramidScale, isPreRefraction ? FullScreenDebugMode.PreRefractionColorPyramid : FullScreenDebugMode.FinalColorPyramid);
        }

        void GenerateDepthPyramid(HDCamera hdCamera, CommandBuffer cmd, FullScreenDebugMode debugMode)
        {
            CopyDepthBufferIfNeeded(cmd);

            int mipCount = m_SharedRTManager.GetDepthBufferMipChainInfo().mipLevelCount;

            // GC.Alloc
            // String.Format
            using (new ProfilingSample(cmd, "Generate Depth Buffer MIP Chain", CustomSamplerId.DepthPyramid))
            {
                m_MipGenerator.RenderMinDepthPyramid(cmd, m_SharedRTManager.GetDepthTexture(), m_SharedRTManager.GetDepthBufferMipChainInfo());
            }

            float scaleX = hdCamera.actualWidth / (float)m_SharedRTManager.GetDepthTexture().rt.width;
            float scaleY = hdCamera.actualHeight / (float)m_SharedRTManager.GetDepthTexture().rt.height;
            cmd.SetGlobalTexture(HDShaderIDs._DepthPyramidTexture, m_SharedRTManager.GetDepthTexture());
            m_PyramidSizeV4F.Set(hdCamera.actualWidth, hdCamera.actualHeight, 1f / hdCamera.actualWidth, 1f / hdCamera.actualHeight);
            m_PyramidScaleLod.Set(scaleX, scaleY, mipCount, 0.0f);
            m_PyramidScale.Set(scaleX, scaleY, 0f, 0f);
            cmd.SetGlobalVector(HDShaderIDs._DepthPyramidSize, m_PyramidSizeV4F);
            cmd.SetGlobalVector(HDShaderIDs._DepthPyramidScale, m_PyramidScaleLod);
            PushFullScreenDebugTextureMip(hdCamera, cmd, m_SharedRTManager.GetDepthTexture(), mipCount, m_PyramidScale, debugMode);
        }

        void RenderPostProcess(HDCamera hdcamera, CommandBuffer cmd, PostProcessLayer layer, bool needOutputToColorBuffer)
        {
            using (new ProfilingSample(cmd, "Post-processing", CustomSamplerId.PostProcessing.GetSampler()))
            {
                RenderTargetIdentifier source = m_CameraColorBuffer;

                // For console we are not allowed to resize the windows, so don't use our hack.
                // We also don't do the copy if viewport size and render texture size match.
                bool viewportAndRTSameSize = (hdcamera.actualWidth == m_CameraColorBuffer.rt.width && hdcamera.actualHeight == m_CameraColorBuffer.rt.height);
                bool tempHACK = !m_SharedRTManager.IsConsolePlatform() && !viewportAndRTSameSize;

                if (tempHACK)
                {
                    // TEMPORARY:
                    // Since we don't render to the full render textures, we need to feed the post processing stack with the right scale/bias.
                    // This feature not being implemented yet, we'll just copy the relevant buffers into an appropriately sized RT.
                    cmd.ReleaseTemporaryRT(HDShaderIDs._CameraDepthTexture);
                    cmd.ReleaseTemporaryRT(HDShaderIDs._CameraMotionVectorsTexture);
                    cmd.ReleaseTemporaryRT(HDShaderIDs._CameraColorTexture);

                    cmd.GetTemporaryRT(HDShaderIDs._CameraDepthTexture, hdcamera.actualWidth, hdcamera.actualHeight, m_SharedRTManager.GetDepthStencilBuffer().rt.depth, FilterMode.Point, m_SharedRTManager.GetDepthStencilBuffer().rt.format);
                    m_CopyDepth.SetTexture(HDShaderIDs._InputDepth, m_SharedRTManager.GetDepthStencilBuffer());
                    cmd.Blit(null, HDShaderIDs._CameraDepthTexture, m_CopyDepth);
                    if (hdcamera.frameSettings.enableMotionVectors)
                    {
                        cmd.GetTemporaryRT(HDShaderIDs._CameraMotionVectorsTexture, hdcamera.actualWidth, hdcamera.actualHeight, 0, FilterMode.Point, m_SharedRTManager.GetVelocityBuffer().rt.format);
                        HDUtils.BlitCameraTexture(cmd, hdcamera, m_SharedRTManager.GetVelocityBuffer(), HDShaderIDs._CameraMotionVectorsTexture);
                    }
                    cmd.GetTemporaryRT(HDShaderIDs._CameraColorTexture, hdcamera.actualWidth, hdcamera.actualHeight, 0, FilterMode.Point, m_CameraColorBuffer.rt.format);
                    HDUtils.BlitCameraTexture(cmd, hdcamera, m_CameraColorBuffer, HDShaderIDs._CameraColorTexture);
                    source = HDShaderIDs._CameraColorTexture;

                    // When we want to output to color buffer, we have to allocate a temp RT of the right size because post processes don't support output viewport.
                    // We'll then copy the result into the camera color buffer.
                    if (needOutputToColorBuffer)
                    {
                        cmd.ReleaseTemporaryRT(_TempPostProcessOutputTexture);
                        cmd.GetTemporaryRT(_TempPostProcessOutputTexture, hdcamera.actualWidth, hdcamera.actualHeight, 0, FilterMode.Point, m_CameraColorBuffer.rt.format);
                    }
                }
                else
                {
                    // Note: Here we don't use GetDepthTexture() to get the depth texture but m_CameraDepthStencilBuffer as the Forward transparent pass can
                    // write extra data to deal with DOF/MB
                    cmd.SetGlobalTexture(HDShaderIDs._CameraDepthTexture, m_SharedRTManager.GetDepthStencilBuffer());
                    if (hdcamera.frameSettings.enableMotionVectors)
                        cmd.SetGlobalTexture(HDShaderIDs._CameraMotionVectorsTexture, m_SharedRTManager.GetVelocityBuffer());
                }

                RenderTargetIdentifier dest = BuiltinRenderTextureType.CameraTarget;
                if (needOutputToColorBuffer)
                {
                    dest = tempHACK ? _TempPostProcessOutputTextureID : m_CameraColorBuffer;
                }

                var context = hdcamera.postprocessRenderContext;
                context.Reset();
                context.source = source;
                context.destination = dest;
                context.command = cmd;
                context.camera = hdcamera.camera;
                context.sourceFormat = RenderTextureFormat.ARGBHalf;
                context.flip = (hdcamera.camera.targetTexture == null) && !needOutputToColorBuffer;
#if !UNITY_2019_1_OR_NEWER // Y-flip correction available in 2019.1
                context.flip = context.flip && (!hdcamera.camera.stereoEnabled);
#endif

                layer.Render(context);

                if (needOutputToColorBuffer && tempHACK)
                {
                    HDUtils.BlitCameraTexture(cmd, hdcamera, _TempPostProcessOutputTextureID, m_CameraColorBuffer);
                }
            }
        }

        public void ApplyDebugDisplaySettings(HDCamera hdCamera, CommandBuffer cmd)
        {
            // See ShaderPassForward.hlsl: for forward shaders, if DEBUG_DISPLAY is enabled and no DebugLightingMode or DebugMipMapMod
            // modes have been set, lighting is automatically skipped (To avoid some crashed due to lighting RT not set on console).
            // However debug mode like colorPickerModes and false color don't need DEBUG_DISPLAY and must work with the lighting.
            // So we will enabled DEBUG_DISPLAY independently

            // Enable globally the keyword DEBUG_DISPLAY on shader that support it with multi-compile
            CoreUtils.SetKeyword(cmd, "DEBUG_DISPLAY", m_CurrentDebugDisplaySettings.IsDebugDisplayEnabled());

            if (m_CurrentDebugDisplaySettings.IsDebugDisplayEnabled() ||
                m_CurrentDebugDisplaySettings.colorPickerDebugSettings.colorPickerMode != ColorPickerDebugMode.None)
            {
                // This is for texture streaming
                m_CurrentDebugDisplaySettings.UpdateMaterials();

                var lightingDebugSettings = m_CurrentDebugDisplaySettings.lightingDebugSettings;
                var debugAlbedo = new Vector4(lightingDebugSettings.overrideAlbedo ? 1.0f : 0.0f, lightingDebugSettings.overrideAlbedoValue.r, lightingDebugSettings.overrideAlbedoValue.g, lightingDebugSettings.overrideAlbedoValue.b);
                var debugSmoothness = new Vector4(lightingDebugSettings.overrideSmoothness ? 1.0f : 0.0f, lightingDebugSettings.overrideSmoothnessValue, 0.0f, 0.0f);
                var debugNormal = new Vector4(lightingDebugSettings.overrideNormal ? 1.0f : 0.0f, 0.0f, 0.0f, 0.0f);
                var debugSpecularColor = new Vector4(lightingDebugSettings.overrideSpecularColor ? 1.0f : 0.0f, lightingDebugSettings.overrideSpecularColorValue.r, lightingDebugSettings.overrideSpecularColorValue.g, lightingDebugSettings.overrideSpecularColorValue.b);
                var debugEmissiveColor = new Vector4(lightingDebugSettings.overrideEmissiveColor ? 1.0f : 0.0f, lightingDebugSettings.overrideEmissiveColorValue.r, lightingDebugSettings.overrideEmissiveColorValue.g, lightingDebugSettings.overrideEmissiveColorValue.b);

                cmd.SetGlobalInt(HDShaderIDs._DebugViewMaterial, (int)m_CurrentDebugDisplaySettings.GetDebugMaterialIndex());
                cmd.SetGlobalInt(HDShaderIDs._DebugLightingMode, (int)m_CurrentDebugDisplaySettings.GetDebugLightingMode());
                cmd.SetGlobalInt(HDShaderIDs._DebugShadowMapMode, (int)m_CurrentDebugDisplaySettings.GetDebugShadowMapMode());
                cmd.SetGlobalInt(HDShaderIDs._DebugMipMapMode, (int)m_CurrentDebugDisplaySettings.GetDebugMipMapMode());
                cmd.SetGlobalInt(HDShaderIDs._DebugMipMapModeTerrainTexture, (int)m_CurrentDebugDisplaySettings.GetDebugMipMapModeTerrainTexture());
                cmd.SetGlobalInt(HDShaderIDs._ColorPickerMode, (int)m_CurrentDebugDisplaySettings.GetDebugColorPickerMode());

                cmd.SetGlobalVector(HDShaderIDs._DebugLightingAlbedo, debugAlbedo);
                cmd.SetGlobalVector(HDShaderIDs._DebugLightingSmoothness, debugSmoothness);
                cmd.SetGlobalVector(HDShaderIDs._DebugLightingNormal, debugNormal);
                cmd.SetGlobalVector(HDShaderIDs._DebugLightingSpecularColor, debugSpecularColor);
                cmd.SetGlobalVector(HDShaderIDs._DebugLightingEmissiveColor, debugEmissiveColor);

                cmd.SetGlobalVector(HDShaderIDs._MousePixelCoord, HDUtils.GetMouseCoordinates(hdCamera));
                cmd.SetGlobalVector(HDShaderIDs._MouseClickPixelCoord, HDUtils.GetMouseClickCoordinates(hdCamera));
                cmd.SetGlobalTexture(HDShaderIDs._DebugFont, m_Asset.renderPipelineResources.textures.debugFontTex);

                // The DebugNeedsExposure test allows us to set a neutral value if exposure is not needed. This way we don't need to make various tests inside shaders but only in this function.
                cmd.SetGlobalFloat(HDShaderIDs._DebugExposure, m_CurrentDebugDisplaySettings.DebugNeedsExposure() ? lightingDebugSettings.debugExposure : 0.0f);
            }
        }

        public void PushColorPickerDebugTexture(CommandBuffer cmd, RTHandleSystem.RTHandle textureID, HDCamera hdCamera)
        {
            if (m_CurrentDebugDisplaySettings.colorPickerDebugSettings.colorPickerMode != ColorPickerDebugMode.None || m_DebugDisplaySettings.falseColorDebugSettings.falseColor || m_DebugDisplaySettings.lightingDebugSettings.debugLightingMode == DebugLightingMode.LuminanceMeter)
            {
                using (new ProfilingSample(cmd, "Push To Color Picker"))
                {
                    HDUtils.BlitCameraTexture(cmd, hdCamera, textureID, m_DebugColorPickerBuffer);
                }
            }
        }

        // TODO TEMP: Not sure I want to keep this special case. Gotta see how to get rid of it (not sure it will work correctly for non-full viewports.
        public void PushColorPickerDebugTexture(HDCamera hdCamera, CommandBuffer cmd, RenderTargetIdentifier textureID)
        {
            if (m_CurrentDebugDisplaySettings.colorPickerDebugSettings.colorPickerMode != ColorPickerDebugMode.None || m_DebugDisplaySettings.falseColorDebugSettings.falseColor || m_DebugDisplaySettings.lightingDebugSettings.debugLightingMode == DebugLightingMode.LuminanceMeter)
            {
                using (new ProfilingSample(cmd, "Push To Color Picker"))
                {
                    HDUtils.BlitCameraTexture(cmd, hdCamera, textureID, m_DebugColorPickerBuffer);
                }
            }
        }

        bool NeedsFullScreenDebugMode()
        {
            bool fullScreenDebugEnabled = m_CurrentDebugDisplaySettings.fullScreenDebugMode != FullScreenDebugMode.None;
            bool lightingDebugEnabled = m_CurrentDebugDisplaySettings.lightingDebugSettings.shadowDebugMode == ShadowMapDebugMode.SingleShadow;

            return fullScreenDebugEnabled || lightingDebugEnabled;
        }

        public void PushFullScreenLightingDebugTexture(HDCamera hdCamera, CommandBuffer cmd, RTHandleSystem.RTHandle textureID)
        {
            if (NeedsFullScreenDebugMode() && m_FullScreenDebugPushed == false)
            {
                m_FullScreenDebugPushed = true;
                HDUtils.BlitCameraTexture(cmd, hdCamera, textureID, m_DebugFullScreenTempBuffer);
            }
        }

        public void PushFullScreenDebugTexture(HDCamera hdCamera, CommandBuffer cmd, RTHandleSystem.RTHandle textureID, FullScreenDebugMode debugMode)
        {
            if (debugMode == m_CurrentDebugDisplaySettings.fullScreenDebugMode)
            {
                m_FullScreenDebugPushed = true; // We need this flag because otherwise if no full screen debug is pushed (like for example if the corresponding pass is disabled), when we render the result in RenderDebug m_DebugFullScreenTempBuffer will contain potential garbage
                HDUtils.BlitCameraTexture(cmd, hdCamera, textureID, m_DebugFullScreenTempBuffer);
            }
        }

        void PushFullScreenDebugTextureMip(HDCamera hdCamera, CommandBuffer cmd, RTHandleSystem.RTHandle texture, int lodCount, Vector4 scaleBias, FullScreenDebugMode debugMode)
        {
            if (debugMode == m_CurrentDebugDisplaySettings.fullScreenDebugMode)
            {
                var mipIndex = Mathf.FloorToInt(m_CurrentDebugDisplaySettings.fullscreenDebugMip * (lodCount));

                m_FullScreenDebugPushed = true; // We need this flag because otherwise if no full screen debug is pushed (like for example if the corresponding pass is disabled), when we render the result in RenderDebug m_DebugFullScreenTempBuffer will contain potential garbage
                HDUtils.BlitCameraTexture(cmd, hdCamera, texture, m_DebugFullScreenTempBuffer, scaleBias, mipIndex);
            }
        }

        void RenderDebug(HDCamera hdCamera, CommandBuffer cmd, CullResults cullResults)
        {
            // We don't want any overlay for these kind of rendering
            if (hdCamera.camera.cameraType == CameraType.Reflection || hdCamera.camera.cameraType == CameraType.Preview)
                return;

            using (new ProfilingSample(cmd, "Render Debug", CustomSamplerId.RenderDebug.GetSampler()))
            {
                // First render full screen debug texture
                if (NeedsFullScreenDebugMode() && m_FullScreenDebugPushed)
                {
                    m_FullScreenDebugPushed = false;
                    cmd.SetGlobalTexture(HDShaderIDs._DebugFullScreenTexture, m_DebugFullScreenTempBuffer);
                    // TODO: Replace with command buffer call when available
                    m_DebugFullScreen.SetFloat(HDShaderIDs._FullScreenDebugMode, (float)m_CurrentDebugDisplaySettings.fullScreenDebugMode);
                    HDUtils.PackedMipChainInfo info = m_SharedRTManager.GetDepthBufferMipChainInfo();
                    m_DebugFullScreen.SetInt(HDShaderIDs._DebugDepthPyramidMip, (int)(m_CurrentDebugDisplaySettings.fullscreenDebugMip * info.mipLevelCount));
                    m_DebugFullScreen.SetBuffer(HDShaderIDs._DebugDepthPyramidOffsets, info.GetOffsetBufferData(m_DepthPyramidMipLevelOffsetsBuffer));
                    // Everything we have capture is flipped (as it happen before FinalPass/postprocess/Blit. So if we are not in SceneView
                    // (i.e. we have perform a flip, we need to flip the input texture)
                    HDUtils.DrawFullScreen(cmd, hdCamera, m_DebugFullScreen, (RenderTargetIdentifier)BuiltinRenderTextureType.CameraTarget);

                    PushColorPickerDebugTexture(hdCamera, cmd, (RenderTargetIdentifier)BuiltinRenderTextureType.CameraTarget);
                }

                // Then overlays
                float x = 0;
                float overlayRatio = m_CurrentDebugDisplaySettings.debugOverlayRatio;
                float overlaySize = Math.Min(hdCamera.actualHeight, hdCamera.actualWidth) * overlayRatio;
                float y = hdCamera.actualHeight - overlaySize;

                var lightingDebug = m_CurrentDebugDisplaySettings.lightingDebugSettings;

                if (lightingDebug.displaySkyReflection)
                {
                    var skyReflection = m_SkyManager.skyReflection;
                    m_SharedPropertyBlock.SetTexture(HDShaderIDs._InputCubemap, skyReflection);
                    m_SharedPropertyBlock.SetFloat(HDShaderIDs._Mipmap, lightingDebug.skyReflectionMipmap);
                    m_SharedPropertyBlock.SetFloat(HDShaderIDs._DebugExposure, lightingDebug.debugExposure);
                    cmd.SetViewport(new Rect(x, y, overlaySize, overlaySize));
                    cmd.DrawProcedural(Matrix4x4.identity, m_DebugDisplayLatlong, 0, MeshTopology.Triangles, 3, 1, m_SharedPropertyBlock);
                    HDUtils.NextOverlayCoord(ref x, ref y, overlaySize, overlaySize, hdCamera.actualWidth);
                }

                m_LightLoop.RenderDebugOverlay(hdCamera, cmd, m_CurrentDebugDisplaySettings, ref x, ref y, overlaySize, hdCamera.actualWidth, cullResults);

                DecalSystem.instance.RenderDebugOverlay(hdCamera, cmd, m_CurrentDebugDisplaySettings, ref x, ref y, overlaySize, hdCamera.actualWidth);

                if (m_CurrentDebugDisplaySettings.colorPickerDebugSettings.colorPickerMode != ColorPickerDebugMode.None || m_CurrentDebugDisplaySettings.falseColorDebugSettings.falseColor || m_CurrentDebugDisplaySettings.lightingDebugSettings.debugLightingMode == DebugLightingMode.LuminanceMeter)
                {
                    ColorPickerDebugSettings colorPickerDebugSettings = m_CurrentDebugDisplaySettings.colorPickerDebugSettings;
                    FalseColorDebugSettings falseColorDebugSettings = m_CurrentDebugDisplaySettings.falseColorDebugSettings;
                    var falseColorThresholds = new Vector4(falseColorDebugSettings.colorThreshold0, falseColorDebugSettings.colorThreshold1, falseColorDebugSettings.colorThreshold2, falseColorDebugSettings.colorThreshold3);

                    // Here we have three cases:
                    // - Material debug is enabled, this is the buffer we display
                    // - Otherwise we display the HDR buffer before postprocess and distortion
                    // - If fullscreen debug is enabled we always use it

                    cmd.SetGlobalTexture(HDShaderIDs._DebugColorPickerTexture, m_DebugColorPickerBuffer); // No SetTexture with RenderTarget identifier... so use SetGlobalTexture
                    // TODO: Replace with command buffer call when available
                    m_DebugColorPicker.SetColor(HDShaderIDs._ColorPickerFontColor, colorPickerDebugSettings.fontColor);
                    m_DebugColorPicker.SetInt(HDShaderIDs._FalseColorEnabled, falseColorDebugSettings.falseColor ? 1 : 0);
                    m_DebugColorPicker.SetVector(HDShaderIDs._FalseColorThresholds, falseColorThresholds);
                    // The material display debug perform sRGBToLinear conversion as the final blit currently hardcode a linearToSrgb conversion. As when we read with color picker this is not done,
                    // we perform it inside the color picker shader. But we shouldn't do it for HDR buffer.
                    m_DebugColorPicker.SetFloat(HDShaderIDs._ApplyLinearToSRGB, m_CurrentDebugDisplaySettings.IsDebugMaterialDisplayEnabled() ? 1.0f : 0.0f);
                    // Everything we have capture is flipped (as it happen before FinalPass/postprocess/Blit. So if we are not in SceneView
                    // (i.e. we have perform a flip, we need to flip the input texture) + we need to handle the case were we debug a fullscreen pass that have already perform the flip
                    HDUtils.DrawFullScreen(cmd, hdCamera, m_DebugColorPicker, (RenderTargetIdentifier)BuiltinRenderTextureType.CameraTarget);
                }
            }
        }

        void ClearBuffers(HDCamera hdCamera, CommandBuffer cmd)
        {
            FrameSettings settings = hdCamera.frameSettings;

            using (new ProfilingSample(cmd, "ClearBuffers", CustomSamplerId.ClearBuffers.GetSampler()))
            {
                // We clear only the depth buffer, no need to clear the various color buffer as we overwrite them.
                // Clear depth/stencil and init buffers
                using (new ProfilingSample(cmd, "Clear Depth/Stencil", CustomSamplerId.ClearDepthStencil.GetSampler()))
                {
                    if (hdCamera.clearDepth)
                    {
                        HDUtils.SetRenderTarget(cmd, hdCamera, hdCamera.frameSettings.enableMSAA? m_CameraColorMSAABuffer : m_CameraColorBuffer, m_SharedRTManager.GetDepthStencilBuffer(hdCamera.frameSettings.enableMSAA), ClearFlag.Depth);
                        if (hdCamera.frameSettings.enableMSAA)
                        {
                            HDUtils.SetRenderTarget(cmd, hdCamera, m_SharedRTManager.GetDepthTexture(true), m_SharedRTManager.GetDepthStencilBuffer(true), ClearFlag.Color, Color.black);
                        }
                    }
                }

                // Clear the HDR target
                using (new ProfilingSample(cmd, "Clear HDR target", CustomSamplerId.ClearHDRTarget.GetSampler()))
                {
                    if (hdCamera.clearColorMode == HDAdditionalCameraData.ClearColorMode.BackgroundColor ||
                        // If the luxmeter is enabled, the sky isn't rendered so we clear the background color
                        m_DebugDisplaySettings.lightingDebugSettings.debugLightingMode == DebugLightingMode.LuxMeter ||
                        // If we want the sky but the sky don't exist, still clear with background color
                        (hdCamera.clearColorMode == HDAdditionalCameraData.ClearColorMode.Sky && !m_SkyManager.IsVisualSkyValid()) ||
                        // Special handling for Preview we force to clear with background color (i.e black)
                        // Note that the sky use in this case is the last one setup. If there is no scene or game, there is no sky use as reflection in the preview
                        HDUtils.IsRegularPreviewCamera(hdCamera.camera)
                        )
                    {
                        Color clearColor = hdCamera.backgroundColorHDR;

                        // We set the background color to black when the luxmeter is enabled to avoid picking the sky color
                        if (m_DebugDisplaySettings.lightingDebugSettings.debugLightingMode == DebugLightingMode.LuxMeter)
                            clearColor = Color.black;

                        HDUtils.SetRenderTarget(cmd, hdCamera, hdCamera.frameSettings.enableMSAA ? m_CameraColorMSAABuffer : m_CameraColorBuffer, m_SharedRTManager.GetDepthStencilBuffer(hdCamera.frameSettings.enableMSAA), ClearFlag.Color, clearColor);

                    }
                }

                if (settings.enableSubsurfaceScattering)
                {
                    using (new ProfilingSample(cmd, "Clear SSS Lighting Buffer", CustomSamplerId.ClearSssLightingBuffer.GetSampler()))
                    {
                        HDUtils.SetRenderTarget(cmd, hdCamera, hdCamera.frameSettings.enableMSAA ? m_CameraSssDiffuseLightingMSAABuffer : m_CameraSssDiffuseLightingBuffer, ClearFlag.Color, CoreUtils.clearColorAllBlack);
                    }
                }

                if (settings.enableSSR)
                {
                    using (new ProfilingSample(cmd, "Clear SSR Buffers", CustomSamplerId.ClearSsrBuffers.GetSampler()))
                    {
                        // In practice, these textures are sparse (mostly black). Therefore, clearing them is fast (due to CMASK),
                        // and much faster than fully overwriting them from within SSR shaders.
                        // HDUtils.SetRenderTarget(cmd, hdCamera, m_SsrDebugTexture,    ClearFlag.Color, CoreUtils.clearColorAllBlack);
                        HDUtils.SetRenderTarget(cmd, hdCamera, m_SsrHitPointTexture, ClearFlag.Color, CoreUtils.clearColorAllBlack);
                        HDUtils.SetRenderTarget(cmd, hdCamera, m_SsrLightingTexture, ClearFlag.Color, CoreUtils.clearColorAllBlack);
                    }
                }

                // We don't need to clear the GBuffers as scene is rewrite and we are suppose to only access valid data (invalid data are tagged with stencil as StencilLightingUsage.NoLighting),
                // This is to save some performance
                if (settings.shaderLitMode == LitShaderMode.Deferred)
                {
                    // We still clear in case of debug mode
                    if (m_CurrentDebugDisplaySettings.IsDebugDisplayEnabled())
                    {
                        using (new ProfilingSample(cmd, "Clear GBuffer", CustomSamplerId.ClearGBuffer.GetSampler()))
                        {
                            HDUtils.SetRenderTarget(cmd, hdCamera, m_GbufferManager.GetBuffersRTI(), m_SharedRTManager.GetDepthStencilBuffer(), ClearFlag.Color, CoreUtils.clearColorAllBlack);
                        }
                    }
                }
            }
        }

        void StartStereoRendering(CommandBuffer cmd, ScriptableRenderContext renderContext, Camera cam)
        {
            if (cam.stereoEnabled)
            {
                renderContext.ExecuteCommandBuffer(cmd);
                cmd.Clear();
                renderContext.StartMultiEye(cam);
            }
        }

        void StopStereoRendering(CommandBuffer cmd, ScriptableRenderContext renderContext, Camera cam)
        {
            if (cam.stereoEnabled)
            {
                renderContext.ExecuteCommandBuffer(cmd);
                cmd.Clear();
                renderContext.StopMultiEye(cam);
            }
        }

        /// <summary>
        /// Push a RenderTexture handled by a RTHandle in global parameters.
        /// </summary>
        /// <param name="cmd">Command buffer to queue commands</param>
        /// <param name="rth">RTHandle handling the RenderTexture</param>
        /// <param name="textureID">TextureID to use for texture binding.</param>
        /// <param name="sizeID">Property ID to store RTHandle size ((x,y) = Actual Pixel Size, (z,w) = 1 / Actual Pixel Size).</param>
        /// <param name="scaleID">PropertyID to store RTHandle scale ((x,y) = Screen Scale, z = lod count, w = unused).</param>
        void PushGlobalRTHandle(CommandBuffer cmd, RTHandleSystem.RTHandle rth, int textureID, int sizeID, int scaleID)
        {
            if (rth != null)
            {
                cmd.SetGlobalTexture(textureID, rth);
                cmd.SetGlobalVector(
                    sizeID,
                    new Vector4(
                    rth.referenceSize.x,
                    rth.referenceSize.y,
                    1f / rth.referenceSize.x,
                    1f / rth.referenceSize.y
                    )
                );
                cmd.SetGlobalVector(
                    scaleID,
                    new Vector4(
                    rth.referenceSize.x / (float)rth.rt.width,
                    rth.referenceSize.y / (float)rth.rt.height,
                    Mathf.Log(Mathf.Min(rth.rt.width, rth.rt.height), 2),
                    0.0f
                    )
                );
            }
            else
            {
                cmd.SetGlobalTexture(textureID, Texture2D.blackTexture);
                cmd.SetGlobalVector(sizeID, Vector4.one);
                cmd.SetGlobalVector(scaleID, Vector4.one);
            }
        }
    }
}<|MERGE_RESOLUTION|>--- conflicted
+++ resolved
@@ -1160,25 +1160,17 @@
                     // Depth texture is now ready, bind it (Depth buffer could have been bind before if DBuffer is enable)
                     cmd.SetGlobalTexture(HDShaderIDs._CameraDepthTexture, m_SharedRTManager.GetDepthTexture());
 
-<<<<<<< HEAD
 					//SS Spotlight Added.
 					if (afterGBufferPass != null)
 					{
 						afterGBufferPass(cmd, hdCamera, m_SharedRTManager.GetDepthTexture());
 					}
-                    // TODO: In the future we will render object velocity at the same time as depth prepass (we need C++ modification for this)
-                    // Once the C++ change is here we will first render all object without motion vector then motion vector object
-                    // We can't currently render object velocity after depth prepass because if there is no depth prepass we can have motion vector write that should have been rejected
-
-                    // If objects velocity if enabled, this will render the rest of objects into the target buffers (in addition to the velocity buffer)
-                    RenderObjectsVelocity(m_CullResults, hdCamera, renderContext, cmd);
-=======
+
                     if (shouldRenderMotionVectorAfterGBuffer)
                     {
                         // See the call RenderObjectsVelocity() above and comment
                         RenderObjectsVelocity(m_CullResults, hdCamera, renderContext, cmd);
                     }
->>>>>>> 737b5dd3
 
                     RenderCameraVelocity(m_CullResults, hdCamera, renderContext, cmd);
 
