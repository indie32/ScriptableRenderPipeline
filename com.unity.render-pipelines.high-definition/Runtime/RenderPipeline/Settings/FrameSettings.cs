using System;
using System.Collections.Generic;
using UnityEngine.Serialization;

namespace UnityEngine.Experimental.Rendering.HDPipeline
{
    public enum LitShaderMode
    {
        Forward,
        Deferred
    }

    [Flags]
    public enum FrameSettingsOverrides
    {
        //lighting settings
        Shadow = 1 << 0,
        ContactShadow = 1 << 1,
        ShadowMask = 1 << 2,
        SSR = 1 << 3,
        SSAO = 1 << 4,
        SubsurfaceScattering = 1 << 5,
        Transmission = 1 << 6,
        AtmosphericScaterring = 1 << 7,
        Volumetrics = 1 << 8,
        ReprojectionForVolumetrics = 1 << 9,
        LightLayers = 1 << 10,
        MSAA = 1 << 11,

        //rendering pass
        TransparentPrepass = 1 << 13,
        TransparentPostpass = 1 << 14,
        MotionVectors = 1 << 15,
        ObjectMotionVectors = 1 << 16,
        Decals = 1 << 17,
        RoughRefraction = 1 << 18,
        Distortion = 1 << 19,
        Postprocess = 1 << 20,

        //rendering settings
        ShaderLitMode = 1 << 21,
        DepthPrepassWithDeferredRendering = 1 << 22,
        OpaqueObjects = 1 << 24,
        TransparentObjects = 1 << 25,
        RealtimePlanarReflection = 1 << 26,

        // Async settings
        AsyncCompute = 1 << 23,
        LightListAsync = 1 << 27,
        SSRAsync = 1 << 28,
        SSAOAsync = 1 << 29,
    }

    // The settings here are per frame settings.
    // Each camera must have its own per frame settings
    [Serializable]
    [System.Diagnostics.DebuggerDisplay("FrameSettings overriding {overrides.ToString(\"X\")}")]
    public class FrameSettings
    {
        static Dictionary<FrameSettingsOverrides, Action<FrameSettings, FrameSettings>> s_Overrides = new Dictionary<FrameSettingsOverrides, Action<FrameSettings, FrameSettings>>
        {
            {FrameSettingsOverrides.Shadow, (a, b) => { a.enableShadow = b.enableShadow; } },
            {FrameSettingsOverrides.ContactShadow, (a, b) => { a.enableContactShadows = b.enableContactShadows; } },
            {FrameSettingsOverrides.ShadowMask, (a, b) => { a.enableShadowMask = b.enableShadowMask; } },
            {FrameSettingsOverrides.SSR, (a, b) => { a.enableSSR = b.enableSSR; } },
            {FrameSettingsOverrides.SSAO, (a, b) => { a.enableSSAO = b.enableSSAO; } },
            {FrameSettingsOverrides.SubsurfaceScattering, (a, b) => { a.enableSubsurfaceScattering = b.enableSubsurfaceScattering; } },
            {FrameSettingsOverrides.Transmission, (a, b) => { a.enableTransmission = b.enableTransmission; } },
            {FrameSettingsOverrides.AtmosphericScaterring, (a, b) => { a.enableAtmosphericScattering = b.enableAtmosphericScattering; } },
            {FrameSettingsOverrides.Volumetrics, (a, b) => { a.enableVolumetrics = b.enableVolumetrics; } },
            {FrameSettingsOverrides.ReprojectionForVolumetrics, (a, b) => { a.enableReprojectionForVolumetrics = b.enableReprojectionForVolumetrics; } },
            {FrameSettingsOverrides.LightLayers, (a, b) => { a.enableLightLayers = b.enableLightLayers; } },
            {FrameSettingsOverrides.MSAA, (a, b) => { a.enableMSAA = b.enableMSAA; } },
            {FrameSettingsOverrides.TransparentPrepass, (a, b) => { a.enableTransparentPrepass = b.enableTransparentPrepass; } },
            {FrameSettingsOverrides.TransparentPostpass, (a, b) => { a.enableTransparentPostpass = b.enableTransparentPostpass; } },
            {FrameSettingsOverrides.MotionVectors, (a, b) => { a.enableMotionVectors = b.enableMotionVectors; } },
            {FrameSettingsOverrides.ObjectMotionVectors, (a, b) => { a.enableObjectMotionVectors = b.enableObjectMotionVectors; } },
            {FrameSettingsOverrides.Decals, (a, b) => { a.enableDecals = b.enableDecals; } },
            {FrameSettingsOverrides.RoughRefraction, (a, b) => { a.enableRoughRefraction = b.enableRoughRefraction; } },
            {FrameSettingsOverrides.Distortion, (a, b) => { a.enableDistortion = b.enableDistortion; } },
            {FrameSettingsOverrides.Postprocess, (a, b) => { a.enablePostprocess = b.enablePostprocess; } },
            {FrameSettingsOverrides.ShaderLitMode, (a, b) => { a.shaderLitMode = b.shaderLitMode; } },
            {FrameSettingsOverrides.DepthPrepassWithDeferredRendering, (a, b) => { a.enableDepthPrepassWithDeferredRendering = b.enableDepthPrepassWithDeferredRendering; } },
            {FrameSettingsOverrides.AsyncCompute, (a, b) => { a.enableAsyncCompute = b.enableAsyncCompute; } },
            {FrameSettingsOverrides.OpaqueObjects, (a, b) => { a.enableOpaqueObjects = b.enableOpaqueObjects; } },
            {FrameSettingsOverrides.TransparentObjects, (a, b) => { a.enableTransparentObjects = b.enableTransparentObjects; } },
            {FrameSettingsOverrides.RealtimePlanarReflection, (a, b) => { a.enableRealtimePlanarReflection = b.enableRealtimePlanarReflection; } },
            {FrameSettingsOverrides.LightListAsync, (a, b) => { a.runLightListAsync = b.runLightListAsync; } },
            {FrameSettingsOverrides.SSRAsync, (a, b) => { a.runSSRAsync= b.runSSRAsync; } },
            {FrameSettingsOverrides.SSAOAsync, (a, b) => { a.runSSAOAsync = b.runSSAOAsync; } }

        };

        public FrameSettingsOverrides overrides;

        // Lighting
        // Setup by users
        public bool enableShadow = true;
        public bool enableContactShadows = true;
        public bool enableShadowMask = true;
        public bool enableSSR = false;
        public bool enableSSAO = true;
        public bool enableSubsurfaceScattering = true;
        public bool enableTransmission = true;  // Caution: this is only for debug, it doesn't save the cost of Transmission execution
        public bool enableAtmosphericScattering = true;
        public bool enableVolumetrics = true;
        public bool enableReprojectionForVolumetrics = true;
        public bool enableLightLayers = true;

        // Setup by system
        public float diffuseGlobalDimmer = 1.0f;
        public float specularGlobalDimmer = 1.0f;

        // View
        public LitShaderMode shaderLitMode = LitShaderMode.Deferred;
        public bool enableDepthPrepassWithDeferredRendering = false;

        public bool enableTransparentPrepass = true;
        public bool enableMotionVectors = true; // Enable/disable whole motion vectors pass (Camera + Object).
        public bool enableObjectMotionVectors = true;
        [FormerlySerializedAs("enableDBuffer")]
        public bool enableDecals = true;
        public bool enableRoughRefraction = true; // Depends on DepthPyramid - If not enable, just do a copy of the scene color (?) - how to disable rough refraction ?
        public bool enableTransparentPostpass = true;
        public bool enableDistortion = true;
        public bool enablePostprocess = true;

        public bool enableOpaqueObjects = true;
        public bool enableTransparentObjects = true;
        public bool enableRealtimePlanarReflection = true;

        public bool enableMSAA = false;

<<<<<<< HEAD
        public int depthSlice = 0;
=======
        // Async Compute
        public bool enableAsyncCompute = true;
        public bool runLightListAsync = true;
        public bool runSSRAsync = true;
        public bool runSSAOAsync = true;
>>>>>>> 029fdc1c

        // GC.Alloc
        // FrameSettings..ctor() 
        public LightLoopSettings lightLoopSettings = new LightLoopSettings();

        public FrameSettings() {
        }
        public FrameSettings(FrameSettings toCopy)
        {
            toCopy.CopyTo(this);
        }
        
        public void CopyTo(FrameSettings frameSettings)
        {
            frameSettings.enableShadow = this.enableShadow;
            frameSettings.enableContactShadows = this.enableContactShadows;
            frameSettings.enableShadowMask = this.enableShadowMask;
            frameSettings.enableSSR = this.enableSSR;
            frameSettings.enableSSAO = this.enableSSAO;
            frameSettings.enableSubsurfaceScattering = this.enableSubsurfaceScattering;
            frameSettings.enableTransmission = this.enableTransmission;
            frameSettings.enableAtmosphericScattering = this.enableAtmosphericScattering;
            frameSettings.enableVolumetrics = this.enableVolumetrics;
            frameSettings.enableReprojectionForVolumetrics = this.enableReprojectionForVolumetrics;
            frameSettings.enableLightLayers = this.enableLightLayers;

            frameSettings.diffuseGlobalDimmer = this.diffuseGlobalDimmer;
            frameSettings.specularGlobalDimmer = this.specularGlobalDimmer;

            frameSettings.shaderLitMode = this.shaderLitMode;
            frameSettings.enableDepthPrepassWithDeferredRendering = this.enableDepthPrepassWithDeferredRendering;

            frameSettings.enableTransparentPrepass = this.enableTransparentPrepass;
            frameSettings.enableMotionVectors = this.enableMotionVectors;
            frameSettings.enableObjectMotionVectors = this.enableObjectMotionVectors;
            frameSettings.enableDecals = this.enableDecals;
            frameSettings.enableRoughRefraction = this.enableRoughRefraction;
            frameSettings.enableTransparentPostpass = this.enableTransparentPostpass;
            frameSettings.enableDistortion = this.enableDistortion;
            frameSettings.enablePostprocess = this.enablePostprocess;
            
            frameSettings.enableOpaqueObjects = this.enableOpaqueObjects;
            frameSettings.enableTransparentObjects = this.enableTransparentObjects;
            frameSettings.enableRealtimePlanarReflection = this.enableRealtimePlanarReflection;            

            frameSettings.enableAsyncCompute = this.enableAsyncCompute;
            frameSettings.runLightListAsync = this.runLightListAsync;
            frameSettings.runSSAOAsync = this.runSSAOAsync;
            frameSettings.runSSRAsync = this.runSSRAsync;

            frameSettings.enableMSAA = this.enableMSAA;

            frameSettings.overrides = this.overrides;

            this.lightLoopSettings.CopyTo(frameSettings.lightLoopSettings);

            frameSettings.depthSlice = this.depthSlice;
        }

        public FrameSettings Override(FrameSettings overridedFrameSettings)
        {
            if(overrides == 0)
            {
                //nothing to override
                return overridedFrameSettings;
            }

            FrameSettings result = new FrameSettings(overridedFrameSettings);
            Array values = Enum.GetValues(typeof(FrameSettingsOverrides));
            foreach(FrameSettingsOverrides val in values)
            {
                if((val & overrides) > 0)
                {
                    s_Overrides[val](result, this);
                }
            }

            result.lightLoopSettings = lightLoopSettings.Override(overridedFrameSettings.lightLoopSettings);

            //propagate override to be chained
            result.overrides = overrides | overridedFrameSettings.overrides;
            return result;
        }

        // Init a FrameSettings from renderpipeline settings, frame settings and debug settings (if any)
        // This will aggregate the various option
        public static void InitializeFrameSettings(Camera camera, RenderPipelineSettings renderPipelineSettings, FrameSettings srcFrameSettings, ref FrameSettings aggregate)
        {
            if (aggregate == null)
                aggregate = new FrameSettings();

            // When rendering reflection probe we disable specular as it is view dependent
            if (camera.cameraType == CameraType.Reflection)
            {
                aggregate.diffuseGlobalDimmer = 1.0f;
                aggregate.specularGlobalDimmer = 0.0f;
            }
            else
            {
                aggregate.diffuseGlobalDimmer = 1.0f;
                aggregate.specularGlobalDimmer = 1.0f;
            }

            aggregate.enableShadow = srcFrameSettings.enableShadow;
            aggregate.enableContactShadows = srcFrameSettings.enableContactShadows;
            aggregate.enableShadowMask = srcFrameSettings.enableShadowMask && renderPipelineSettings.supportShadowMask;
            aggregate.enableSSR = camera.cameraType != CameraType.Reflection && srcFrameSettings.enableSSR && renderPipelineSettings.supportSSR; // No recursive reflections
            aggregate.enableSSAO = srcFrameSettings.enableSSAO && renderPipelineSettings.supportSSAO;
            aggregate.enableSubsurfaceScattering = camera.cameraType != CameraType.Reflection && srcFrameSettings.enableSubsurfaceScattering && renderPipelineSettings.supportSubsurfaceScattering;
            aggregate.enableTransmission = srcFrameSettings.enableTransmission;
            aggregate.enableAtmosphericScattering = srcFrameSettings.enableAtmosphericScattering;
            // We must take care of the scene view fog flags in the editor
            if (!CoreUtils.IsSceneViewFogEnabled(camera))
                aggregate.enableAtmosphericScattering = false;
            // Volumetric are disabled if there is no atmospheric scattering
            aggregate.enableVolumetrics = srcFrameSettings.enableVolumetrics && renderPipelineSettings.supportVolumetrics && aggregate.enableAtmosphericScattering;
            aggregate.enableReprojectionForVolumetrics = srcFrameSettings.enableReprojectionForVolumetrics;

            // TODO: Add support of volumetric in planar reflection
            if (camera.cameraType == CameraType.Reflection)
                aggregate.enableVolumetrics = false;

            aggregate.enableLightLayers = srcFrameSettings.enableLightLayers && renderPipelineSettings.supportLightLayers;

            // We have to fall back to forward-only rendering when scene view is using wireframe rendering mode
            // as rendering everything in wireframe + deferred do not play well together
            if (GL.wireframe) //force forward mode for wireframe
            {
                aggregate.shaderLitMode = LitShaderMode.Forward;
            }
            else
            {
                switch (renderPipelineSettings.supportedLitShaderMode)
                {
                    case RenderPipelineSettings.SupportedLitShaderMode.ForwardOnly:
                        aggregate.shaderLitMode = LitShaderMode.Forward;
                        break;
                    case RenderPipelineSettings.SupportedLitShaderMode.DeferredOnly:
                        aggregate.shaderLitMode = LitShaderMode.Deferred;
                        break;
                    case RenderPipelineSettings.SupportedLitShaderMode.Both:
                        aggregate.shaderLitMode = srcFrameSettings.shaderLitMode;
                        break;
                }
            }

            aggregate.enableDepthPrepassWithDeferredRendering = srcFrameSettings.enableDepthPrepassWithDeferredRendering;

            aggregate.enableTransparentPrepass = srcFrameSettings.enableTransparentPrepass;
            aggregate.enableMotionVectors = camera.cameraType != CameraType.Reflection && srcFrameSettings.enableMotionVectors && renderPipelineSettings.supportMotionVectors;
            // Object motion vector are disabled if motion vector are disabled
            aggregate.enableObjectMotionVectors = srcFrameSettings.enableObjectMotionVectors && aggregate.enableMotionVectors;
            aggregate.enableDecals = srcFrameSettings.enableDecals && renderPipelineSettings.supportDecals;
            aggregate.enableRoughRefraction = srcFrameSettings.enableRoughRefraction;
            aggregate.enableTransparentPostpass = srcFrameSettings.enableTransparentPostpass;
            aggregate.enableDistortion = camera.cameraType != CameraType.Reflection && srcFrameSettings.enableDistortion;

            // Planar and real time cubemap doesn't need post process and render in FP16
            aggregate.enablePostprocess = camera.cameraType != CameraType.Reflection && srcFrameSettings.enablePostprocess;
                        
            aggregate.enableAsyncCompute = srcFrameSettings.enableAsyncCompute && SystemInfo.supportsAsyncCompute;
            aggregate.runLightListAsync = aggregate.enableAsyncCompute && srcFrameSettings.runLightListAsync;
            aggregate.runSSRAsync = aggregate.enableAsyncCompute && srcFrameSettings.runSSRAsync;
            aggregate.runSSAOAsync = aggregate.enableAsyncCompute && srcFrameSettings.runSSAOAsync;

            aggregate.enableOpaqueObjects = srcFrameSettings.enableOpaqueObjects;
            aggregate.enableTransparentObjects = srcFrameSettings.enableTransparentObjects;
            aggregate.enableRealtimePlanarReflection = srcFrameSettings.enableRealtimePlanarReflection;       

            //MSAA only supported in forward
            aggregate.enableMSAA = srcFrameSettings.enableMSAA && renderPipelineSettings.supportMSAA && aggregate.shaderLitMode == LitShaderMode.Forward;

            aggregate.ConfigureMSAADependentSettings();
            aggregate.ConfigureStereoDependentSettings(camera);

            // Disable various option for the preview except if we are a Camera Editor preview
            if (HDUtils.IsRegularPreviewCamera(camera))
            {
                aggregate.enableShadow = false;
                aggregate.enableContactShadows = false;
                aggregate.enableShadowMask = false;
                aggregate.enableSSR = false;
                aggregate.enableSSAO = false;
                aggregate.enableAtmosphericScattering = false;
                aggregate.enableVolumetrics = false;
                aggregate.enableReprojectionForVolumetrics = false;
                aggregate.enableLightLayers = false;
                aggregate.enableTransparentPrepass = false;
                aggregate.enableMotionVectors = false;
                aggregate.enableObjectMotionVectors = false;
                aggregate.enableDecals = false;
                aggregate.enableTransparentPostpass = false;
                aggregate.enableDistortion = false;
                aggregate.enablePostprocess = false;
            }

            LightLoopSettings.InitializeLightLoopSettings(camera, aggregate, renderPipelineSettings, srcFrameSettings, ref aggregate.lightLoopSettings);

            aggregate.depthSlice = (camera.cameraType == CameraType.SceneView || camera.cameraType == CameraType.Reflection) ? 0 : XRGraphics.DepthSlice; 
        }

        public bool BuildLightListRunsAsync()
        {
            return SystemInfo.supportsAsyncCompute && enableAsyncCompute && runLightListAsync;
        }

        public bool SSRRunsAsync()
        {
            return SystemInfo.supportsAsyncCompute && enableAsyncCompute && runSSRAsync;
        }

        public bool SSAORunsAsync()
        {
            return SystemInfo.supportsAsyncCompute && enableAsyncCompute && runSSAOAsync;
        }


        public void ConfigureMSAADependentSettings()
        {
            if (enableMSAA)
            {
                // Initially, MSAA will only support forward
                shaderLitMode = LitShaderMode.Forward;

                // TODO: The work will be implemented piecemeal to support all passes
                enableDistortion = false; // no gaussian final color
                enableSSR = false;
            }
        }

        public void ConfigureStereoDependentSettings(Camera cam)
        {
            if (cam.stereoEnabled)
            {
                // Stereo deferred rendering still has the following problems:
                // VR TODO: Dispatch tile light-list compute per-eye
                // VR TODO: Update compute lighting shaders for stereo
                shaderLitMode = LitShaderMode.Forward;

                // TODO: The work will be implemented piecemeal to support all passes
                enableMotionVectors = enablePostprocess && !enableMSAA;
                enableDecals = false;
                enableDistortion = false;
                enableRoughRefraction = false;
                enableSSAO = false;
                enableSSR = false;
                enableSubsurfaceScattering = false;
            }
        }

        public static void RegisterDebug(string menuName, FrameSettings frameSettings)
        {
            List<DebugUI.Widget> widgets = new List<DebugUI.Widget>();
            widgets.AddRange(
            new DebugUI.Widget[]
            {
                new DebugUI.Foldout
                {
                    displayName = "Rendering Passes",
                    children =
                    {
                        new DebugUI.BoolField { displayName = "Enable Transparent Prepass", getter = () => frameSettings.enableTransparentPrepass, setter = value => frameSettings.enableTransparentPrepass = value },
                        new DebugUI.BoolField { displayName = "Enable Transparent Postpass", getter = () => frameSettings.enableTransparentPostpass, setter = value => frameSettings.enableTransparentPostpass = value },
                        new DebugUI.BoolField { displayName = "Enable Motion Vectors", getter = () => frameSettings.enableMotionVectors, setter = value => frameSettings.enableMotionVectors = value },
                        new DebugUI.BoolField { displayName = "  Enable Object Motion Vectors", getter = () => frameSettings.enableObjectMotionVectors, setter = value => frameSettings.enableObjectMotionVectors = value },
                        new DebugUI.BoolField { displayName = "Enable DBuffer", getter = () => frameSettings.enableDecals, setter = value => frameSettings.enableDecals = value },
                        new DebugUI.BoolField { displayName = "Enable Rough Refraction", getter = () => frameSettings.enableRoughRefraction, setter = value => frameSettings.enableRoughRefraction = value },
                        new DebugUI.BoolField { displayName = "Enable Distortion", getter = () => frameSettings.enableDistortion, setter = value => frameSettings.enableDistortion = value },
                        new DebugUI.BoolField { displayName = "Enable Postprocess", getter = () => frameSettings.enablePostprocess, setter = value => frameSettings.enablePostprocess = value },
                    }
                },
                new DebugUI.Foldout
                {
                    displayName = "Rendering Settings",
                    children =
                    {
                        new DebugUI.EnumField { displayName = "Lit Shader Mode", getter = () => (int)frameSettings.shaderLitMode, setter = value => frameSettings.shaderLitMode = (LitShaderMode)value, autoEnum = typeof(LitShaderMode)},
                        new DebugUI.BoolField { displayName = "Deferred Depth Prepass", getter = () => frameSettings.enableDepthPrepassWithDeferredRendering, setter = value => frameSettings.enableDepthPrepassWithDeferredRendering = value },
                        new DebugUI.BoolField { displayName = "Enable Opaque Objects", getter = () => frameSettings.enableOpaqueObjects, setter = value => frameSettings.enableOpaqueObjects = value },
                        new DebugUI.BoolField { displayName = "Enable Transparent Objects", getter = () => frameSettings.enableTransparentObjects, setter = value => frameSettings.enableTransparentObjects = value },
                        new DebugUI.BoolField { displayName = "Enable Realtime Planar Reflection", getter = () => frameSettings.enableRealtimePlanarReflection, setter = value => frameSettings.enableRealtimePlanarReflection = value },                        
                        new DebugUI.BoolField { displayName = "Enable MSAA", getter = () => frameSettings.enableMSAA, setter = value => frameSettings.enableMSAA = value },
                    }
                },
                new DebugUI.Foldout
                {
                    displayName = "Lighting Settings",
                    children =
                    {
                        new DebugUI.BoolField { displayName = "Enable SSR", getter = () => frameSettings.enableSSR, setter = value => frameSettings.enableSSR = value },
                        new DebugUI.BoolField { displayName = "Enable SSAO", getter = () => frameSettings.enableSSAO, setter = value => frameSettings.enableSSAO = value },
                        new DebugUI.BoolField { displayName = "Enable SubsurfaceScattering", getter = () => frameSettings.enableSubsurfaceScattering, setter = value => frameSettings.enableSubsurfaceScattering = value },
                        new DebugUI.BoolField { displayName = "Enable Transmission", getter = () => frameSettings.enableTransmission, setter = value => frameSettings.enableTransmission = value },
                        new DebugUI.BoolField { displayName = "Enable Shadows", getter = () => frameSettings.enableShadow, setter = value => frameSettings.enableShadow = value },
                        new DebugUI.BoolField { displayName = "Enable Contact Shadows", getter = () => frameSettings.enableContactShadows, setter = value => frameSettings.enableContactShadows = value },
                        new DebugUI.BoolField { displayName = "Enable ShadowMask", getter = () => frameSettings.enableShadowMask, setter = value => frameSettings.enableShadowMask = value },
                        new DebugUI.BoolField { displayName = "Enable Atmospheric Scattering", getter = () => frameSettings.enableAtmosphericScattering, setter = value => frameSettings.enableAtmosphericScattering = value },
                        new DebugUI.BoolField { displayName = "Enable Volumetrics", getter = () => frameSettings.enableVolumetrics, setter = value => frameSettings.enableVolumetrics = value },
                        new DebugUI.BoolField { displayName = "Enable Reprojection For Volumetrics", getter = () => frameSettings.enableReprojectionForVolumetrics, setter = value => frameSettings.enableReprojectionForVolumetrics = value },
                        new DebugUI.BoolField { displayName = "Enable LightLayers", getter = () => frameSettings.enableLightLayers, setter = value => frameSettings.enableLightLayers = value },
                    }
                },
                new DebugUI.Foldout
                {
                    displayName = "Async Compute Settings",
                    children =
                    {
                        new DebugUI.BoolField { displayName = "Enable Async Compute", getter = () => frameSettings.enableAsyncCompute, setter = value => frameSettings.enableAsyncCompute = value },
                        new DebugUI.BoolField { displayName = "Run Build Light List Async", getter = () => frameSettings.runLightListAsync, setter = value => frameSettings.runLightListAsync = value },
                        new DebugUI.BoolField { displayName = "Run SSR Async", getter = () => frameSettings.runSSRAsync, setter = value => frameSettings.runSSRAsync = value },
                        new DebugUI.BoolField { displayName = "Run SSAO Async", getter = () => frameSettings.runSSAOAsync, setter = value => frameSettings.runSSAOAsync = value },
                    }
                }
            });

            LightLoopSettings.RegisterDebug(frameSettings.lightLoopSettings, widgets);

            var panel = DebugManager.instance.GetPanel(menuName, true);
            panel.children.Add(widgets.ToArray());
        }

        public static void UnRegisterDebug(string menuName)
        {
            DebugManager.instance.RemovePanel(menuName);
        }
    }
}<|MERGE_RESOLUTION|>--- conflicted
+++ resolved
@@ -131,15 +131,13 @@
 
         public bool enableMSAA = false;
 
-<<<<<<< HEAD
-        public int depthSlice = 0;
-=======
         // Async Compute
         public bool enableAsyncCompute = true;
         public bool runLightListAsync = true;
         public bool runSSRAsync = true;
         public bool runSSAOAsync = true;
->>>>>>> 029fdc1c
+
+        public int depthSlice = 0;
 
         // GC.Alloc
         // FrameSettings..ctor() 
