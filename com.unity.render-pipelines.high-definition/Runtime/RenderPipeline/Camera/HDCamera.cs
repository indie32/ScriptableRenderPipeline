using System;
using System.Collections.Generic;
using UnityEngine.Rendering;
using UnityEngine.Rendering.PostProcessing;

namespace UnityEngine.Experimental.Rendering.HDPipeline
{
    // This holds all the matrix data we need for rendering, including data from the previous frame
    // (which is the main reason why we need to keep them around for a minimum of one frame).
    // HDCameras are automatically created & updated from a source camera and will be destroyed if
    // not used during a frame.
    public class HDCamera
    {
        public Matrix4x4 viewMatrix;
        public Matrix4x4 projMatrix;
        public Matrix4x4 nonJitteredProjMatrix;
        public Vector4   worldSpaceCameraPos;
        public Vector4   screenSize;
        public Frustum   frustum;
        public Vector4[] frustumPlaneEquations;
        public Camera    camera;
        public uint      taaFrameIndex;
        public Vector2   taaFrameRotation;
        public Vector4   zBufferParams;
        public Vector4   unity_OrthoParams;
        public Vector4   projectionParams;
        public Vector4   screenParams;
        public int       volumeLayerMask;
        public Transform volumeAnchor;

        public bool colorPyramidHistoryIsValid = false;
        public bool volumetricHistoryIsValid   = false; // Contains garbage otherwise
        public VolumetricLightingSystem.VBufferParameters[] vBufferParams; // Double-buffered

        public PostProcessRenderContext postprocessRenderContext;

        public Matrix4x4[]  viewMatrixStereo;
        public Matrix4x4[]  projMatrixStereo;
        public Vector4      centerEyeTranslationOffset;
        public Vector4      textureWidthScaling; // (2.0, 0.5) for SinglePassDoubleWide (stereo) and (1.0, 1.0) otherwise
        public uint         numEyes; // 2+ when rendering stereo, 1 otherwise

        Matrix4x4[] viewProjStereo;
        Matrix4x4[] invViewStereo;
        Matrix4x4[] invProjStereo;
        Matrix4x4[] invViewProjStereo;
        Vector4[] worldSpaceCameraPosStereo;

        // Non oblique projection matrix (RHS)
        public Matrix4x4 nonObliqueProjMatrix
        {
            get
            {
                return m_AdditionalCameraData != null
                    ? m_AdditionalCameraData.GetNonObliqueProjection(camera)
                    : GeometryUtils.CalculateProjectionMatrix(camera);
            }
        }

        // This is the viewport size actually used for this camera (as it can be altered by VR for example)
        int m_ActualWidth;
        int m_ActualHeight;
        // And for the previous frame...
        Vector2Int m_ViewportSizePrevFrame;

        // This is the scale of the camera viewport compared to the reference size of our Render Targets (RTHandle.maxSize)
        Vector2 m_ViewportScaleCurrentFrame;
        Vector2 m_ViewportScalePreviousFrame;
        // Current mssa sample
        MSAASamples m_msaaSamples;
        FrameSettings m_frameSettings;

        public int actualWidth { get { return m_ActualWidth; } }
        public int actualHeight { get { return m_ActualHeight; } }
        public Vector2 viewportScale { get { return m_ViewportScaleCurrentFrame; } }
        public Vector2Int viewportSizePrevFrame { get { return m_ViewportSizePrevFrame; } }
        public Vector4 doubleBufferedViewportScale { get { return new Vector4(m_ViewportScaleCurrentFrame.x, m_ViewportScaleCurrentFrame.y, m_ViewportScalePreviousFrame.x, m_ViewportScalePreviousFrame.y); } }
        public MSAASamples msaaSamples { get { return m_msaaSamples; } }

        public FrameSettings frameSettings { get { return m_frameSettings; } }

        public Matrix4x4 viewProjMatrix
        {
            get { return projMatrix * viewMatrix; }
        }

        public Matrix4x4 nonJitteredViewProjMatrix
        {
            get { return nonJitteredProjMatrix * viewMatrix; }
        }

        public Matrix4x4 GetViewProjMatrixStereo(uint eyeIndex)
        {
            return (projMatrixStereo[eyeIndex] * viewMatrixStereo[eyeIndex]);
        }

        public Matrix4x4[] prevViewProjMatrixStereo = new Matrix4x4[2];

        // Always true for cameras that just got added to the pool - needed for previous matrices to
        // avoid one-frame jumps/hiccups with temporal effects (motion blur, TAA...)
        public bool isFirstFrame { get; private set; }

        // Ref: An Efficient Depth Linearization Method for Oblique View Frustums, Eq. 6.
        // TODO: pass this as "_ZBufferParams" if the projection matrix is oblique.
        public Vector4 invProjParam
        {
            get
            {
                var p = projMatrix;
                return new Vector4(
                    p.m20 / (p.m00 * p.m23),
                    p.m21 / (p.m11 * p.m23),
                    -1f / p.m23,
                    (-p.m22 + p.m20 * p.m02 / p.m00 + p.m21 * p.m12 / p.m11) / p.m23
                    );
            }
        }

        // View-projection matrix from the previous frame (non-jittered).
        public Matrix4x4 prevViewProjMatrix;

        // We need to keep track of these when camera relative rendering is enabled so we can take
        // camera translation into account when generating camera motion vectors
        public Vector3 cameraPos;
        public Vector3 prevCameraPos;

        // The only way to reliably keep track of a frame change right now is to compare the frame
        // count Unity gives us. We need this as a single camera could be rendered several times per
        // frame and some matrices only have to be computed once. Realistically this shouldn't
        // happen, but you never know...
        int m_LastFrameActive;

        public bool clearDepth
        {
            get { return m_AdditionalCameraData != null ? m_AdditionalCameraData.clearDepth : camera.clearFlags != CameraClearFlags.Nothing; }
        }

        public HDAdditionalCameraData.ClearColorMode clearColorMode
        {
            get
            {
                if (m_AdditionalCameraData != null)
                {
                    return m_AdditionalCameraData.clearColorMode;
                }

                if (camera.clearFlags == CameraClearFlags.Skybox)
                    return HDAdditionalCameraData.ClearColorMode.Sky;
                else if (camera.clearFlags == CameraClearFlags.SolidColor)
                    return HDAdditionalCameraData.ClearColorMode.BackgroundColor;
                else // None
                    return HDAdditionalCameraData.ClearColorMode.None;
            }
        }

        public Color backgroundColorHDR
        {
            get
            {
                if (m_AdditionalCameraData != null)
                {
                    return m_AdditionalCameraData.backgroundColorHDR;
                }

                // The scene view has no additional data so this will correctly pick the editor preference backround color here.
                return camera.backgroundColor.linear;
            }
        }

        public HDAdditionalCameraData.FlipYMode flipYMode
        {
            get
            {
                if (m_AdditionalCameraData != null)
                    return m_AdditionalCameraData.flipYMode;
                return HDAdditionalCameraData.FlipYMode.Automatic;
            }
        }

        static Dictionary<Camera, HDCamera> s_Cameras = new Dictionary<Camera, HDCamera>();
        static List<Camera> s_Cleanup = new List<Camera>(); // Recycled to reduce GC pressure

        HDAdditionalCameraData m_AdditionalCameraData;

        BufferedRTHandleSystem m_HistoryRTSystem = new BufferedRTHandleSystem();

        int numColorPyramidBuffersAllocated = 0;
        int numVolumetricBuffersAllocated   = 0;

        public HDCamera(Camera cam)
        {
            camera = cam;

            frustum = new Frustum();
            frustum.planes = new Plane[6];
            frustum.corners = new Vector3[8];

            frustumPlaneEquations = new Vector4[6];

            viewMatrixStereo = new Matrix4x4[2];
            projMatrixStereo = new Matrix4x4[2];

            viewProjStereo = new Matrix4x4[2];
            invViewStereo = new Matrix4x4[2];
            invProjStereo = new Matrix4x4[2];
            invViewProjStereo = new Matrix4x4[2];

            worldSpaceCameraPosStereo = new Vector4[2];

            postprocessRenderContext = new PostProcessRenderContext();

            m_AdditionalCameraData = null; // Init in Update

            Reset();
        }

        // Pass all the systems that may want to update per-camera data here.
        // That way you will never update an HDCamera and forget to update the dependent system.
        public void Update(FrameSettings currentFrameSettings, PostProcessLayer postProcessLayer, VolumetricLightingSystem vlSys, MSAASamples msaaSamples)
        {
            // store a shortcut on HDAdditionalCameraData (done here and not in the constructor as
            // we don't create HDCamera at every frame and user can change the HDAdditionalData later (Like when they create a new scene).
            m_AdditionalCameraData = camera.GetComponent<HDAdditionalCameraData>();

            m_frameSettings = currentFrameSettings;

            // Handle memory allocation.
            {
                bool isColorPyramidHistoryRequired = m_frameSettings.enableSSR; // TODO: TAA as well
                bool isVolumetricHistoryRequired   = m_frameSettings.enableVolumetrics && m_frameSettings.enableReprojectionForVolumetrics;

                int numColorPyramidBuffersRequired = isColorPyramidHistoryRequired ? 2 : 1; // TODO: 1 -> 0
                int numVolumetricBuffersRequired   = isVolumetricHistoryRequired   ? 2 : 0; // History + feedback

                if ((numColorPyramidBuffersAllocated != numColorPyramidBuffersRequired) ||
                    (numVolumetricBuffersAllocated   != numVolumetricBuffersRequired))
                {
                    // Reinit the system.
                    colorPyramidHistoryIsValid = false;
                    vlSys.DeinitializePerCameraData(this);

                    // The history system only supports the "nuke all" option.
                    m_HistoryRTSystem.Dispose();
                    m_HistoryRTSystem = new BufferedRTHandleSystem();

                    if (numColorPyramidBuffersRequired != 0)
                    {
                        AllocHistoryFrameRT((int)HDCameraFrameHistoryType.ColorBufferMipChain, HistoryBufferAllocatorFunction, numColorPyramidBuffersRequired);
                        colorPyramidHistoryIsValid = false;
                    }

                    vlSys.InitializePerCameraData(this, numVolumetricBuffersRequired);

                    // Mark as init.
                    numColorPyramidBuffersAllocated = numColorPyramidBuffersRequired;
                    numVolumetricBuffersAllocated   = numVolumetricBuffersRequired;
                }
            }

            // In stereo, this corresponds to the center eye position
            var pos = camera.transform.position;
            worldSpaceCameraPos = pos;

            // If TAA is enabled projMatrix will hold a jittered projection matrix. The original,
            // non-jittered projection matrix can be accessed via nonJitteredProjMatrix.
            bool taaEnabled = camera.cameraType == CameraType.Game &&
                HDUtils.IsTemporalAntialiasingActive(postProcessLayer) &&
                m_frameSettings.enablePostprocess;

            var nonJitteredCameraProj = camera.projectionMatrix;
            var cameraProj = taaEnabled
                ? postProcessLayer.temporalAntialiasing.GetJitteredProjectionMatrix(camera)
                : nonJitteredCameraProj;

            // The actual projection matrix used in shaders is actually massaged a bit to work across all platforms
            // (different Z value ranges etc.)
            var gpuProj = GL.GetGPUProjectionMatrix(cameraProj, true); // Had to change this from 'false'
            var gpuView = camera.worldToCameraMatrix;
            var gpuNonJitteredProj = GL.GetGPUProjectionMatrix(nonJitteredCameraProj, true);

            // Update viewport sizes.
            m_ViewportSizePrevFrame = new Vector2Int(m_ActualWidth, m_ActualHeight);
            m_ActualWidth = camera.pixelWidth;
            m_ActualHeight = camera.pixelHeight;

            var screenWidth = m_ActualWidth;
            var screenHeight = m_ActualHeight;
            textureWidthScaling = new Vector4(1.0f, 1.0f, 0.0f, 0.0f);

            numEyes = camera.stereoEnabled ? (uint)2 : (uint)1; // TODO VR: Generalize this when support for >2 eyes comes out with XR SDK

            if (camera.stereoEnabled)
            {
                textureWidthScaling = new Vector4(2.0f, 0.5f, 0.0f, 0.0f);
                for (uint eyeIndex = 0; eyeIndex < 2; eyeIndex++)
                {
                    // For VR, TAA proj matrices don't need to be jittered
                    var currProjStereo = camera.GetStereoProjectionMatrix((Camera.StereoscopicEye)eyeIndex);
                    var gpuCurrProjStereo = GL.GetGPUProjectionMatrix(currProjStereo, true);
                    var gpuCurrViewStereo = camera.GetStereoViewMatrix((Camera.StereoscopicEye)eyeIndex);

                    if (ShaderConfig.s_CameraRelativeRendering != 0)
                    {
                        // Zero out the translation component.
                        gpuCurrViewStereo.SetColumn(3, new Vector4(0, 0, 0, 1));
                    }
                    var gpuCurrVPStereo = gpuCurrProjStereo * gpuCurrViewStereo;

                    // A camera could be rendered multiple times per frame, only updates the previous view proj & pos if needed
                    if (m_LastFrameActive != Time.frameCount)
                    {
                        if (isFirstFrame)
                        {
                            prevViewProjMatrixStereo[eyeIndex] = gpuCurrVPStereo;
                        }
                        else
                        {
                            prevViewProjMatrixStereo[eyeIndex] = GetViewProjMatrixStereo(eyeIndex); // Grabbing this before ConfigureStereoMatrices updates view/proj
                        }

                        isFirstFrame = false;
                    }
                }
                isFirstFrame = true; // So that mono vars can still update when stereo active

                screenWidth = XRGraphics.eyeTextureWidth;
                screenHeight = XRGraphics.eyeTextureHeight;

                var xrDesc = XRGraphics.eyeTextureDesc;
                m_ActualWidth = xrDesc.width;
                m_ActualHeight = xrDesc.height;

            }

            if (ShaderConfig.s_CameraRelativeRendering != 0)
            {
                // Zero out the translation component.
                gpuView.SetColumn(3, new Vector4(0, 0, 0, 1));
            }

            var gpuVP = gpuNonJitteredProj * gpuView;

            // A camera could be rendered multiple times per frame, only updates the previous view proj & pos if needed
            if (m_LastFrameActive != Time.frameCount)
            {
                if (isFirstFrame)
                {
                    prevCameraPos = pos;
                    prevViewProjMatrix = gpuVP;
                }
                else
                {
                    prevCameraPos = cameraPos;
                    prevViewProjMatrix = nonJitteredViewProjMatrix;
                }

                isFirstFrame = false;
            }

            taaFrameIndex = taaEnabled ? (uint)postProcessLayer.temporalAntialiasing.sampleIndex : 0;
            taaFrameRotation = new Vector2(Mathf.Sin(taaFrameIndex * (0.5f * Mathf.PI)),
                    Mathf.Cos(taaFrameIndex * (0.5f * Mathf.PI)));

            viewMatrix = gpuView;
            projMatrix = gpuProj;
            nonJitteredProjMatrix = gpuNonJitteredProj;
            cameraPos = pos;

            ConfigureStereoMatrices();

            if (ShaderConfig.s_CameraRelativeRendering != 0)
            {
                Matrix4x4 cameraDisplacement = Matrix4x4.Translate(cameraPos - prevCameraPos); // Non-camera-relative positions
                prevViewProjMatrix *= cameraDisplacement; // Now prevViewProjMatrix correctly transforms this frame's camera-relative positionWS
            }

            float n = camera.nearClipPlane;
            float f = camera.farClipPlane;

            // Analyze the projection matrix.
            // p[2][3] = (reverseZ ? 1 : -1) * (depth_0_1 ? 1 : 2) * (f * n) / (f - n)
            float scale     = projMatrix[2, 3] / (f * n) * (f - n);
            bool  depth_0_1 = Mathf.Abs(scale) < 1.5f;
            bool  reverseZ  = scale > 0;
            bool  flipProj  = projMatrix.inverse.MultiplyPoint(new Vector3(0, 1, 0)).y < 0;

            // http://www.humus.name/temp/Linearize%20depth.txt
            if (reverseZ)
            {
                zBufferParams = new Vector4(-1 + f / n, 1, -1 / f + 1 / n, 1 / f);
            }
            else
            {
                zBufferParams = new Vector4(1 - f / n, f / n, 1 / f - 1 / n, 1 / n);
            }

            projectionParams = new Vector4(flipProj ? -1 : 1, n, f, 1.0f / f);

            float orthoHeight = camera.orthographic ? 2 * camera.orthographicSize : 0;
            float orthoWidth  = orthoHeight * camera.aspect;
            unity_OrthoParams = new Vector4(orthoWidth, orthoHeight, 0, camera.orthographic ? 1 : 0);

            Frustum.Create(frustum, viewProjMatrix, depth_0_1, reverseZ);

            // Left, right, top, bottom, near, far.
            for (int i = 0; i < 6; i++)
            {
                frustumPlaneEquations[i] = new Vector4(frustum.planes[i].normal.x, frustum.planes[i].normal.y, frustum.planes[i].normal.z, frustum.planes[i].distance);
            }

            m_LastFrameActive = Time.frameCount;

            // TODO: cache this, or make the history system spill the beans...
            Vector2Int prevColorPyramidBufferSize = Vector2Int.zero;

            if (numColorPyramidBuffersAllocated > 0)
            {
                var rt = GetCurrentFrameRT((int)HDCameraFrameHistoryType.ColorBufferMipChain).rt;

                prevColorPyramidBufferSize.x = rt.width;
                prevColorPyramidBufferSize.y = rt.height;
            }

            // TODO: cache this, or make the history system spill the beans...
            Vector3Int prevVolumetricBufferSize = Vector3Int.zero;

            if (numVolumetricBuffersAllocated != 0)
            {
                var rt = GetCurrentFrameRT((int)HDCameraFrameHistoryType.VolumetricLighting).rt;

                prevVolumetricBufferSize.x = rt.width;
                prevVolumetricBufferSize.y = rt.height;
                prevVolumetricBufferSize.z = rt.volumeDepth;
            }

            // Unfortunately sometime (like in the HDCameraEditor) HDUtils.hdrpSettings can be null because of scripts that change the current pipeline...
            m_msaaSamples = msaaSamples;
            RTHandles.SetReferenceSize(m_ActualWidth, m_ActualHeight, m_msaaSamples);
            m_HistoryRTSystem.SetReferenceSize(m_ActualWidth, m_ActualHeight, m_msaaSamples);
            m_HistoryRTSystem.Swap();

<<<<<<< HEAD
            int maxWidth = RTHandles.maxWidth;
=======
            Vector3Int currColorPyramidBufferSize = Vector3Int.zero;

            if (numColorPyramidBuffersAllocated != 0)
            {
                var rt = GetCurrentFrameRT((int)HDCameraFrameHistoryType.ColorBufferMipChain).rt;

                currColorPyramidBufferSize.x = rt.width;
                currColorPyramidBufferSize.y = rt.height;

                if ((currColorPyramidBufferSize.x != prevColorPyramidBufferSize.x) ||
                    (currColorPyramidBufferSize.y != prevColorPyramidBufferSize.y))
                {
                    // A reallocation has happened, so the new texture likely contains garbage.
                    colorPyramidHistoryIsValid = false;
                }
            }

            Vector3Int currVolumetricBufferSize = Vector3Int.zero;

            if (numVolumetricBuffersAllocated != 0)
            {
                var rt = GetCurrentFrameRT((int)HDCameraFrameHistoryType.VolumetricLighting).rt;

                currVolumetricBufferSize.x = rt.width;
                currVolumetricBufferSize.y = rt.height;
                currVolumetricBufferSize.z = rt.volumeDepth;

                if ((currVolumetricBufferSize.x != prevVolumetricBufferSize.x) ||
                    (currVolumetricBufferSize.y != prevVolumetricBufferSize.y) ||
                    (currVolumetricBufferSize.z != prevVolumetricBufferSize.z))
                {
                    // A reallocation has happened, so the new texture likely contains garbage.
                    volumetricHistoryIsValid = false;
                }
            }

            int maxWidth  = RTHandles.maxWidth;
>>>>>>> 337b1516
            int maxHeight = RTHandles.maxHeight;

            Vector2 rcpTextureSize = Vector2.one / new Vector2(maxWidth, maxHeight);

            m_ViewportScalePreviousFrame = m_ViewportSizePrevFrame * rcpTextureSize;
            m_ViewportScaleCurrentFrame  = new Vector2Int(m_ActualWidth, m_ActualHeight) * rcpTextureSize;

            screenSize   = new Vector4(screenWidth, screenHeight, 1.0f / screenWidth, 1.0f / screenHeight);
            screenParams = new Vector4(screenSize.x, screenSize.y, 1 + screenSize.z, 1 + screenSize.w);

            if (vlSys != null)
            {
                vlSys.UpdatePerCameraData(this);
            }

            UpdateVolumeParameters();
        }

        void UpdateVolumeParameters()
        {
            volumeAnchor = null;
            volumeLayerMask = -1;
            if (m_AdditionalCameraData != null)
            {
                volumeLayerMask = m_AdditionalCameraData.volumeLayerMask;
                volumeAnchor = m_AdditionalCameraData.volumeAnchorOverride;
            }
            else
            {
                // Temporary hack:
                // For scene view, by default, we use the "main" camera volume layer mask if it exists
                // Otherwise we just remove the lighting override layers in the current sky to avoid conflicts
                // This is arbitrary and should be editable in the scene view somehow.
                if (camera.cameraType == CameraType.SceneView)
                {
                    var mainCamera = Camera.main;
                    bool needFallback = true;
                    if (mainCamera != null)
                    {
                        var mainCamAdditionalData = mainCamera.GetComponent<HDAdditionalCameraData>();
                        if (mainCamAdditionalData != null)
                        {
                            volumeLayerMask = mainCamAdditionalData.volumeLayerMask;
                            volumeAnchor = mainCamAdditionalData.volumeAnchorOverride;
                            needFallback = false;
                        }
                    }

                    if (needFallback)
                    {
                        HDRenderPipeline hdPipeline = RenderPipelineManager.currentPipeline as HDRenderPipeline;
                        // If the override layer is "Everything", we fall-back to "Everything" for the current layer mask to avoid issues by having no current layer
                        // In practice we should never have "Everything" as an override mask as it does not make sense (a warning is issued in the UI)
                        if (hdPipeline.asset.renderPipelineSettings.lightLoopSettings.skyLightingOverrideLayerMask == -1)
                            volumeLayerMask = -1;
                        else
                            volumeLayerMask = (-1 & ~hdPipeline.asset.renderPipelineSettings.lightLoopSettings.skyLightingOverrideLayerMask);
                    }
                }
            }

            // If no override is provided, use the camera transform.
            if (volumeAnchor == null)
                volumeAnchor = camera.transform;
        }

        // Stopgap method used to extract stereo combined matrix state.
        public void UpdateStereoDependentState(ref ScriptableCullingParameters cullingParams)
        {
            if (!camera.stereoEnabled)
                return;

            // What constants in UnityPerPass need updating for stereo considerations?
            // _ViewProjMatrix - It is used directly for generating tesselation factors. This should be the same
            //                   across both eyes for consistency, and to keep shadow-generation eye-independent
            // _InvProjParam -   Intention was for generating linear depths, but not currently used.  Will need to be stereo-ized if
            //                   actually needed.
            // _FrustumPlanes -  Also used for generating tesselation factors.  Should be fine to use the combined stereo VP
            //                   to calculate frustum planes.

            // TODO: Would it be worth calculating my own combined view/proj matrix in Update?
            // In engine, we modify the view and proj matrices accordingly in order to generate the single cull
            // * Get the center eye view matrix, and pull it back to cover both eyes
            // * Generated an expanded projection matrix (one method - max bound of left/right proj matrices)
            //   and move near/far planes to match near/far locations of proj matrices located at eyes.
            // I think using the cull matrices is valid, as long as I only use them for tess factors in shader.
            // Using them for other calculations (like light list generation) could be problematic.

            var stereoCombinedViewMatrix = cullingParams.stereoViewMatrix;

            if (ShaderConfig.s_CameraRelativeRendering != 0)
            {
                // This is pulled back from the center eye, so set the offset
                var translation = stereoCombinedViewMatrix.GetColumn(3);
                translation += centerEyeTranslationOffset;
                stereoCombinedViewMatrix.SetColumn(3, translation);
            }

            viewMatrix = stereoCombinedViewMatrix;
            var stereoCombinedProjMatrix = cullingParams.stereoProjectionMatrix;
            projMatrix = GL.GetGPUProjectionMatrix(stereoCombinedProjMatrix, true);

            Frustum.Create(frustum, viewProjMatrix, true, true);

            // Left, right, top, bottom, near, far.
            for (int i = 0; i < 6; i++)
            {
                frustumPlaneEquations[i] = new Vector4(frustum.planes[i].normal.x, frustum.planes[i].normal.y, frustum.planes[i].normal.z, frustum.planes[i].distance);
            }
        }

        void ConfigureStereoMatrices()
        {
            if (camera.stereoEnabled)
            {
                for (uint eyeIndex = 0; eyeIndex < 2; eyeIndex++)
                {
                    viewMatrixStereo[eyeIndex] = camera.GetStereoViewMatrix((Camera.StereoscopicEye)eyeIndex);
                    invViewStereo[eyeIndex] = viewMatrixStereo[eyeIndex].inverse;

                    worldSpaceCameraPosStereo[eyeIndex] = viewMatrixStereo[eyeIndex].GetColumn(3);

                    projMatrixStereo[eyeIndex] = camera.GetStereoProjectionMatrix((Camera.StereoscopicEye)eyeIndex);
                    projMatrixStereo[eyeIndex] = GL.GetGPUProjectionMatrix(projMatrixStereo[eyeIndex], true);
                    invProjStereo[eyeIndex] = projMatrixStereo[eyeIndex].inverse;

                    viewProjStereo[eyeIndex] = GetViewProjMatrixStereo(eyeIndex);
                    invViewProjStereo[eyeIndex] = viewProjStereo[eyeIndex].inverse;
                }

                if (ShaderConfig.s_CameraRelativeRendering != 0)
                {
                    var leftTranslation = viewMatrixStereo[0].GetColumn(3);
                    var rightTranslation = viewMatrixStereo[1].GetColumn(3);
                    var centerTranslation = (leftTranslation + rightTranslation) / 2;
                    var centerOffset = -centerTranslation;
                    centerOffset.w = 0;

                    // TODO: Grabbing the CenterEye transform would be preferable, but XRNode.CenterEye
                    // doesn't always seem to be valid.

                    for (uint eyeIndex = 0; eyeIndex < 2; eyeIndex++)
                    {
                        var translation = viewMatrixStereo[eyeIndex].GetColumn(3);
                        translation += centerOffset;
                        viewMatrixStereo[eyeIndex].SetColumn(3, translation);
                        worldSpaceCameraPosStereo[eyeIndex] = viewMatrixStereo[eyeIndex].GetColumn(3);
                    }

                    centerEyeTranslationOffset = centerOffset;

                }

            }
            else
            {
                // TODO VR: Current solution for compute shaders grabs matrices from
                // stereo matrices even when not rendering stereo in order to reduce shader variants.
                // After native fix for compute shader keywords is completed, qualify this with stereoEnabled.
                viewMatrixStereo[0] = viewMatrix;
                invViewStereo[0] = viewMatrix.inverse;

                projMatrixStereo[0] = projMatrix;
                invProjStereo[0] = projMatrix.inverse;

                viewProjStereo[0] = viewProjMatrix;
                invViewProjStereo[0] = viewProjMatrix.inverse;

                worldSpaceCameraPosStereo[0] = worldSpaceCameraPos;
            }



            // TODO: Fetch the single cull matrix stuff
        }

        // Warning: different views can use the same camera!
        public long GetViewID()
        {
            long viewID = camera.GetInstanceID();
            // Make it positive.
            viewID += (-(long)int.MinValue) + 1;
            return viewID;
        }

        public void Reset()
        {
            m_LastFrameActive = -1;
            isFirstFrame = true;
        }

        // Will return NULL if the camera does not exist.
        public static HDCamera Get(Camera camera)
        {
            HDCamera hdCamera;

            if (!s_Cameras.TryGetValue(camera, out hdCamera))
            {
                hdCamera = null;
            }

            return hdCamera;
        }

        // BufferedRTHandleSystem API expects an allocator function. We define it here.
        static RTHandleSystem.RTHandle HistoryBufferAllocatorFunction(string viewName, int frameIndex, RTHandleSystem rtHandleSystem)
        {
            frameIndex &= 1;

            return rtHandleSystem.Alloc(Vector2.one, filterMode: FilterMode.Point, colorFormat: RenderTextureFormat.ARGBHalf,
                                        sRGB: false, enableRandomWrite: true, useMipMap: true, autoGenerateMips: false,
                                        name: string.Format("CameraColorBufferMipChain{0}", frameIndex));
        }

        // Pass all the systems that may want to initialize per-camera data here.
        // That way you will never create an HDCamera and forget to initialize the data.
        public static HDCamera Create(Camera camera)
        {
            HDCamera hdCamera = new HDCamera(camera);
            s_Cameras.Add(camera, hdCamera);

            return hdCamera;
        }

        public static void ClearAll()
        {
            foreach (var cam in s_Cameras)
                cam.Value.ReleaseHistoryBuffer();

            s_Cameras.Clear();
            s_Cleanup.Clear();
        }

        // Look for any camera that hasn't been used in the last frame and remove them from the pool.
        public static void CleanUnused()
        {
            int frameCheck = Time.frameCount - 1;

            foreach (var kvp in s_Cameras)
            {
                if (kvp.Value.m_LastFrameActive < frameCheck)
                    s_Cleanup.Add(kvp.Key);
            }

            foreach (var cam in s_Cleanup)
            {
                var hdCam = s_Cameras[cam];
                if (hdCam.m_HistoryRTSystem != null)
                {
                    hdCam.m_HistoryRTSystem.Dispose();
                    hdCam.m_HistoryRTSystem = null;
                }
                s_Cameras.Remove(cam);
            }

            s_Cleanup.Clear();
        }

        // Set up UnityPerView CBuffer.
        public void SetupGlobalParams(CommandBuffer cmd, float time, float lastTime, uint frameCount)
        {
            cmd.SetGlobalMatrix(HDShaderIDs._ViewMatrix,                viewMatrix);
            cmd.SetGlobalMatrix(HDShaderIDs._InvViewMatrix,             viewMatrix.inverse);
            cmd.SetGlobalMatrix(HDShaderIDs._ProjMatrix,                projMatrix);
            cmd.SetGlobalMatrix(HDShaderIDs._InvProjMatrix,             projMatrix.inverse);
            cmd.SetGlobalMatrix(HDShaderIDs._ViewProjMatrix,            viewProjMatrix);
            cmd.SetGlobalMatrix(HDShaderIDs._InvViewProjMatrix,         viewProjMatrix.inverse);
            cmd.SetGlobalMatrix(HDShaderIDs._NonJitteredViewProjMatrix, nonJitteredViewProjMatrix);
            cmd.SetGlobalMatrix(HDShaderIDs._PrevViewProjMatrix,        prevViewProjMatrix);
            cmd.SetGlobalVector(HDShaderIDs._WorldSpaceCameraPos,       worldSpaceCameraPos);
            cmd.SetGlobalVector(HDShaderIDs._ScreenSize,                screenSize);
            cmd.SetGlobalVector(HDShaderIDs._ScreenToTargetScale,       doubleBufferedViewportScale);
            cmd.SetGlobalVector(HDShaderIDs._ZBufferParams,             zBufferParams);
            cmd.SetGlobalVector(HDShaderIDs._ProjectionParams,          projectionParams);
            cmd.SetGlobalVector(HDShaderIDs.unity_OrthoParams,          unity_OrthoParams);
            cmd.SetGlobalVector(HDShaderIDs._ScreenParams,              screenParams);
            cmd.SetGlobalVector(HDShaderIDs._TaaFrameRotation,          taaFrameRotation);
            cmd.SetGlobalVectorArray(HDShaderIDs._FrustumPlanes,        frustumPlaneEquations);

            // Time is also a part of the UnityPerView CBuffer.
            // Different views can have different values of the "Animated Materials" setting.
            bool animateMaterials = CoreUtils.AreAnimatedMaterialsEnabled(camera);

            float  ct = animateMaterials ? time     : 0;
            float  pt = animateMaterials ? lastTime : 0;
            float  dt = Time.deltaTime;
            float sdt = Time.smoothDeltaTime;

            cmd.SetGlobalVector(HDShaderIDs._Time,           new Vector4(ct * 0.05f, ct, ct * 2.0f, ct * 3.0f));
            cmd.SetGlobalVector(HDShaderIDs._LastTime,       new Vector4(pt * 0.05f, pt, pt * 2.0f, pt * 3.0f));
            cmd.SetGlobalVector(HDShaderIDs.unity_DeltaTime, new Vector4(dt, 1.0f / dt, sdt, 1.0f / sdt));
            cmd.SetGlobalVector(HDShaderIDs._SinTime,        new Vector4(Mathf.Sin(ct * 0.125f), Mathf.Sin(ct * 0.25f), Mathf.Sin(ct * 0.5f), Mathf.Sin(ct)));
            cmd.SetGlobalVector(HDShaderIDs._CosTime,        new Vector4(Mathf.Cos(ct * 0.125f), Mathf.Cos(ct * 0.25f), Mathf.Cos(ct * 0.5f), Mathf.Cos(ct)));
            cmd.SetGlobalInt(HDShaderIDs._FrameCount,        (int)frameCount);


            // TODO VR: Current solution for compute shaders grabs matrices from
            // stereo matrices even when not rendering stereo in order to reduce shader variants.
            // After native fix for compute shader keywords is completed, qualify this with stereoEnabled.
            SetupGlobalStereoParams(cmd);
        }

        public void SetupGlobalStereoParams(CommandBuffer cmd)
        {

            // corresponds to UnityPerPassStereo
            // TODO: Migrate the other stereo matrices to HDRP-managed UnityPerPassStereo?
            cmd.SetGlobalMatrixArray(HDShaderIDs._ViewMatrixStereo, viewMatrixStereo);
            cmd.SetGlobalMatrixArray(HDShaderIDs._ProjMatrixStereo, projMatrixStereo);
            cmd.SetGlobalMatrixArray(HDShaderIDs._ViewProjMatrixStereo, viewProjStereo);
            cmd.SetGlobalMatrixArray(HDShaderIDs._InvViewMatrixStereo, invViewStereo);
            cmd.SetGlobalMatrixArray(HDShaderIDs._InvProjMatrixStereo, invProjStereo);
            cmd.SetGlobalMatrixArray(HDShaderIDs._InvViewProjMatrixStereo, invViewProjStereo);
            cmd.SetGlobalMatrixArray(HDShaderIDs._PrevViewProjMatrixStereo, prevViewProjMatrixStereo);
            cmd.SetGlobalVectorArray(HDShaderIDs._WorldSpaceCameraPosStereo, worldSpaceCameraPosStereo);
            cmd.SetGlobalVector(HDShaderIDs._TextureWidthScaling, textureWidthScaling);
        }

        public RTHandleSystem.RTHandle GetPreviousFrameRT(int id)
        {
            return m_HistoryRTSystem.GetFrameRT(id, 1);
        }

        public RTHandleSystem.RTHandle GetCurrentFrameRT(int id)
        {
            return m_HistoryRTSystem.GetFrameRT(id, 0);
        }

        // Allocate buffers frames and return current frame
        public RTHandleSystem.RTHandle AllocHistoryFrameRT(int id, Func<string, int, RTHandleSystem, RTHandleSystem.RTHandle> allocator, int bufferCount)
        {
            m_HistoryRTSystem.AllocBuffer(id, (rts, i) => allocator(camera.name, i, rts), bufferCount);
            return m_HistoryRTSystem.GetFrameRT(id, 0);
        }

        void ReleaseHistoryBuffer()
        {
            m_HistoryRTSystem.ReleaseAll();
        }
    }
}<|MERGE_RESOLUTION|>--- conflicted
+++ resolved
@@ -439,9 +439,6 @@
             m_HistoryRTSystem.SetReferenceSize(m_ActualWidth, m_ActualHeight, m_msaaSamples);
             m_HistoryRTSystem.Swap();
 
-<<<<<<< HEAD
-            int maxWidth = RTHandles.maxWidth;
-=======
             Vector3Int currColorPyramidBufferSize = Vector3Int.zero;
 
             if (numColorPyramidBuffersAllocated != 0)
@@ -479,7 +476,6 @@
             }
 
             int maxWidth  = RTHandles.maxWidth;
->>>>>>> 337b1516
             int maxHeight = RTHandles.maxHeight;
 
             Vector2 rcpTextureSize = Vector2.one / new Vector2(maxWidth, maxHeight);
