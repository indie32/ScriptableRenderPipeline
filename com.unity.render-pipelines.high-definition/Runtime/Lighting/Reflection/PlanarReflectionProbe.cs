--- conflicted
+++ resolved
@@ -1,48 +1,19 @@
 using System;
 using UnityEngine.Assertions;
-using System;
 
 namespace UnityEngine.Experimental.Rendering.HDPipeline
 {
-<<<<<<< HEAD
-    [ExecuteInEditMode]
+    [ExecuteAlways]
     public partial class PlanarReflectionProbe : HDProbe, ISerializationCallbackReceiver
     {
         [Serializable]
         public struct RenderData
-=======
-    [ExecuteAlways]
-    public class PlanarReflectionProbe : HDProbe, ISerializationCallbackReceiver
-    {
-        enum Version
-        {
-            First,
-            Second,
-            MigrateOffsetSphere,
-            MigrateCaptureSettings,
-            // Add new version here and they will automatically be the Current one
-            Max,
-            Current = Max - 1
-        }
-
-        [SerializeField, FormerlySerializedAs("version")]
-        uint m_Version;
-
-        public enum CapturePositionMode
->>>>>>> 2b558e20
         {
             public Matrix4x4 worldToCameraRHS;
             public Matrix4x4 projectionMatrix;
         }
 
-<<<<<<< HEAD
         // Serialized data
-        [SerializeField]
-        bool m_OverrideFieldOfView = false;
-        [SerializeField]
-        [Range(0, 180)]
-        float m_FieldOfViewOverride = 90;
-
         [SerializeField]
         Vector3 m_LocalReferencePosition = -Vector3.forward;
         [SerializeField]
@@ -56,77 +27,13 @@
         public RenderData realtimeRenderData { get => m_RealtimeRenderData; internal set => m_RealtimeRenderData = value; }
         public RenderData renderData => GetRenderData(mode);
         public RenderData GetRenderData(ProbeSettings.Mode targetMode)
-=======
-        [SerializeField]
-        Vector3 m_CaptureLocalPosition;
-        [SerializeField]
-        CapturePositionMode m_CapturePositionMode = CapturePositionMode.Static;
-        [SerializeField]
-        Vector3 m_CaptureMirrorPlaneLocalPosition;
-        [SerializeField]
-        Vector3 m_CaptureMirrorPlaneLocalNormal = Vector3.up;
-
-#pragma warning disable 649 //never assigned
-        [SerializeField, Obsolete("keeped only for data migration")]
-        bool m_OverrideFieldOfView;
-        [SerializeField, Obsolete("keeped only for data migration")]
-        float m_FieldOfViewOverride = CaptureSettings.@default.fieldOfView;
-        [SerializeField, Obsolete("keeped only for data migration")]
-        float m_CaptureNearPlane = CaptureSettings.@default.nearClipPlane;
-        [SerializeField, Obsolete("keeped only for data migration")]
-        float m_CaptureFarPlane = CaptureSettings.@default.farClipPlane;
-#pragma warning restore 649 //never assigned
-
-        public BoundingSphere boundingSphere { get { return influenceVolume.GetBoundingSphereAt(transform); } }
-        public Bounds bounds { get { return influenceVolume.GetBoundsAt(transform); } }
-        public Vector3 captureLocalPosition { get { return m_CaptureLocalPosition; } set { m_CaptureLocalPosition = value; } }
-        public CapturePositionMode capturePositionMode { get { return m_CapturePositionMode; } }
-        public Vector3 captureMirrorPlaneLocalPosition
-        {
-            get { return m_CaptureMirrorPlaneLocalPosition; }
-            set { m_CaptureMirrorPlaneLocalPosition = value; }
-        }
-        public Vector3 captureMirrorPlanePosition { get { return transform.TransformPoint(m_CaptureMirrorPlaneLocalPosition); } }
-        public Vector3 captureMirrorPlaneLocalNormal
-        {
-            get { return m_CaptureMirrorPlaneLocalNormal; }
-            set { m_CaptureMirrorPlaneLocalNormal = value; }
-        }
-        public Vector3 captureMirrorPlaneNormal { get { return transform.TransformDirection(m_CaptureMirrorPlaneLocalNormal); } }
-        internal override Vector3 capturePosition
-        {
-            get
-            {
-                return transform.TransformPoint(captureLocalPosition);
-            }
-        }
-
-        public bool useMirrorPlane
-        {
-            get
-            {
-                return mode == ReflectionProbeMode.Realtime
-                    && refreshMode == ReflectionProbeRefreshMode.EveryFrame
-                    && capturePositionMode == CapturePositionMode.MirrorCamera;
-            }
-        }
-
-        //for strange reason, current ReflectionSystem needs a proxyExtents two time bigger for planar. To be fixed when refactoring the ReflectionSystem
-        public override Vector3 proxyExtents
->>>>>>> 2b558e20
         {
             switch (mode)
             {
-<<<<<<< HEAD
                 case ProbeSettings.Mode.Baked: return bakedRenderData;
                 case ProbeSettings.Mode.Custom: return customRenderData;
                 case ProbeSettings.Mode.Realtime: return realtimeRenderData;
                 default: throw new ArgumentOutOfRangeException();
-=======
-                return proxyVolume != null
-                    ? proxyVolume.proxyVolume.extents
-                    : influenceVolume.boxSize;
->>>>>>> 2b558e20
             }
         }
 
@@ -134,11 +41,6 @@
         public Vector3 localReferencePosition => m_LocalReferencePosition;
         /// <summary>Reference position to mirror to find the capture point. (world space)</summary>
         public Vector3 referencePosition => transform.TransformPoint(m_LocalReferencePosition);
-
-        /// <summary>True if the capture field of view is overridden.</summary>
-        public bool overrideFieldOfView { get => m_OverrideFieldOfView; set => m_OverrideFieldOfView = value; }
-        /// <summary>The value of the capture field of view.</summary>
-        public float fieldOfViewOverride { get => m_FieldOfViewOverride; set => m_FieldOfViewOverride = value; }
 
         public void OnBeforeSerialize() { }
 
@@ -156,42 +58,12 @@
 
         protected override void PopulateSettings(ref ProbeSettings settings)
         {
-<<<<<<< HEAD
             base.PopulateSettings(ref settings);
 
             ComputeTransformRelativeToInfluence(
                 out settings.proxySettings.mirrorPositionProxySpace,
                 out settings.proxySettings.mirrorRotationProxySpace
             );
-=======
-            Assert.IsNotNull(influenceVolume, "influenceVolume must have an instance at this point. See HDProbe.Awake()");
-            if (m_Version != (uint)Version.Current)
-            {
-                // Add here data migration code
-                if(m_Version < (uint)Version.MigrateOffsetSphere)
-                {
-                    influenceVolume.MigrateOffsetSphere();
-                    //not used for planar, keep it clean
-                    influenceVolume.boxBlendNormalDistanceNegative = Vector3.zero;
-                    influenceVolume.boxBlendNormalDistancePositive = Vector3.zero;
-                    m_Version = (uint)Version.MigrateOffsetSphere;
-                }
-                if(m_Version < (uint)Version.MigrateCaptureSettings)
-                {
-#pragma warning disable CS0618 // Type or member is obsolete
-                    if (m_OverrideFieldOfView)
-                    {
-                        captureSettings.overrides |= CaptureSettingsOverrides.FieldOfview;
-                    }
-                    captureSettings.fieldOfView = m_FieldOfViewOverride;
-                    captureSettings.nearClipPlane = m_CaptureNearPlane;
-                    captureSettings.farClipPlane = m_CaptureFarPlane;
-#pragma warning restore CS0618 // Type or member is obsolete
-                    m_Version = (uint)Version.MigrateCaptureSettings;
-                }
-            }
-
->>>>>>> 2b558e20
         }
     }
 }