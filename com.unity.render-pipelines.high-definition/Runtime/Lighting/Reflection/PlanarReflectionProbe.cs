using UnityEngine.Serialization;
using UnityEngine.Rendering;
using UnityEngine.Assertions;
using System;

namespace UnityEngine.Experimental.Rendering.HDPipeline
{
    [ExecuteInEditMode]
    public class PlanarReflectionProbe : HDProbe, ISerializationCallbackReceiver
    {
        [Serializable]
        public struct RenderData
        {
            public Matrix4x4 worldToCameraRHS;
            public Matrix4x4 projectionMatrix;
        }

        const int currentVersion = 2;

        [SerializeField, FormerlySerializedAs("version")]
        int m_Version;

        public enum CapturePositionMode
        {
            Static,
            MirrorCamera,
        }

        [SerializeField]
        Vector3 m_CaptureLocalPosition;
        [SerializeField]
        float m_CaptureNearPlane = 1;
        [SerializeField]
        float m_CaptureFarPlane = 1000;
        [SerializeField]
        CapturePositionMode m_CapturePositionMode = CapturePositionMode.Static;
        [SerializeField]
        Vector3 m_CaptureMirrorPlaneLocalPosition;
        [SerializeField]
        Vector3 m_CaptureMirrorPlaneLocalNormal = Vector3.up;
        [SerializeField]
        bool m_OverrideFieldOfView = false;
        [SerializeField]
        [Range(0, 180)]
        float m_FieldOfViewOverride = 90;

        [SerializeField]
        Vector3 m_LocalReferencePosition = -Vector3.forward;
        [SerializeField]
        RenderData m_BakedRenderData;
        [SerializeField]
        RenderData m_CustomRenderData;
        RenderData m_RealtimeRenderData;

<<<<<<< HEAD
        public override ProbeSettings.ProbeType probeType { get { return ProbeSettings.ProbeType.PlanarProbe; } }

        public RenderData bakedRenderData { get { return m_BakedRenderData; } internal set { m_BakedRenderData = value; } }
        public RenderData customRenderData { get { return m_CustomRenderData; } internal set { m_CustomRenderData = value; } }
        public RenderData realtimeRenderData { get { return m_RealtimeRenderData; } internal set { m_RealtimeRenderData = value; } }
        public RenderData renderData
        {
            get
            {
                switch (mode)
                {
                    default:
                    case ProbeSettings.Mode.Baked:
                        return bakedRenderData;
                    case ProbeSettings.Mode.Custom:
                        return customRenderData;
                    case ProbeSettings.Mode.Realtime:
                        return realtimeRenderData;
                }
            }
        }

        public Vector3 localReferencePosition { get { return m_LocalReferencePosition; } }
        public Vector3 referencePosition { get { return transform.TransformPoint(m_LocalReferencePosition); } }

        public bool overrideFieldOfView { get { return m_OverrideFieldOfView; } }
        public float fieldOfViewOverride { get { return m_FieldOfViewOverride; } }

        public BoundingSphere boundingSphere { get { return influenceVolume.GetBoundingSphereAt(transform); } }

        public Bounds bounds { get { return influenceVolume.GetBoundsAt(transform); } }
        public Vector3 captureLocalPosition { get { return m_CaptureLocalPosition; } set { m_CaptureLocalPosition = value; } }
        public Matrix4x4 influenceToWorld
        {
            get
            {
                var tr = transform;
                var influencePosition = influenceVolume.GetWorldPosition(tr);
                return Matrix4x4.TRS(
                    influencePosition,
                    tr.rotation,
                    Vector3.one
                    );
            }
        }
=======
        public BoundingSphere boundingSphere { get { return influenceVolume.GetBoundingSphereAt(transform); } }
        public Bounds bounds { get { return influenceVolume.GetBoundsAt(transform); } }
        public Vector3 captureLocalPosition { get { return m_CaptureLocalPosition; } set { m_CaptureLocalPosition = value; } }

>>>>>>> b8ede472
        public float captureNearPlane { get { return m_CaptureNearPlane; } }
        public float captureFarPlane { get { return m_CaptureFarPlane; } }
        public CapturePositionMode capturePositionMode { get { return m_CapturePositionMode; } }
        public Vector3 captureMirrorPlaneLocalPosition
        {
            get { return m_CaptureMirrorPlaneLocalPosition; }
            set { m_CaptureMirrorPlaneLocalPosition = value; }
        }
        public Vector3 captureMirrorPlanePosition { get { return transform.TransformPoint(m_CaptureMirrorPlaneLocalPosition); } }
        public Vector3 captureMirrorPlaneLocalNormal
        {
            get { return m_CaptureMirrorPlaneLocalNormal; }
            set { m_CaptureMirrorPlaneLocalNormal = value; }
        }
        public Vector3 captureMirrorPlaneNormal { get { return transform.TransformDirection(m_CaptureMirrorPlaneLocalNormal); } }
        internal override Vector3 capturePosition
        {
            get
            {
                return transform.TransformPoint(captureLocalPosition);
            }
        }

        public bool useMirrorPlane
        {
            get
            {
                return mode == ReflectionProbeMode.Realtime
                    && refreshMode == ReflectionProbeRefreshMode.EveryFrame
                    && capturePositionMode == CapturePositionMode.MirrorCamera;
            }
        }

        //for strange reason, current ReflectionSystem needs a proxyExtents two time bigger for planar. To be fixed when refactoring the ReflectionSystem
        public override Vector3 proxyExtents
        {
            get
            {
                return proxyVolume != null
                    ? proxyVolume.proxyVolume.extents
<<<<<<< HEAD
                    : influenceVolume.boxSize;
            }
        }

        #endregion

        protected override void PopulateSettings(ref ProbeSettings settings)
=======
                    : influenceVolume.boxSize; 
            }
        }

        public void RequestRealtimeRender()
        {
            if (isActiveAndEnabled)
                ReflectionSystem.RequestRealtimeRender(this);
        }

        void OnEnable()
        {
            ReflectionSystem.RegisterProbe(this);
        }

        void OnDisable()
        {
            ReflectionSystem.UnregisterProbe(this);
        }

        void OnValidate()
>>>>>>> b8ede472
        {
            base.PopulateSettings(ref settings);

            ComputeTransformRelativeToInfluence(
                out settings.proxySettings.mirrorPositionProxySpace,
                out settings.proxySettings.mirrorRotationProxySpace
            );
        }

        public void OnBeforeSerialize()
        {
        }

        public void OnAfterDeserialize()
        {
            Assert.IsNotNull(influenceVolume, "influenceVolume must have an instance at this point. See HDProbe.Awake()");
            if (m_Version != currentVersion)
            {
                // Add here data migration code
                if(m_Version < 2)
                {
                    influenceVolume.MigrateOffsetSphere();
                }
                m_Version = currentVersion;
            }

            influenceVolume.boxBlendNormalDistanceNegative = Vector3.zero;
            influenceVolume.boxBlendNormalDistancePositive = Vector3.zero;
        }
    }
}<|MERGE_RESOLUTION|>--- conflicted
+++ resolved
@@ -52,7 +52,6 @@
         RenderData m_CustomRenderData;
         RenderData m_RealtimeRenderData;
 
-<<<<<<< HEAD
         public override ProbeSettings.ProbeType probeType { get { return ProbeSettings.ProbeType.PlanarProbe; } }
 
         public RenderData bakedRenderData { get { return m_BakedRenderData; } internal set { m_BakedRenderData = value; } }
@@ -98,12 +97,6 @@
                     );
             }
         }
-=======
-        public BoundingSphere boundingSphere { get { return influenceVolume.GetBoundingSphereAt(transform); } }
-        public Bounds bounds { get { return influenceVolume.GetBoundsAt(transform); } }
-        public Vector3 captureLocalPosition { get { return m_CaptureLocalPosition; } set { m_CaptureLocalPosition = value; } }
-
->>>>>>> b8ede472
         public float captureNearPlane { get { return m_CaptureNearPlane; } }
         public float captureFarPlane { get { return m_CaptureFarPlane; } }
         public CapturePositionMode capturePositionMode { get { return m_CapturePositionMode; } }
@@ -144,37 +137,11 @@
             {
                 return proxyVolume != null
                     ? proxyVolume.proxyVolume.extents
-<<<<<<< HEAD
                     : influenceVolume.boxSize;
             }
         }
 
-        #endregion
-
         protected override void PopulateSettings(ref ProbeSettings settings)
-=======
-                    : influenceVolume.boxSize; 
-            }
-        }
-
-        public void RequestRealtimeRender()
-        {
-            if (isActiveAndEnabled)
-                ReflectionSystem.RequestRealtimeRender(this);
-        }
-
-        void OnEnable()
-        {
-            ReflectionSystem.RegisterProbe(this);
-        }
-
-        void OnDisable()
-        {
-            ReflectionSystem.UnregisterProbe(this);
-        }
-
-        void OnValidate()
->>>>>>> b8ede472
         {
             base.PopulateSettings(ref settings);
 
