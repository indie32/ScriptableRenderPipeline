--- conflicted
+++ resolved
@@ -18,21 +18,6 @@
 
         static readonly MigrationDescription<Version, HDAdditionalReflectionData> k_Migration
             = MigrationDescription.New(
-<<<<<<< HEAD
-                MigrationStep.New(Version.UseInfluenceVolume, (HDAdditionalReflectionData t) =>
-                {
-                    t.influenceVolume.boxSize = t.reflectionProbe.size;
-#pragma warning disable 618
-                    t.influenceVolume.sphereRadius = t.influenceSphereRadius;
-                    t.influenceVolume.shape = t.influenceShape; //must be done after each size transfert
-                    t.influenceVolume.boxBlendDistancePositive = t.blendDistancePositive;
-                    t.influenceVolume.boxBlendDistanceNegative = t.blendDistanceNegative;
-                    t.influenceVolume.boxBlendNormalDistancePositive = t.blendNormalDistancePositive;
-                    t.influenceVolume.boxBlendNormalDistanceNegative = t.blendNormalDistanceNegative;
-                    t.influenceVolume.boxSideFadePositive = t.boxSideFadePositive;
-                    t.influenceVolume.boxSideFadeNegative = t.boxSideFadeNegative;
-#pragma warning restore 618
-=======
                 MigrationStep.New(Version.RemoveUsageOfLegacyProbeParamsForStocking, (HDAdditionalReflectionData t) =>
                 {
 #pragma warning disable 618 // Type or member is obsolete
@@ -47,31 +32,23 @@
                 MigrationStep.New(Version.UseInfluenceVolume, (HDAdditionalReflectionData t) =>
                 {
                     t.influenceVolume.boxSize = t.reflectionProbe.size;
-                    t.influenceVolume.offset = t.reflectionProbe.center;
-#pragma warning disable 618 // Type or member is obsolete
-                    t.influenceVolume.sphereRadius = t.m_ObsoleteInfluenceSphereRadius;
-                    t.influenceVolume.shape = t.m_ObsoleteInfluenceShape;
-                    t.influenceVolume.boxBlendDistancePositive = t.m_ObsoleteBlendDistancePositive;
-                    t.influenceVolume.boxBlendDistanceNegative = t.m_ObsoleteBlendDistanceNegative;
-                    t.influenceVolume.boxBlendNormalDistancePositive = t.m_ObsoleteBlendNormalDistancePositive;
-                    t.influenceVolume.boxBlendNormalDistanceNegative = t.m_ObsoleteBlendNormalDistanceNegative;
-                    t.influenceVolume.boxSideFadePositive = t.m_ObsoleteBoxSideFadePositive;
-                    t.influenceVolume.boxSideFadeNegative = t.m_ObsoleteBoxSideFadeNegative;
-                    t.influenceVolume.sphereBlendDistance = t.m_ObsoleteBlendDistancePositive.x;
-                    t.influenceVolume.sphereBlendNormalDistance = t.m_ObsoleteBlendNormalDistancePositive.x;
-#pragma warning restore 618 // Type or member is obsolete
->>>>>>> 337b1516
+#pragma warning disable 618
+                    t.influenceVolume.sphereRadius = t.influenceSphereRadius;
+                    t.influenceVolume.shape = t.influenceShape; //must be done after each size transfert
+                    t.influenceVolume.boxBlendDistancePositive = t.blendDistancePositive;
+                    t.influenceVolume.boxBlendDistanceNegative = t.blendDistanceNegative;
+                    t.influenceVolume.boxBlendNormalDistancePositive = t.blendNormalDistancePositive;
+                    t.influenceVolume.boxBlendNormalDistanceNegative = t.blendNormalDistanceNegative;
+                    t.influenceVolume.boxSideFadePositive = t.boxSideFadePositive;
+                    t.influenceVolume.boxSideFadeNegative = t.boxSideFadeNegative;
+#pragma warning restore 618
                     //Note: former editor parameters will be recreated as if non existent.
                     //User will lose parameters corresponding to non used mode between simplified and advanced
                 }),
                 MigrationStep.New(Version.MergeEditors, (HDAdditionalReflectionData t) =>
                 {
-<<<<<<< HEAD
                     t.m_ProbeSettings.proxySettings.useInfluenceVolumeAsProxyVolume
                         = t.reflectionProbe.boxProjection;
-=======
-                    t.infiniteProjection = !t.reflectionProbe.boxProjection;
->>>>>>> 337b1516
                     t.reflectionProbe.boxProjection = false;
                 }),
                 MigrationStep.New(Version.AddCaptureSettingsAndFrameSettings, (HDAdditionalReflectionData t) =>
