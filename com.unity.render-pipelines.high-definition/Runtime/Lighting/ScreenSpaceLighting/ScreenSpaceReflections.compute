--- conflicted
+++ resolved
@@ -315,15 +315,10 @@
 
     // TODO: filtering is quite awful. Needs to be non-Gaussian, bilateral and anisotropic.
     float  mipLevel = lerp(0, _SsrDepthPyramidMaxMip, roughness);
-<<<<<<< HEAD
-    float3 color    = SAMPLE_TEXTURE2D_LOD(_ColorPyramidTexture, s_trilinear_clamp_sampler, prevFrameNDC * _ScreenToTargetScale.zw, mipLevel).rgb;
-    float  opacity  = EdgeOfScreenFade(prevFrameNDC, _SsrEdgeFadeRcpLength)
-=======
 
     // Note that the color pyramid uses it's own viewport scale, since it lives on the camera.
     float3 color    = SAMPLE_TEXTURE2D_LOD(_ColorPyramidTexture, s_trilinear_clamp_sampler, prevFrameUV, mipLevel).rgb;
-    float  opacity  = EdgeFade(prevFrameNDC, _SsrEdgeFadeRcpLength)
->>>>>>> cb54d61e
+    float  opacity  = EdgeOfScreenFade(prevFrameNDC, _SsrEdgeFadeRcpLength)
                     * RoughnessFade(roughness, _SsrRoughnessFadeRcpLength, _SsrRoughnessFadeEndTimesRcpLength);
 
     // Use premultiplied alpha.
