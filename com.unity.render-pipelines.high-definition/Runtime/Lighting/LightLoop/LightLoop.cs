--- conflicted
+++ resolved
@@ -28,165 +28,7 @@
             return value.localToWorld.GetColumn(0);
         }
     }
-<<<<<<< HEAD
-
-    class ShadowSetup : IDisposable
-    {
-        // shadow related stuff
-        const int k_MaxShadowDataSlots              = 64;
-        const int k_MaxPayloadSlotsPerShadowData    =  4;
-        ShadowmapBase[]         m_Shadowmaps;
-        ShadowManager           m_ShadowMgr;
-        static ComputeBuffer    s_ShadowDataBuffer;
-        static ComputeBuffer    s_ShadowPayloadBuffer;
-
-        public static GPUShadowType HDShadowLightType(Light l)
-        {
-            // We only process light with additional data
-            var ald = l.GetComponent<HDAdditionalLightData>();
-
-            if (ald == null)
-            {
-                return ShadowRegistry.ShadowLightType(l);
-            }
-
-            GPUShadowType shadowType = GPUShadowType.Unknown;
-
-            switch (ald.lightTypeExtent)
-            {
-                case LightTypeExtent.Punctual:
-                    shadowType = ShadowRegistry.ShadowLightType(l);
-                    break;
-
-                    // Area and projector not supported yet
-            }
-
-            return shadowType;
-        }
-
-        public ShadowSetup(RenderPipelineResources resources, ShadowInitParameters shadowInit, ShadowSettings shadowSettings, out IShadowManager shadowManager)
-        {
-            s_ShadowDataBuffer      = new ComputeBuffer(k_MaxShadowDataSlots, System.Runtime.InteropServices.Marshal.SizeOf(typeof(ShadowData)));
-            s_ShadowPayloadBuffer   = new ComputeBuffer(k_MaxShadowDataSlots * k_MaxPayloadSlotsPerShadowData, System.Runtime.InteropServices.Marshal.SizeOf(typeof(ShadowPayload)));
-            ShadowAtlas.AtlasInit atlasInit;
-            atlasInit.baseInit.width           = (uint)shadowInit.shadowAtlasWidth;
-            atlasInit.baseInit.height          = (uint)shadowInit.shadowAtlasHeight;
-            atlasInit.baseInit.slices          = 1;
-            atlasInit.baseInit.shadowmapBits   = shadowInit.shadowMap16Bit ? 16u : 32u;
-            atlasInit.baseInit.shadowmapFormat = RenderTextureFormat.Shadowmap;
-            atlasInit.baseInit.samplerState    = SamplerState.Default();
-            atlasInit.baseInit.comparisonSamplerState = ComparisonSamplerState.Default();
-            atlasInit.baseInit.clearColor      = new Vector4(0.0f, 0.0f, 0.0f, 0.0f);
-            atlasInit.baseInit.maxPayloadCount = 0;
-            atlasInit.baseInit.shadowSupport   = ShadowmapBase.ShadowSupport.Directional | ShadowmapBase.ShadowSupport.Point | ShadowmapBase.ShadowSupport.Spot;
-            atlasInit.shaderKeyword            = null;
-            atlasInit.shadowClearShader         = resources.shaders.shadowClearPS;
-            atlasInit.shadowBlurMoments         = resources.shaders.shadowBlurMomentsCS;
-
-            /*
-            // Code kept here for reference if we want to add VSM/MSM later on
-            var varianceInit = atlasInit;
-            varianceInit.baseInit.shadowmapFormat = ShadowVariance.GetFormat(false, false, true);
-            var varianceInit2 = varianceInit;
-            varianceInit2.baseInit.shadowmapFormat = ShadowVariance.GetFormat(true, true, false);
-            var varianceInit3 = varianceInit;
-            varianceInit3.baseInit.shadowmapFormat = ShadowVariance.GetFormat(true, false, true);
-            m_Shadowmaps = new ShadowmapBase[] { new ShadowAtlas(ref atlasInit), new ShadowVariance(ref varianceInit), new ShadowVariance(ref varianceInit2), new ShadowVariance(ref varianceInit3) };
-            */
-
-            m_Shadowmaps = new ShadowmapBase[] { new ShadowAtlas(ref atlasInit) };
-
-            ShadowContext.SyncDel syncer = (ShadowContext sc) =>
-                {
-                    // update buffers
-                    uint offset, count;
-                    ShadowData[] sds;
-                    sc.GetShadowDatas(out sds, out offset, out count);
-                    Debug.Assert(offset == 0);
-
-                    // Avoid overflowing the compute buffer
-                    if (sds.Length <= k_MaxShadowDataSlots)
-                        s_ShadowDataBuffer.SetData(sds);   // unfortunately we can't pass an offset or count to this function
-
-                    ShadowPayload[] payloads;
-                    sc.GetPayloads(out payloads, out offset, out count);
-                    Debug.Assert(offset == 0);
-
-                    // Avoid overflowing the compute buffer
-                    if (payloads.Length <= k_MaxShadowDataSlots)
-                        s_ShadowPayloadBuffer.SetData(payloads);
-                };
-
-
-            // binding code. This needs to be in sync with ShadowContext.hlsl
-            ShadowContext.BindDel binder = (ShadowContext sc, CommandBuffer cb, ComputeShader computeShader, int computeKernel) =>
-                {
-                    uint offset, count;
-                    RenderTargetIdentifier[] tex;
-                    sc.GetTex2DArrays(out tex, out offset, out count);
-
-                    // bind buffers
-                    cb.SetGlobalBuffer(HDShaderIDs._ShadowDatasExp, s_ShadowDataBuffer);
-                    cb.SetGlobalBuffer(HDShaderIDs._ShadowPayloads, s_ShadowPayloadBuffer);
-                    // bind textures
-                    cb.SetGlobalTexture(HDShaderIDs._ShadowmapExp_PCF, tex[0]);
-                    // Code kept here for reference if we want to add VSM/MSM later on
-                    //cb.SetGlobalTexture(HDShaderIDs._ShadowmapExp_VSM_0, tex[1]);
-                    //cb.SetGlobalTexture(HDShaderIDs._ShadowmapExp_VSM_1, tex[2]);
-                    //cb.SetGlobalTexture(HDShaderIDs._ShadowmapExp_VSM_2, tex[3])
-
-                    // TODO: Currently samplers are hard coded in ShadowContext.hlsl, so we can't really set them here
-                };
-
-            ShadowContext.CtxtInit scInit;
-            scInit.storage.maxShadowDataSlots        = k_MaxShadowDataSlots;
-            scInit.storage.maxPayloadSlots           = k_MaxShadowDataSlots * k_MaxPayloadSlotsPerShadowData;
-            scInit.storage.maxTex2DArraySlots        = 4;
-            scInit.storage.maxTexCubeArraySlots      = 0;
-            scInit.storage.maxComparisonSamplerSlots = 1;
-            scInit.storage.maxSamplerSlots           = 4;
-            scInit.dataSyncer                        = syncer;
-            scInit.resourceBinder                    = binder;
-
-            ShadowManager.ShadowBudgets budgets;
-            budgets.maxPointLights       = shadowInit.maxPointLightShadows;
-            budgets.maxSpotLights        = shadowInit.maxSpotLightShadows;
-            budgets.maxDirectionalLights = shadowInit.maxDirectionalLightShadows;
-
-            m_ShadowMgr = new ShadowManager(shadowSettings, ref scInit, ref budgets, m_Shadowmaps);
-            // set global overrides - these need to match the override specified in LightLoop/Shadow.hlsl
-            bool useGlobalOverrides = true;
-            m_ShadowMgr.SetGlobalShadowOverride(GPUShadowType.Point        , ShadowAlgorithm.PCF, ShadowVariant.V3, shadowInit.shadowMap16Bit ? ShadowPrecision.Low : ShadowPrecision.High, useGlobalOverrides);
-            m_ShadowMgr.SetGlobalShadowOverride(GPUShadowType.Spot         , ShadowAlgorithm.PCF, ShadowVariant.V3, shadowInit.shadowMap16Bit ? ShadowPrecision.Low : ShadowPrecision.High, useGlobalOverrides);
-            m_ShadowMgr.SetGlobalShadowOverride(GPUShadowType.Directional  , ShadowAlgorithm.PCF, ShadowVariant.V3, shadowInit.shadowMap16Bit ? ShadowPrecision.Low : ShadowPrecision.High, useGlobalOverrides);
-
-            m_ShadowMgr.SetShadowLightTypeDelegate(HDShadowLightType);
-
-            shadowManager = m_ShadowMgr;
-        }
-
-        public void Dispose()
-        {
-            if (m_Shadowmaps != null)
-            {
-                foreach (var shadowMap in m_Shadowmaps)
-                {
-                    (shadowMap as ShadowAtlas).Dispose();
-                }
-                m_Shadowmaps = null;
-            }
-            m_ShadowMgr = null;
-
-            if (s_ShadowDataBuffer != null)
-                s_ShadowDataBuffer.Release();
-            if (s_ShadowPayloadBuffer != null)
-                s_ShadowPayloadBuffer.Release();
-        }
-    }
-
-=======
-    
->>>>>>> cb216ff2
+
     //-----------------------------------------------------------------------------
     // structure definition
     //-----------------------------------------------------------------------------
@@ -917,11 +759,7 @@
             return true;
         }
 
-<<<<<<< HEAD
-        public bool GetDirectionalLightData(CommandBuffer cmd, ShadowSettings shadowSettings, GPULightType gpuLightType, VisibleLight light, Light lightComponent, HDAdditionalLightData additionalLightData, AdditionalShadowData additionalShadowData, int lightIndex, int shadowIndex, DebugDisplaySettings debugDisplaySettings, int sortedIndex)
-=======
-        public bool GetDirectionalLightData(CommandBuffer cmd, GPULightType gpuLightType, VisibleLight light, Light lightComponent, HDAdditionalLightData additionalData, AdditionalShadowData additionalShadowData, int lightIndex, int shadowIndex, DebugDisplaySettings debugDisplaySettings, int sortedIndex)
->>>>>>> cb216ff2
+        public bool GetDirectionalLightData(CommandBuffer cmd, GPULightType gpuLightType, VisibleLight light, Light lightComponent, HDAdditionalLightData additionalLightData, AdditionalShadowData additionalShadowData, int lightIndex, int shadowIndex, DebugDisplaySettings debugDisplaySettings, int sortedIndex)
         {
             // Clamp light list to the maximum allowed lights on screen to avoid ComputeBuffer overflow
             if (m_lightList.directionalLights.Count >= k_MaxDirectionalLightsOnScreen)
@@ -977,30 +815,11 @@
             }
 
             // fix up shadow information
-            directionalLightData.shadowIndex = shadowIndex;
+            lightData.shadowIndex = shadowIndex;
             if (shadowIndex != -1)
             {
-<<<<<<< HEAD
-                lightData.shadowIndex = shadowIndex;
-                if (shadowIndex != -1)
-                {
-                    m_CurrentSunLight = lightComponent;
-                    m_CurrentShadowSortedSunLightIndex = sortedIndex;
-                }
-            }
-            else
-            {
-                int shadowIdx;
-                if (m_ShadowIndices.TryGetValue(lightIndex, out shadowIdx))
-                {
-                    lightData.shadowIndex = shadowIdx;
-                    m_CurrentSunLight = lightComponent;
-                    m_CurrentShadowSortedSunLightIndex = sortedIndex;
-                }
-=======
                 m_CurrentSunLight = lightComponent;
                 m_CurrentShadowSortedSunLightIndex = sortedIndex;
->>>>>>> cb216ff2
             }
 
             // Value of max smoothness is from artists point of view, need to convert from perceptual smoothness to roughness
@@ -1066,13 +885,8 @@
             return 1.0f - Mathf.Clamp01(distanceToCamera * scale + bias);
         }
 
-<<<<<<< HEAD
-        public bool GetLightData(CommandBuffer cmd, ShadowSettings shadowSettings, Camera camera, GPULightType gpuLightType,
+        public bool GetLightData(CommandBuffer cmd, HDShadowSettings shadowSettings, Camera camera, GPULightType gpuLightType,
             VisibleLight light, Light lightComponent, HDAdditionalLightData additionalLightData, AdditionalShadowData additionalShadowData,
-=======
-        public bool GetLightData(CommandBuffer cmd, HDShadowSettings shadowSettings, Camera camera, GPULightType gpuLightType,
-            VisibleLight light, Light lightComponent, HDAdditionalLightData additionalLightData, AdditionalShadowData additionalshadowData,
->>>>>>> cb216ff2
             int lightIndex, int shadowIndex, ref Vector3 lightDimensions, DebugDisplaySettings debugDisplaySettings)
         {
             // Clamp light list to the maximum allowed lights on screen to avoid ComputeBuffer overflow
@@ -1684,7 +1498,7 @@
         public void UpdateCullingParameters(ref ScriptableCullingParameters cullingParams)
         {
             m_ShadowManager.UpdateCullingParameters(ref cullingParams);
-            
+
             // In HDRP we don't need per object light/probe info so we disable the native code that handles it.
             cullingParams.cullingFlags |= CullFlag.DisablePerObjectCulling;
         }
@@ -1757,80 +1571,13 @@
                     worldToView = WorldToViewStereo(camera, Camera.StereoscopicEye.Left);
                     rightEyeWorldToView = WorldToViewStereo(camera, Camera.StereoscopicEye.Right);
                 }
-<<<<<<< HEAD
-
-                // TODO: Only for dev purpose remove once the new shadow system is stable
-                if (useNewShadowSystem)
-                    Shader.DisableKeyword("USE_CORE_SHADOW_SYSTEM");
-                else
-                    Shader.EnableKeyword("USE_CORE_SHADOW_SYSTEM");
-
-=======
-                
->>>>>>> cb216ff2
+
                 // We must clear the shadow requests before checking if they are any visible light because we would have requests from the last frame executed in the case where we don't see any lights
                 m_ShadowManager.Clear();
 
                 // Note: Light with null intensity/Color are culled by the C++, no need to test it here
                 if (cullResults.visibleLights.Count != 0 || cullResults.visibleReflectionProbes.Count != 0)
                 {
-<<<<<<< HEAD
-                    // 0. deal with shadows
-                    {
-                        if (!useNewShadowSystem)
-                        {
-                            m_FrameId.frameCount++;
-                            // get the indices for all lights that want to have shadows
-                            m_ShadowRequests.Clear();
-                            m_ShadowRequests.Capacity = cullResults.visibleLights.Count;
-                            int lcnt = cullResults.visibleLights.Count;
-                            for (int i = 0; i < lcnt; ++i)
-                            {
-                                VisibleLight vl = cullResults.visibleLights[i];
-                                var lightComponent = vl.light;
-
-                                // This can happen for particle light which don't have a proper game object. We don't support shadows for them.
-                                if (lightComponent == null)
-                                    continue;
-
-                                if (lightComponent.shadows == LightShadows.None)
-                                    continue;
-
-                                AdditionalShadowData asd = lightComponent.GetComponent<AdditionalShadowData>();
-                                if (asd != null && ((asd.shadowDimmer > 0) || (asd.volumetricShadowDimmer > 0)))
-                                {
-                                    m_ShadowRequests.Add(i);
-
-                                    // Discover sun light and update cascade info from Volumes
-                                    // TODO: This should be moved to GetDirectionalLightData when we merge the two loops here.
-                                    // Careful it must still be done BEFORE the call to ProcessShadowRequests
-                                    if (vl.lightType == LightType.Directional && m_CurrentSunLight == null)
-                                    {
-                                        var hdShadowSettings = VolumeManager.instance.stack.GetComponent<HDShadowSettings>();
-                                        asd.SetShadowCascades(hdShadowSettings.cascadeShadowSplitCount, hdShadowSettings.cascadeShadowSplits, hdShadowSettings.cascadeShadowBorders);
-                                    }
-                                }
-                            }
-                            // pass this list to a routine that assigns shadows based on some heuristic
-                            uint shadowRequestCount = (uint)m_ShadowRequests.Count;
-                            //TODO: Do not call ToArray here to avoid GC, refactor API
-                            int[]   shadowRequests = m_ShadowRequests.ToArray();
-                            int[]   shadowDataIndices;
-
-                            m_ShadowMgr.ProcessShadowRequests(m_FrameId, cullResults, camera, ShaderConfig.s_CameraRelativeRendering != 0, cullResults.visibleLights,
-                                ref shadowRequestCount, shadowRequests, out shadowDataIndices);
-
-                            // update the visibleLights with the shadow information
-                            m_ShadowIndices.Clear();
-                            for (uint i = 0; i < shadowRequestCount; i++)
-                            {
-                                m_ShadowIndices.Add(shadowRequests[i], shadowDataIndices[i]);
-                            }
-                        }
-                    }
-
-=======
->>>>>>> cb216ff2
                     // 1. Count the number of lights and sort all lights by category, type and volume - This is required for the fptl/cluster shader code
                     // If we reach maximum of lights available on screen, then we discard the light.
                     // Lights are processed in order, so we don't discards light based on their importance but based on their ordering in visible lights list.
@@ -2042,17 +1789,9 @@
                             }
                         }
                     }
-<<<<<<< HEAD
-
-                    if (useNewShadowSystem)
-                    {
-                        m_NewShadowManager.ProcessShadowRequests(cullResults, camera, debugDisplaySettings.lightingDebugSettings);
-                    }
-=======
-                    
+
                     // Prepare the shadow datas for GPU and layout the shadow atlases
                     m_ShadowManager.ProcessShadowRequests(cullResults, camera, debugDisplaySettings.lightingDebugSettings);
->>>>>>> cb216ff2
 
                     //Activate contact shadows on dominant light
                     if (m_DominantLightIndex != -1)
