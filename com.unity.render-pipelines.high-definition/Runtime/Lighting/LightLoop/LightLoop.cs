using System;
using System.Collections.Generic;
using UnityEngine.Experimental.Rendering.HDPipeline.Internal;
using UnityEngine.Rendering;
using UnityEngine.Rendering.PostProcessing;

namespace UnityEngine.Experimental.Rendering.HDPipeline
{
    public static class VisibleLightExtensionMethods
    {
        public static Vector3 GetPosition(this VisibleLight value)
        {
            return value.localToWorld.GetColumn(3);
        }

        public static Vector3 GetForward(this VisibleLight value)
        {
            return value.localToWorld.GetColumn(2);
        }

        public static Vector3 GetUp(this VisibleLight value)
        {
            return value.localToWorld.GetColumn(1);
        }

        public static Vector3 GetRight(this VisibleLight value)
        {
            return value.localToWorld.GetColumn(0);
        }
    }
    
    //-----------------------------------------------------------------------------
    // structure definition
    //-----------------------------------------------------------------------------

    [GenerateHLSL]
    public enum LightVolumeType
    {
        Cone,
        Sphere,
        Box,
        Count
    }

    [GenerateHLSL]
    public enum LightCategory
    {
        Punctual,
        Area,
        Env,
        Decal,
        DensityVolume,
        Count
    }

    [GenerateHLSL]
    public enum LightFeatureFlags
    {
        // Light bit mask must match LightDefinitions.s_LightFeatureMaskFlags value
        Punctual    = 1 << 12,
        Area        = 1 << 13,
        Directional = 1 << 14,
        Env         = 1 << 15,
        Sky         = 1 << 16,
        SSRefraction = 1 << 17,
        SSReflection = 1 << 18
            // If adding more light be sure to not overflow LightDefinitions.s_LightFeatureMaskFlags
    }

    [GenerateHLSL]
    public class LightDefinitions
    {
        public static int s_MaxNrBigTileLightsPlusOne = 512;      // may be overkill but the footprint is 2 bits per pixel using uint16.
        public static float s_ViewportScaleZ = 1.0f;
        public static int s_UseLeftHandCameraSpace = 1;

        public static int s_TileSizeFptl = 16;
        public static int s_TileSizeClustered = 32;

        // feature variants
        public static int s_NumFeatureVariants = 27;

        // Following define the maximum number of bits use in each feature category.
        public static uint s_LightFeatureMaskFlags = 0xFFF000;
        public static uint s_LightFeatureMaskFlagsOpaque = 0xFFF000 & ~((uint)LightFeatureFlags.SSRefraction); // Opaque don't support screen space refraction
        public static uint s_LightFeatureMaskFlagsTransparent = 0xFFF000 & ~((uint)LightFeatureFlags.SSReflection); // Transparent don't support screen space reflection
        public static uint s_MaterialFeatureMaskFlags = 0x000FFF;   // don't use all bits just to be safe from signed and/or float conversions :/
    }

    [GenerateHLSL]
    public struct SFiniteLightBound
    {
        public Vector3 boxAxisX;
        public Vector3 boxAxisY;
        public Vector3 boxAxisZ;
        public Vector3 center;        // a center in camera space inside the bounding volume of the light source.
        public Vector2 scaleXY;
        public float radius;
    };

    [GenerateHLSL]
    public struct LightVolumeData
    {
        public Vector3 lightPos;
        public uint lightVolume;

        public Vector3 lightAxisX;
        public uint lightCategory;

        public Vector3 lightAxisY;
        public float radiusSq;

        public Vector3 lightAxisZ;      // spot +Z axis
        public float cotan;

        public Vector3 boxInnerDist;
        public uint featureFlags;

        public Vector3 boxInvRange;
        public float unused2;
    };

    public class LightLoop
    {
        public enum TileClusterDebug : int
        {
            None,
            Tile,
            Cluster,
            MaterialFeatureVariants
        };

        public enum TileClusterCategoryDebug : int
        {
            Punctual = 1,
            Area = 2,
            AreaAndPunctual = 3,
            Environment = 4,
            EnvironmentAndPunctual = 5,
            EnvironmentAndArea = 6,
            EnvironmentAndAreaAndPunctual = 7,
            Decal = 8,
            DensityVolumes = 16
        };

        internal const int k_MaxCacheSize = 2000000000; //2 GigaByte
        public const int k_MaxDirectionalLightsOnScreen = 4;
        public const int k_MaxPunctualLightsOnScreen    = 512;
        public const int k_MaxAreaLightsOnScreen        = 64;
        public const int k_MaxDecalsOnScreen = 512;
        public const int k_MaxLightsOnScreen = k_MaxDirectionalLightsOnScreen + k_MaxPunctualLightsOnScreen + k_MaxAreaLightsOnScreen + k_MaxDecalsOnScreen;
        public const int k_MaxEnvLightsOnScreen = 64;
        public const int k_MaxShadowOnScreen = 16;
        public const int k_MaxCascadeCount = 4; //Should be not less than m_Settings.directionalLightCascadeCount;
        public const int k_MaxStereoEyes = 2;
        public static readonly Vector3 k_BoxCullingExtentThreshold = Vector3.one * 0.01f;

        // Static keyword is required here else we get a "DestroyBuffer can only be called from the main thread"
        ComputeBuffer m_DirectionalLightDatas = null;
        ComputeBuffer m_LightDatas = null;
        ComputeBuffer m_EnvLightDatas = null;
        ComputeBuffer m_DecalDatas = null;

        Texture2DArray  m_DefaultTexture2DArray;
        Cubemap         m_DefaultTextureCube;

        PlanarReflectionProbeCache m_ReflectionPlanarProbeCache;
        ReflectionProbeCache m_ReflectionProbeCache;
        TextureCache2D m_CookieTexArray;
        TextureCacheCubemap m_CubeCookieTexArray;
        List<Matrix4x4> m_Env2DCaptureVP = new List<Matrix4x4>();

        // For now we don't use shadow cascade borders.
        static public readonly bool s_UseCascadeBorders = false;

        // Keep sorting array around to avoid garbage
        uint[] m_SortKeys = null;

        void UpdateSortKeysArray(int count)
        {
            if (m_SortKeys == null ||count > m_SortKeys.Length)
            {
                m_SortKeys = new uint[count];
            }
        }

        // Matrix used for Light list building
        // Keep them around to avoid allocations
        Matrix4x4[] m_LightListProjMatrices = new Matrix4x4[2];
        Matrix4x4[] m_LightListProjscrMatrices = new Matrix4x4[2];
        Matrix4x4[] m_LightListInvProjscrMatrices = new Matrix4x4[2];

        Matrix4x4[] m_LightListProjHMatrices = new Matrix4x4[2];
        Matrix4x4[] m_LightListInvProjHMatrices = new Matrix4x4[2];

        public class LightList
        {
            public List<DirectionalLightData> directionalLights;
            public List<LightData> lights;
            public List<EnvLightData> envLights;

            public List<SFiniteLightBound> bounds;
            public List<LightVolumeData> lightVolumes;
            public List<SFiniteLightBound> rightEyeBounds;
            public List<LightVolumeData> rightEyeLightVolumes;

            public void Clear()
            {
                directionalLights.Clear();
                lights.Clear();
                envLights.Clear();

                bounds.Clear();
                lightVolumes.Clear();
                rightEyeBounds.Clear();
                rightEyeLightVolumes.Clear();
            }

            public void Allocate()
            {
                directionalLights = new List<DirectionalLightData>();
                lights = new List<LightData>();
                envLights = new List<EnvLightData>();

                bounds = new List<SFiniteLightBound>();
                lightVolumes = new List<LightVolumeData>();

                rightEyeBounds = new List<SFiniteLightBound>();
                rightEyeLightVolumes = new List<LightVolumeData>();
            }
        }

        LightList m_lightList;
        int m_punctualLightCount = 0;
        int m_areaLightCount = 0;
        int m_lightCount = 0;
        int m_densityVolumeCount = 0;
        bool m_enableBakeShadowMask = false; // Track if any light require shadow mask. In this case we will need to enable the keyword shadow mask

        private ComputeShader buildScreenAABBShader { get { return m_Resources.shaders.buildScreenAABBCS; } }
        private ComputeShader buildPerTileLightListShader { get { return m_Resources.shaders.buildPerTileLightListCS; } }
        private ComputeShader buildPerBigTileLightListShader { get { return m_Resources.shaders.buildPerBigTileLightListCS; } }
        private ComputeShader buildPerVoxelLightListShader { get { return m_Resources.shaders.buildPerVoxelLightListCS; } }

        private ComputeShader buildMaterialFlagsShader { get { return m_Resources.shaders.buildMaterialFlagsCS; } }
        private ComputeShader buildDispatchIndirectShader { get { return m_Resources.shaders.buildDispatchIndirectCS; } }
        private ComputeShader clearDispatchIndirectShader { get { return m_Resources.shaders.clearDispatchIndirectCS; } }
        private ComputeShader deferredComputeShader { get { return m_Resources.shaders.deferredCS; } }
        private ComputeShader screenSpaceShadowComputeShader { get { return m_Resources.shaders.screenSpaceShadowCS; } }


        static int s_GenAABBKernel;
        static int s_GenAABBKernel_Oblique;
        static int s_GenListPerTileKernel;
        static int s_GenListPerTileKernel_Oblique;
        static int s_GenListPerVoxelKernel;
        static int s_GenListPerVoxelKernelOblique;
        static int s_ClearVoxelAtomicKernel;
        static int s_ClearDispatchIndirectKernel;
        static int s_BuildDispatchIndirectKernel;
        static int s_BuildMaterialFlagsWriteKernel;
        static int s_BuildMaterialFlagsOrKernel;

        static int s_shadeOpaqueDirectFptlKernel;
        static int s_shadeOpaqueDirectFptlDebugDisplayKernel;
        static int s_shadeOpaqueDirectShadowMaskFptlKernel;
        static int s_shadeOpaqueDirectShadowMaskFptlDebugDisplayKernel;

        static int[] s_shadeOpaqueIndirectFptlKernels = new int[LightDefinitions.s_NumFeatureVariants];
        static int[] s_shadeOpaqueIndirectShadowMaskFptlKernels = new int[LightDefinitions.s_NumFeatureVariants];

        static int s_deferredContactShadowKernel;
        static int s_deferredContactShadowKernelMSAA;

        static ComputeBuffer s_LightVolumeDataBuffer = null;
        static ComputeBuffer s_ConvexBoundsBuffer = null;
        static ComputeBuffer s_AABBBoundsBuffer = null;
        static ComputeBuffer s_LightList = null;
        static ComputeBuffer s_TileList = null;
        static ComputeBuffer s_TileFeatureFlags = null;
        static ComputeBuffer s_DispatchIndirectBuffer = null;

        static ComputeBuffer s_BigTileLightList = null;        // used for pre-pass coarse culling on 64x64 tiles
        static int s_GenListPerBigTileKernel;

        const bool k_UseDepthBuffer = true;      // only has an impact when EnableClustered is true (requires a depth-prepass)

        const int k_Log2NumClusters = 6;     // accepted range is from 0 to 6. NumClusters is 1<<g_iLog2NumClusters
        const float k_ClustLogBase = 1.02f;     // each slice 2% bigger than the previous
        float m_ClustScale;
        static ComputeBuffer s_PerVoxelLightLists = null;
        static ComputeBuffer s_PerVoxelOffset = null;
        static ComputeBuffer s_PerTileLogBaseTweak = null;
        static ComputeBuffer s_GlobalLightListAtomic = null;

        public enum ClusterPrepassSource : int
        {
            None = 0,
            BigTile = 1,
            Count = 2,
        }

        public enum ClusterDepthSource : int
        {
            NoDepth = 0,
            Depth = 1,
            MSAA_Depth = 2,
            Count = 3,
        }

        static string[,] s_ClusterKernelNames = new string[(int)ClusterPrepassSource.Count, (int)ClusterDepthSource.Count]
        {
            { "TileLightListGen_NoDepthRT", "TileLightListGen_DepthRT", "TileLightListGen_DepthRT_MSAA" },
            { "TileLightListGen_NoDepthRT_SrcBigTile", "TileLightListGen_DepthRT_SrcBigTile", "TileLightListGen_DepthRT_MSAA_SrcBigTile" }
        };
        static string[,] s_ClusterObliqueKernelNames = new string[(int)ClusterPrepassSource.Count, (int)ClusterDepthSource.Count]
        {
            { "TileLightListGen_NoDepthRT ", "TileLightListGen_DepthRT_Oblique", "TileLightListGen_DepthRT_MSAA_Oblique" },
            { "TileLightListGen_NoDepthRT_SrcBigTile", "TileLightListGen_DepthRT_SrcBigTile_Oblique", "TileLightListGen_DepthRT_MSAA_SrcBigTile_Oblique" }
        };
        // clustered light list specific buffers and data end

        static int[] s_TempScreenDimArray = new int[2]; // Used to avoid GC stress when calling SetComputeIntParams

        FrameSettings m_FrameSettings = null;
        RenderPipelineResources m_Resources = null;

        ContactShadows m_ContactShadows = null;
        bool m_EnableContactShadow = false;

        IndirectLightingController m_indirectLightingController = null;

        // Following is an array of material of size eight for all combination of keyword: OUTPUT_SPLIT_LIGHTING - LIGHTLOOP_TILE_PASS - SHADOWS_SHADOWMASK - USE_FPTL_LIGHTLIST/USE_CLUSTERED_LIGHTLIST - DEBUG_DISPLAY
        Material[] m_deferredLightingMaterial;
        Material m_DebugViewTilesMaterial;
        Material m_DebugHDShadowMapMaterial;
        Material m_DebugLightVolumeMaterial;
        Material m_CubeToPanoMaterial;

        Light m_CurrentSunLight;
        int m_CurrentShadowSortedSunLightIndex = -1;

        // Used to get the current dominant casting shadow light on screen (the one which takes the biggest part of the screen)
        int m_DominantLightIndex = -1;
        float m_DominantLightValue;
        // Store the dominant light to give to ScreenSpaceShadow.compute (null is the dominant light is directional)
        LightData m_DominantLightData;

        public Light GetCurrentSunLight() { return m_CurrentSunLight; }

        // shadow related stuff
        HDShadowManager                     m_ShadowManager;
        HDShadowInitParameters              m_ShadowInitParameters;

        // Used to shadow shadow maps with use selection enabled in the debug menu
        int m_DebugSelectedLightShadowIndex;
        int m_DebugSelectedLightShadowCount;

        void InitShadowSystem(HDRenderPipelineAsset hdAsset)
        {
            m_ShadowInitParameters = hdAsset.GetRenderPipelineSettings().hdShadowInitParams;
            m_ShadowManager = new HDShadowManager(m_ShadowInitParameters.shadowAtlasWidth, m_ShadowInitParameters.shadowAtlasHeight, m_ShadowInitParameters.maxShadowRequests, m_ShadowInitParameters.shadowMapsDepthBits, hdAsset.renderPipelineResources.shaders.shadowClearPS);
        }

        void DeinitShadowSystem()
        {
            m_ShadowManager.Dispose();
            m_ShadowManager = null;
        }

        int GetNumTileFtplX(HDCamera hdCamera)
        {
            return ((int)hdCamera.screenSize.x + (LightDefinitions.s_TileSizeFptl - 1)) / LightDefinitions.s_TileSizeFptl;
        }

        int GetNumTileFtplY(HDCamera hdCamera)
        {
            return ((int)hdCamera.screenSize.y + (LightDefinitions.s_TileSizeFptl - 1)) / LightDefinitions.s_TileSizeFptl;
        }

        int GetNumTileClusteredX(HDCamera hdCamera)
        {
            return ((int)hdCamera.screenSize.x + (LightDefinitions.s_TileSizeClustered - 1)) / LightDefinitions.s_TileSizeClustered;
        }

        int GetNumTileClusteredY(HDCamera hdCamera)
        {
            return ((int)hdCamera.screenSize.y + (LightDefinitions.s_TileSizeClustered - 1)) / LightDefinitions.s_TileSizeClustered;
        }

        public bool GetFeatureVariantsEnabled()
        {
            return !m_FrameSettings.enableForwardRenderingOnly && m_FrameSettings.lightLoopSettings.isFptlEnabled && m_FrameSettings.lightLoopSettings.enableComputeLightEvaluation &&
                (m_FrameSettings.lightLoopSettings.enableComputeLightVariants || m_FrameSettings.lightLoopSettings.enableComputeMaterialVariants);
        }

        public LightLoop()
        {}

        int GetDeferredLightingMaterialIndex(int outputSplitLighting, int lightLoopTilePass, int shadowMask, int debugDisplay)
        {
            return (outputSplitLighting) | (lightLoopTilePass << 1) | (shadowMask << 2) | (debugDisplay << 3);
        }

        public void Build(HDRenderPipelineAsset hdAsset, IBLFilterGGX iblFilterGGX)
        {
            m_Resources = hdAsset.renderPipelineResources;

            m_DebugViewTilesMaterial = CoreUtils.CreateEngineMaterial(m_Resources.shaders.debugViewTilesPS);
            m_DebugHDShadowMapMaterial = CoreUtils.CreateEngineMaterial(m_Resources.shaders.debugHDShadowMapPS);
            m_DebugLightVolumeMaterial = CoreUtils.CreateEngineMaterial(m_Resources.shaders.debugLightVolumePS);
            m_CubeToPanoMaterial = CoreUtils.CreateEngineMaterial(m_Resources.shaders.cubeToPanoPS);

            m_lightList = new LightList();
            m_lightList.Allocate();
            m_Env2DCaptureVP.Clear();
            for (int i = 0, c = Mathf.Max(1, hdAsset.renderPipelineSettings.lightLoopSettings.planarReflectionProbeCacheSize); i < c; ++i)
                m_Env2DCaptureVP.Add(Matrix4x4.identity);

            m_DirectionalLightDatas = new ComputeBuffer(k_MaxDirectionalLightsOnScreen, System.Runtime.InteropServices.Marshal.SizeOf(typeof(DirectionalLightData)));
            m_LightDatas = new ComputeBuffer(k_MaxPunctualLightsOnScreen + k_MaxAreaLightsOnScreen, System.Runtime.InteropServices.Marshal.SizeOf(typeof(LightData)));
            m_EnvLightDatas = new ComputeBuffer(k_MaxEnvLightsOnScreen, System.Runtime.InteropServices.Marshal.SizeOf(typeof(EnvLightData)));
            m_DecalDatas = new ComputeBuffer(k_MaxDecalsOnScreen, System.Runtime.InteropServices.Marshal.SizeOf(typeof(DecalData)));

            GlobalLightLoopSettings gLightLoopSettings = hdAsset.GetRenderPipelineSettings().lightLoopSettings;
            m_CookieTexArray = new TextureCache2D("Cookie");
            int coockieSize = gLightLoopSettings.cookieTexArraySize;
            int coockieResolution = (int)gLightLoopSettings.cookieSize;
<<<<<<< HEAD
=======
            float size = TextureCache2D.GetApproxCacheSizeInByte(coockieSize, coockieResolution);
>>>>>>> 3b3f167f
            if (TextureCache2D.GetApproxCacheSizeInByte(coockieSize, coockieResolution) > k_MaxCacheSize)
                coockieSize = TextureCache2D.GetMaxCacheSizeForWeightInByte(k_MaxCacheSize, coockieResolution);
            m_CookieTexArray.AllocTextureArray(coockieSize, coockieResolution, coockieResolution, TextureFormat.RGBA32, true);
            m_CubeCookieTexArray = new TextureCacheCubemap("Cookie");
            int coockieCubeSize = gLightLoopSettings.cubeCookieTexArraySize;
            int coockieCubeResolution = (int)gLightLoopSettings.pointCookieSize;
            if (TextureCacheCubemap.GetApproxCacheSizeInByte(coockieCubeSize, coockieCubeResolution) > k_MaxCacheSize)
                coockieCubeSize = TextureCacheCubemap.GetMaxCacheSizeForWeightInByte(k_MaxCacheSize, coockieCubeResolution);
            m_CubeCookieTexArray.AllocTextureArray(coockieCubeSize, coockieCubeResolution, TextureFormat.RGBA32, true, m_CubeToPanoMaterial);

            TextureFormat probeCacheFormat = gLightLoopSettings.reflectionCacheCompressed ? TextureFormat.BC6H : TextureFormat.RGBAHalf;
            int reflectionCubeSize = gLightLoopSettings.reflectionProbeCacheSize;
            int reflectionCubeResolution = (int)gLightLoopSettings.reflectionCubemapSize;
            if (ReflectionProbeCache.GetApproxCacheSizeInByte(reflectionCubeSize, reflectionCubeResolution) > k_MaxCacheSize)
                reflectionCubeSize = ReflectionProbeCache.GetMaxCacheSizeForWeightInByte(k_MaxCacheSize, reflectionCubeResolution);
            m_ReflectionProbeCache = new ReflectionProbeCache(hdAsset, iblFilterGGX, reflectionCubeSize, reflectionCubeResolution, probeCacheFormat, true);

            TextureFormat planarProbeCacheFormat = gLightLoopSettings.planarReflectionCacheCompressed ? TextureFormat.BC6H : TextureFormat.RGBAHalf;
            int reflectionPlanarSize = gLightLoopSettings.planarReflectionProbeCacheSize;
            int reflectionPlanarResolution = (int)gLightLoopSettings.planarReflectionTextureSize;
            if (ReflectionProbeCache.GetApproxCacheSizeInByte(reflectionPlanarSize, reflectionPlanarResolution) > k_MaxCacheSize)
                reflectionPlanarSize = ReflectionProbeCache.GetMaxCacheSizeForWeightInByte(k_MaxCacheSize, reflectionPlanarResolution);
            m_ReflectionPlanarProbeCache = new PlanarReflectionProbeCache(hdAsset, iblFilterGGX, reflectionPlanarSize, reflectionPlanarResolution, planarProbeCacheFormat, true);

            s_GenAABBKernel = buildScreenAABBShader.FindKernel("ScreenBoundsAABB");
            s_GenAABBKernel_Oblique = buildScreenAABBShader.FindKernel("ScreenBoundsAABB_Oblique");

            // The bounds and light volumes are view-dependent, and AABB is additionally projection dependent.
            // The view and proj matrices are per eye in stereo. This means we have to double the size of these buffers.
            // TODO: Maybe in stereo, we will only support half as many lights total, in order to minimize buffer size waste.
            // Alternatively, we could re-size these buffers if any stereo camera is active, instead of unilaterally increasing buffer size.
            // TODO: I don't think k_MaxLightsOnScreen corresponds to the actual correct light count for cullable light types (punctual, area, env, decal)
            s_AABBBoundsBuffer = new ComputeBuffer(k_MaxStereoEyes * 2 * k_MaxLightsOnScreen, 4 * sizeof(float));
            s_ConvexBoundsBuffer = new ComputeBuffer(k_MaxStereoEyes * k_MaxLightsOnScreen, System.Runtime.InteropServices.Marshal.SizeOf(typeof(SFiniteLightBound)));
            s_LightVolumeDataBuffer = new ComputeBuffer(k_MaxStereoEyes * k_MaxLightsOnScreen, System.Runtime.InteropServices.Marshal.SizeOf(typeof(LightVolumeData)));
            s_DispatchIndirectBuffer = new ComputeBuffer(LightDefinitions.s_NumFeatureVariants * 3, sizeof(uint), ComputeBufferType.IndirectArguments);

            // Cluster
            {
                s_ClearVoxelAtomicKernel = buildPerVoxelLightListShader.FindKernel("ClearAtomic");
                s_GlobalLightListAtomic = new ComputeBuffer(1, sizeof(uint));
            }

            s_GenListPerBigTileKernel = buildPerBigTileLightListShader.FindKernel("BigTileLightListGen");

            s_BuildDispatchIndirectKernel = buildDispatchIndirectShader.FindKernel("BuildDispatchIndirect");
            s_ClearDispatchIndirectKernel = clearDispatchIndirectShader.FindKernel("ClearDispatchIndirect");

            s_BuildMaterialFlagsOrKernel = buildMaterialFlagsShader.FindKernel("MaterialFlagsGen_Or");
            s_BuildMaterialFlagsWriteKernel = buildMaterialFlagsShader.FindKernel("MaterialFlagsGen_Write");

            s_shadeOpaqueDirectFptlKernel = deferredComputeShader.FindKernel("Deferred_Direct_Fptl");
            s_shadeOpaqueDirectFptlDebugDisplayKernel = deferredComputeShader.FindKernel("Deferred_Direct_Fptl_DebugDisplay");

            s_shadeOpaqueDirectShadowMaskFptlKernel = deferredComputeShader.FindKernel("Deferred_Direct_ShadowMask_Fptl");
            s_shadeOpaqueDirectShadowMaskFptlDebugDisplayKernel = deferredComputeShader.FindKernel("Deferred_Direct_ShadowMask_Fptl_DebugDisplay");

            s_deferredContactShadowKernel = screenSpaceShadowComputeShader.FindKernel("DeferredContactShadow");
            s_deferredContactShadowKernelMSAA = screenSpaceShadowComputeShader.FindKernel("DeferredContactShadowMSAA");

            for (int variant = 0; variant < LightDefinitions.s_NumFeatureVariants; variant++)
            {
                s_shadeOpaqueIndirectFptlKernels[variant] = deferredComputeShader.FindKernel("Deferred_Indirect_Fptl_Variant" + variant);
                s_shadeOpaqueIndirectShadowMaskFptlKernels[variant] = deferredComputeShader.FindKernel("Deferred_Indirect_ShadowMask_Fptl_Variant" + variant);
            }

            s_LightList = null;
            s_TileList = null;
            s_TileFeatureFlags = null;

            // OUTPUT_SPLIT_LIGHTING - LIGHTLOOP_TILE_PASS - SHADOWS_SHADOWMASK - DEBUG_DISPLAY
            m_deferredLightingMaterial = new Material[16];

            for (int outputSplitLighting = 0; outputSplitLighting < 2; ++outputSplitLighting)
            {
                for (int lightLoopTilePass = 0; lightLoopTilePass < 2; ++lightLoopTilePass)
                {
                    for (int shadowMask = 0; shadowMask < 2; ++shadowMask)
                    {
                        for (int debugDisplay = 0; debugDisplay < 2; ++debugDisplay)
                        {
                            int index = GetDeferredLightingMaterialIndex(outputSplitLighting, lightLoopTilePass, shadowMask, debugDisplay);

                            m_deferredLightingMaterial[index] = CoreUtils.CreateEngineMaterial(m_Resources.shaders.deferredPS);
                            m_deferredLightingMaterial[index].name = string.Format("{0}_{1}", m_Resources.shaders.deferredPS.name, index);
                            CoreUtils.SetKeyword(m_deferredLightingMaterial[index], "OUTPUT_SPLIT_LIGHTING", outputSplitLighting == 1);
                            CoreUtils.SelectKeyword(m_deferredLightingMaterial[index], "LIGHTLOOP_TILE_PASS", "LIGHTLOOP_SINGLE_PASS", lightLoopTilePass == 1);
                            CoreUtils.SetKeyword(m_deferredLightingMaterial[index], "SHADOWS_SHADOWMASK", shadowMask == 1);
                            CoreUtils.SetKeyword(m_deferredLightingMaterial[index], "DEBUG_DISPLAY", debugDisplay == 1);

                            m_deferredLightingMaterial[index].SetInt(HDShaderIDs._StencilMask, (int)HDRenderPipeline.StencilBitMask.LightingMask);
                            m_deferredLightingMaterial[index].SetInt(HDShaderIDs._StencilRef, outputSplitLighting == 1 ? (int)StencilLightingUsage.SplitLighting : (int)StencilLightingUsage.RegularLighting);
                            m_deferredLightingMaterial[index].SetInt(HDShaderIDs._StencilCmp, (int)CompareFunction.Equal);
                            m_deferredLightingMaterial[index].SetInt(HDShaderIDs._SrcBlend, (int)BlendMode.One);
                            m_deferredLightingMaterial[index].SetInt(HDShaderIDs._DstBlend, (int)BlendMode.Zero);
                        }
                    }
                }
            }

            m_DefaultTexture2DArray = new Texture2DArray(1, 1, 1, TextureFormat.ARGB32, false);
            m_DefaultTexture2DArray.hideFlags = HideFlags.HideAndDontSave;
            m_DefaultTexture2DArray.name = CoreUtils.GetTextureAutoName(1, 1, TextureFormat.ARGB32, depth: 1, dim: TextureDimension.Tex2DArray, name: "LightLoopDefault");
            m_DefaultTexture2DArray.SetPixels32(new Color32[1] { new Color32(128, 128, 128, 128) }, 0);
            m_DefaultTexture2DArray.Apply();

            m_DefaultTextureCube = new Cubemap(16, TextureFormat.ARGB32, false);
            m_DefaultTextureCube.Apply();

            // Setup shadow algorithms
            var shadowParams = hdAsset.renderPipelineSettings.hdShadowInitParams;
            var punctualShadowKeywords = new[]{"PUNCTUAL_SHADOW_LOW", "PUNCTUAL_SHADOW_MEDIUM", "PUNCTUAL_SHADOW_HIGH"};
            var directionalShadowKeywords = new[]{"DIRECTIONAL_SHADOW_LOW", "DIRECTIONAL_SHADOW_MEDIUM", "DIRECTIONAL_SHADOW_HIGH"};
            foreach (var p in punctualShadowKeywords)
                Shader.DisableKeyword(p);
            foreach (var p in directionalShadowKeywords)
                Shader.DisableKeyword(p);
            Shader.EnableKeyword(punctualShadowKeywords[(int)shadowParams.punctualShadowQuality]);
            Shader.EnableKeyword(directionalShadowKeywords[(int)shadowParams.directionalShadowQuality]);

            InitShadowSystem(hdAsset);
        }

        public void Cleanup()
        {
            DeinitShadowSystem();

            CoreUtils.Destroy(m_DefaultTexture2DArray);
            CoreUtils.Destroy(m_DefaultTextureCube);

            CoreUtils.SafeRelease(m_DirectionalLightDatas);
            CoreUtils.SafeRelease(m_LightDatas);
            CoreUtils.SafeRelease(m_EnvLightDatas);
            CoreUtils.SafeRelease(m_DecalDatas);

            if (m_ReflectionProbeCache != null)
            {
                m_ReflectionProbeCache.Release();
                m_ReflectionProbeCache = null;
            }
            if (m_ReflectionPlanarProbeCache != null)
            {
                m_ReflectionPlanarProbeCache.Release();
                m_ReflectionPlanarProbeCache = null;
            }
            if (m_CookieTexArray != null)
            {
                m_CookieTexArray.Release();
                m_CookieTexArray = null;
            }
            if (m_CubeCookieTexArray != null)
            {
                m_CubeCookieTexArray.Release();
                m_CubeCookieTexArray = null;
            }

            ReleaseResolutionDependentBuffers();

            CoreUtils.SafeRelease(s_AABBBoundsBuffer);
            CoreUtils.SafeRelease(s_ConvexBoundsBuffer);
            CoreUtils.SafeRelease(s_LightVolumeDataBuffer);
            CoreUtils.SafeRelease(s_DispatchIndirectBuffer);

            // enableClustered
            CoreUtils.SafeRelease(s_GlobalLightListAtomic);

            for (int outputSplitLighting = 0; outputSplitLighting < 2; ++outputSplitLighting)
            {
                for (int lightLoopTilePass = 0; lightLoopTilePass < 2; ++lightLoopTilePass)
                {
                    for (int shadowMask = 0; shadowMask < 2; ++shadowMask)
                    {
                        for (int debugDisplay = 0; debugDisplay < 2; ++debugDisplay)
                        {
                            int index = GetDeferredLightingMaterialIndex(outputSplitLighting, lightLoopTilePass, shadowMask, debugDisplay);
                            CoreUtils.Destroy(m_deferredLightingMaterial[index]);
                        }
                    }
                }
            }

            CoreUtils.Destroy(m_DebugViewTilesMaterial);
            CoreUtils.Destroy(m_DebugHDShadowMapMaterial);
            CoreUtils.Destroy(m_CubeToPanoMaterial);
        }

        public void NewFrame(FrameSettings frameSettings)
        {
            m_FrameSettings = frameSettings;

            m_ContactShadows = VolumeManager.instance.stack.GetComponent<ContactShadows>();
            m_EnableContactShadow = m_FrameSettings.enableContactShadows && m_ContactShadows.enable && m_ContactShadows.length > 0;
            m_indirectLightingController = VolumeManager.instance.stack.GetComponent<IndirectLightingController>();

            // Cluster
            {
                var clustPrepassSourceIdx = m_FrameSettings.lightLoopSettings.enableBigTilePrepass ? ClusterPrepassSource.BigTile : ClusterPrepassSource.None;
                var clustDepthSourceIdx = ClusterDepthSource.NoDepth;
                if (k_UseDepthBuffer)
                {
                    if (m_FrameSettings.enableMSAA)
                        clustDepthSourceIdx = ClusterDepthSource.MSAA_Depth;
                    else
                        clustDepthSourceIdx = ClusterDepthSource.Depth;
                }
                var kernelName = s_ClusterKernelNames[(int)clustPrepassSourceIdx, (int)clustDepthSourceIdx];
                var kernelObliqueName = s_ClusterObliqueKernelNames[(int)clustPrepassSourceIdx, (int)clustDepthSourceIdx];

                s_GenListPerVoxelKernel = buildPerVoxelLightListShader.FindKernel(kernelName);
                s_GenListPerVoxelKernelOblique = buildPerVoxelLightListShader.FindKernel(kernelObliqueName);
            }

            if (GetFeatureVariantsEnabled())
            {
                s_GenListPerTileKernel = buildPerTileLightListShader.FindKernel(m_FrameSettings.lightLoopSettings.enableBigTilePrepass ? "TileLightListGen_SrcBigTile_FeatureFlags" : "TileLightListGen_FeatureFlags");
                s_GenListPerTileKernel_Oblique = buildPerTileLightListShader.FindKernel(m_FrameSettings.lightLoopSettings.enableBigTilePrepass ? "TileLightListGen_SrcBigTile_FeatureFlags_Oblique" : "TileLightListGen_FeatureFlags_Oblique");

            }
            else
            {
                s_GenListPerTileKernel = buildPerTileLightListShader.FindKernel(m_FrameSettings.lightLoopSettings.enableBigTilePrepass ? "TileLightListGen_SrcBigTile" : "TileLightListGen");
                s_GenListPerTileKernel_Oblique = buildPerTileLightListShader.FindKernel(m_FrameSettings.lightLoopSettings.enableBigTilePrepass ? "TileLightListGen_SrcBigTile_Oblique" : "TileLightListGen_Oblique");
            }

            m_CookieTexArray.NewFrame();
            m_CubeCookieTexArray.NewFrame();
            m_ReflectionProbeCache.NewFrame();
            m_ReflectionPlanarProbeCache.NewFrame();
        }

        public bool NeedResize()
        {
            return s_LightList == null || s_TileList == null || s_TileFeatureFlags == null ||
                (s_BigTileLightList == null && m_FrameSettings.lightLoopSettings.enableBigTilePrepass) ||
                (s_PerVoxelLightLists == null);
        }

        public void ReleaseResolutionDependentBuffers()
        {
            CoreUtils.SafeRelease(s_LightList);
            CoreUtils.SafeRelease(s_TileList);
            CoreUtils.SafeRelease(s_TileFeatureFlags);

            // enableClustered
            CoreUtils.SafeRelease(s_PerVoxelLightLists);
            CoreUtils.SafeRelease(s_PerVoxelOffset);
            CoreUtils.SafeRelease(s_PerTileLogBaseTweak);

            // enableBigTilePrepass
            CoreUtils.SafeRelease(s_BigTileLightList);
        }

        int NumLightIndicesPerClusteredTile()
        {
            return 32 * (1 << k_Log2NumClusters);       // total footprint for all layers of the tile (measured in light index entries)
        }

        public void AllocResolutionDependentBuffers(int width, int height, bool stereoEnabled)
        {
            var nrStereoLayers = stereoEnabled ? 2 : 1;

            var nrTilesX = (width + LightDefinitions.s_TileSizeFptl - 1) / LightDefinitions.s_TileSizeFptl;
            var nrTilesY = (height + LightDefinitions.s_TileSizeFptl - 1) / LightDefinitions.s_TileSizeFptl;
            var nrTiles = nrTilesX * nrTilesY * nrStereoLayers;
            const int capacityUShortsPerTile = 32;
            const int dwordsPerTile = (capacityUShortsPerTile + 1) >> 1;        // room for 31 lights and a nrLights value.

            s_LightList = new ComputeBuffer((int)LightCategory.Count * dwordsPerTile * nrTiles, sizeof(uint));       // enough list memory for a 4k x 4k display
            s_TileList = new ComputeBuffer((int)LightDefinitions.s_NumFeatureVariants * nrTiles, sizeof(uint));
            s_TileFeatureFlags = new ComputeBuffer(nrTiles, sizeof(uint));

            // Cluster
            {
                var nrClustersX = (width + LightDefinitions.s_TileSizeClustered - 1) / LightDefinitions.s_TileSizeClustered;
                var nrClustersY = (height + LightDefinitions.s_TileSizeClustered - 1) / LightDefinitions.s_TileSizeClustered;
                var nrClusterTiles = nrClustersX * nrClustersY * nrStereoLayers;

                s_PerVoxelOffset = new ComputeBuffer((int)LightCategory.Count * (1 << k_Log2NumClusters) * nrClusterTiles, sizeof(uint));
                s_PerVoxelLightLists = new ComputeBuffer(NumLightIndicesPerClusteredTile() * nrClusterTiles, sizeof(uint));

                if (k_UseDepthBuffer)
                {
                    s_PerTileLogBaseTweak = new ComputeBuffer(nrClusterTiles, sizeof(float));
                }
            }

            if (m_FrameSettings.lightLoopSettings.enableBigTilePrepass)
            {
                var nrBigTilesX = (width + 63) / 64;
                var nrBigTilesY = (height + 63) / 64;
                var nrBigTiles = nrBigTilesX * nrBigTilesY * nrStereoLayers;
                s_BigTileLightList = new ComputeBuffer(LightDefinitions.s_MaxNrBigTileLightsPlusOne * nrBigTiles, sizeof(uint));
            }
        }

        public static Matrix4x4 WorldToCamera(Camera camera)
        {
            // camera.worldToCameraMatrix is RHS and Unity's transforms are LHS
            // We need to flip it to work with transforms
            return Matrix4x4.Scale(new Vector3(1, 1, -1)) * camera.worldToCameraMatrix;
        }

        static Matrix4x4 WorldToViewStereo(Camera camera, Camera.StereoscopicEye eyeIndex)
        {
            return Matrix4x4.Scale(new Vector3(1, 1, -1)) * camera.GetStereoViewMatrix(eyeIndex);
        }

        // For light culling system, we need non oblique projection matrices
        static Matrix4x4 CameraProjectionNonObliqueLHS(HDCamera camera)
        {
            // camera.projectionMatrix expect RHS data and Unity's transforms are LHS
            // We need to flip it to work with transforms
            return camera.nonObliqueProjMatrix * Matrix4x4.Scale(new Vector3(1, 1, -1));
        }

        static Matrix4x4 CameraProjectionStereoLHS(Camera camera, Camera.StereoscopicEye eyeIndex)
        {
            return camera.GetStereoProjectionMatrix(eyeIndex) * Matrix4x4.Scale(new Vector3(1, 1, -1));
        }

        public Vector3 GetLightColor(VisibleLight light)
        {
            return new Vector3(light.finalColor.r, light.finalColor.g, light.finalColor.b);
        }

        bool GetDominantLightWithShadows(AdditionalShadowData additionalShadowData, VisibleLight light, Light lightComponent, int lightIndex = -1)
        {
            // Can happen for particle lights (where we don't support shadows anyway)
            if (lightComponent == null)
                return false;

            // Ratio of the size of the light on screen and its intensity, gives a value used to compare light importance
            float lightDominanceValue = light.screenRect.size.magnitude * lightComponent.intensity;

            if (additionalShadowData == null || !additionalShadowData.contactShadows || lightComponent.shadows == LightShadows.None)
                return false;
            if (lightDominanceValue <= m_DominantLightValue || m_DominantLightValue == Single.PositiveInfinity)
                return false;

            if (light.lightType == LightType.Directional)
                m_DominantLightValue = Single.PositiveInfinity;
            else
            {
                m_DominantLightData = m_lightList.lights[lightIndex];
                m_DominantLightIndex = lightIndex;
                m_DominantLightValue = lightDominanceValue;
            }
            return true;
        }

        public bool GetDirectionalLightData(CommandBuffer cmd, GPULightType gpuLightType, VisibleLight light, Light lightComponent, HDAdditionalLightData additionalData, AdditionalShadowData additionalShadowData, int lightIndex, int shadowIndex, DebugDisplaySettings debugDisplaySettings, int sortedIndex)
        {
            // Clamp light list to the maximum allowed lights on screen to avoid ComputeBuffer overflow
            if (m_lightList.directionalLights.Count >= k_MaxDirectionalLightsOnScreen)
                return false;
            
            var directionalLightData = new DirectionalLightData();

            float diffuseDimmer = m_FrameSettings.diffuseGlobalDimmer * additionalData.lightDimmer;
            float specularDimmer = m_FrameSettings.specularGlobalDimmer * additionalData.lightDimmer;
            if (diffuseDimmer  <= 0.0f && specularDimmer <= 0.0f)
                return false;

            // Discard light if disabled in debug display settings
            if (!debugDisplaySettings.lightingDebugSettings.showDirectionalLight)
                return false;

            directionalLightData.lightLayers = additionalData.GetLightLayers();

            // Light direction for directional is opposite to the forward direction
            directionalLightData.forward = light.GetForward();
            // Rescale for cookies and windowing.
            directionalLightData.right      = light.GetRight() * 2 / Mathf.Max(additionalData.shapeWidth, 0.001f);
            directionalLightData.up         = light.GetUp() * 2 / Mathf.Max(additionalData.shapeHeight, 0.001f);
            directionalLightData.positionRWS = light.GetPosition();
            directionalLightData.color = GetLightColor(light);

            // Caution: This is bad but if additionalData == HDUtils.s_DefaultHDAdditionalLightData it mean we are trying to promote legacy lights, which is the case for the preview for example, so we need to multiply by PI as legacy Unity do implicit divide by PI for direct intensity.
            // So we expect that all light with additionalData == HDUtils.s_DefaultHDAdditionalLightData are currently the one from the preview, light in scene MUST have additionalData
            directionalLightData.color *= (HDUtils.s_DefaultHDAdditionalLightData == additionalData) ? Mathf.PI : 1.0f;

            directionalLightData.diffuseScale = additionalData.affectDiffuse ? diffuseDimmer : 0.0f;
            directionalLightData.specularScale = additionalData.affectSpecular ? specularDimmer : 0.0f;
            directionalLightData.volumetricDimmer = additionalData.volumetricDimmer;
            directionalLightData.shadowIndex = directionalLightData.cookieIndex = -1;

            if (lightComponent != null && lightComponent.cookie != null)
            {
                directionalLightData.tileCookie = lightComponent.cookie.wrapMode == TextureWrapMode.Repeat ? 1 : 0;
                directionalLightData.cookieIndex = m_CookieTexArray.FetchSlice(cmd, lightComponent.cookie);
            }
            // fix up shadow information
            directionalLightData.shadowIndex = shadowIndex;
            if (shadowIndex != -1)
            {
                m_CurrentSunLight = lightComponent;
                m_CurrentShadowSortedSunLightIndex = sortedIndex;
            }

            directionalLightData.shadowMaskSelector = Vector4.zero;

            if (IsBakedShadowMaskLight(lightComponent))
            {
                directionalLightData.shadowMaskSelector[lightComponent.bakingOutput.occlusionMaskChannel] = 1.0f;
                directionalLightData.nonLightmappedOnly = lightComponent.lightShadowCasterMode == LightShadowCasterMode.NonLightmappedOnly ? 1 : 0;
            }
            else
            {
                // use -1 to say that we don't use shadow mask
                directionalLightData.shadowMaskSelector.x = -1.0f;
                directionalLightData.nonLightmappedOnly = 0;
            }

            // Sun disk.
            {
                var sunDiskAngle = additionalData.sunDiskSize;
                var sunHaloSize  = additionalData.sunHaloSize;

                var cosConeInnerHalfAngle = Mathf.Clamp(Mathf.Cos(sunDiskAngle * 0.5f * Mathf.Deg2Rad), 0.0f, 1.0f);
                var cosConeOuterHalfAngle = Mathf.Clamp(Mathf.Cos(sunDiskAngle * 0.5f * (1 + sunHaloSize) * Mathf.Deg2Rad), 0.0f, 1.0f);

                var val = Mathf.Max(0.0001f, (cosConeInnerHalfAngle - cosConeOuterHalfAngle));
                directionalLightData.angleScale = 1.0f / val;
                directionalLightData.angleOffset = -cosConeOuterHalfAngle * directionalLightData.angleScale;

            }

            // Fallback to the first non shadow casting directional light.
            m_CurrentSunLight = m_CurrentSunLight == null ? lightComponent : m_CurrentSunLight;

            directionalLightData.contactShadowIndex = -1;

            // The first shadow casting directional light with contact shadow enabled is always taken as dominant light
            if (GetDominantLightWithShadows(additionalShadowData, light, lightComponent))
                directionalLightData.contactShadowIndex = 0;

            m_lightList.directionalLights.Add(directionalLightData);

            return true;
        }

        void GetScaleAndBiasForLinearDistanceFade(float fadeDistance, out float scale, out float bias)
        {
            // Fade with distance calculation is just a linear fade from 90% of fade distance to fade distance. 90% arbitrarily chosen but should work well enough.
            float distanceFadeNear = 0.9f * fadeDistance;
            scale = 1.0f / (fadeDistance - distanceFadeNear);
            bias = -distanceFadeNear / (fadeDistance - distanceFadeNear);
        }

        float ComputeLinearDistanceFade(float distanceToCamera, float fadeDistance)
        {
            float scale;
            float bias;
            GetScaleAndBiasForLinearDistanceFade(fadeDistance, out scale, out bias);

            return 1.0f - Mathf.Clamp01(distanceToCamera * scale + bias);
        }

        public bool GetLightData(CommandBuffer cmd, HDShadowSettings shadowSettings, Camera camera, GPULightType gpuLightType,
            VisibleLight light, Light lightComponent, HDAdditionalLightData additionalLightData, AdditionalShadowData additionalshadowData,
            int lightIndex, int shadowIndex, ref Vector3 lightDimensions, DebugDisplaySettings debugDisplaySettings)
        {
            // Clamp light list to the maximum allowed lights on screen to avoid ComputeBuffer overflow
            if (m_lightList.lights.Count >= k_MaxPunctualLightsOnScreen + k_MaxAreaLightsOnScreen)
                return false;
            
            var lightData = new LightData();

            lightData.lightLayers = additionalLightData.GetLightLayers();

            lightData.lightType = gpuLightType;

            lightData.positionRWS = light.GetPosition();

            bool applyRangeAttenuation = additionalLightData.applyRangeAttenuation && (gpuLightType != GPULightType.ProjectorBox);

            // Discard light if disabled in debug display settings
            if (lightData.lightType.IsAreaLight())
            {
                if (!debugDisplaySettings.lightingDebugSettings.showAreaLight)
                    return false;
            }
            else
            {
                if (!debugDisplaySettings.lightingDebugSettings.showPunctualLight)
                    return false;
            }

            lightData.range = light.range;

            if (applyRangeAttenuation)
            {
                lightData.rangeAttenuationScale = 1.0f / (light.range * light.range);
                lightData.rangeAttenuationBias  = 1.0f;

                if (lightData.lightType == GPULightType.Rectangle)
                {
                    // Rect lights are currently a special case because they use the normalized
                    // [0, 1] attenuation range rather than the regular [0, r] one.
                    lightData.rangeAttenuationScale = 1.0f;
                }
            }
            else // Don't apply any attenuation but do a 'step' at range
            {
                // Solve f(x) = b - (a * x)^2 where x = (d/r)^2.
                // f(0) = huge -> b = huge.
                // f(1) = 0    -> huge - a^2 = 0 -> a = sqrt(huge).
                const float hugeValue = 16777216.0f;
                const float sqrtHuge  = 4096.0f;
                lightData.rangeAttenuationScale = sqrtHuge / (light.range * light.range);
                lightData.rangeAttenuationBias  = hugeValue;

                if (lightData.lightType == GPULightType.Rectangle)
                {
                    // Rect lights are currently a special case because they use the normalized
                    // [0, 1] attenuation range rather than the regular [0, r] one.
                    lightData.rangeAttenuationScale = sqrtHuge;
                }
            }

            lightData.color = GetLightColor(light);

            lightData.forward = light.GetForward();
            lightData.up = light.GetUp();
            lightData.right = light.GetRight();

            lightDimensions.x = additionalLightData.shapeWidth;
            lightDimensions.y = additionalLightData.shapeHeight;
            lightDimensions.z = light.range;

            if (lightData.lightType == GPULightType.ProjectorBox)
            {
                lightData.size.x = light.range;

                // Rescale for cookies and windowing.
                lightData.right *= 2.0f / Mathf.Max(additionalLightData.shapeWidth, 0.001f);
                lightData.up    *= 2.0f / Mathf.Max(additionalLightData.shapeHeight, 0.001f);
            }
            else if (lightData.lightType == GPULightType.ProjectorPyramid)
            {
                // Get width and height for the current frustum
                var spotAngle = light.spotAngle;

                float frustumWidth, frustumHeight;

                if (additionalLightData.aspectRatio >= 1.0f)
                {
                    frustumHeight = 2.0f * Mathf.Tan(spotAngle * 0.5f * Mathf.Deg2Rad);
                    frustumWidth = frustumHeight * additionalLightData.aspectRatio;
                }
                else
                {
                    frustumWidth = 2.0f * Mathf.Tan(spotAngle * 0.5f * Mathf.Deg2Rad);
                    frustumHeight = frustumWidth / additionalLightData.aspectRatio;
                }

                // Adjust based on the new parametrization.
                lightDimensions.x = frustumWidth;
                lightDimensions.y = frustumHeight;

                // Rescale for cookies and windowing.
                lightData.right *= 2.0f / frustumWidth;
                lightData.up *= 2.0f / frustumHeight;
            }

            if (lightData.lightType == GPULightType.Spot)
            {
                var spotAngle = light.spotAngle;

                var innerConePercent = additionalLightData.GetInnerSpotPercent01();
                var cosSpotOuterHalfAngle = Mathf.Clamp(Mathf.Cos(spotAngle * 0.5f * Mathf.Deg2Rad), 0.0f, 1.0f);
                var sinSpotOuterHalfAngle = Mathf.Sqrt(1.0f - cosSpotOuterHalfAngle * cosSpotOuterHalfAngle);
                var cosSpotInnerHalfAngle = Mathf.Clamp(Mathf.Cos(spotAngle * 0.5f * innerConePercent * Mathf.Deg2Rad), 0.0f, 1.0f); // inner cone

                var val = Mathf.Max(0.0001f, (cosSpotInnerHalfAngle - cosSpotOuterHalfAngle));
                lightData.angleScale = 1.0f / val;
                lightData.angleOffset = -cosSpotOuterHalfAngle * lightData.angleScale;

                // Rescale for cookies and windowing.
                float cotOuterHalfAngle = cosSpotOuterHalfAngle / sinSpotOuterHalfAngle;
                lightData.up    *= cotOuterHalfAngle;
                lightData.right *= cotOuterHalfAngle;
            }
            else
            {
                // These are the neutral values allowing GetAngleAnttenuation in shader code to return 1.0
                lightData.angleScale = 0.0f;
                lightData.angleOffset = 1.0f;
            }

            if (lightData.lightType == GPULightType.Rectangle || lightData.lightType == GPULightType.Line)
            {
                lightData.size = new Vector2(additionalLightData.shapeWidth, additionalLightData.shapeHeight);
            }

            float distanceToCamera = (lightData.positionRWS - camera.transform.position).magnitude;
            float distanceFade = ComputeLinearDistanceFade(distanceToCamera, additionalLightData.fadeDistance);
            float lightScale = additionalLightData.lightDimmer * distanceFade;

            lightData.diffuseScale = additionalLightData.affectDiffuse ? lightScale * m_FrameSettings.diffuseGlobalDimmer : 0.0f;
            lightData.specularScale = additionalLightData.affectSpecular ? lightScale * m_FrameSettings.specularGlobalDimmer : 0.0f;

            lightData.volumetricDimmer = additionalLightData.volumetricDimmer;

            if (lightData.diffuseScale <= 0.0f && lightData.specularScale <= 0.0f)
                return false;

            lightData.cookieIndex = -1;
            lightData.shadowIndex = -1;

            if (lightComponent != null && lightComponent.cookie != null)
            {
                // TODO: add texture atlas support for cookie textures.
                switch (light.lightType)
                {
                    case LightType.Spot:
                        lightData.cookieIndex = m_CookieTexArray.FetchSlice(cmd, lightComponent.cookie);
                        break;
                    case LightType.Point:
                        lightData.cookieIndex = m_CubeCookieTexArray.FetchSlice(cmd, lightComponent.cookie);
                        break;
                }
            }
            else if (light.lightType == LightType.Spot && additionalLightData.spotLightShape != SpotLightShape.Cone)
            {
                // Projectors lights must always have a cookie texture.
                // As long as the cache is a texture array and not an atlas, the 4x4 white texture will be rescaled to 128
                lightData.cookieIndex = m_CookieTexArray.FetchSlice(cmd, Texture2D.whiteTexture);
            }

            if (additionalshadowData)
            {
                float shadowDistanceFade = ComputeLinearDistanceFade(distanceToCamera, Mathf.Min(shadowSettings.maxShadowDistance, additionalshadowData.shadowFadeDistance));
                lightData.shadowDimmer = additionalshadowData.shadowDimmer * shadowDistanceFade;
            }
            else
            {
                lightData.shadowDimmer = 1.0f;
            }

            // fix up shadow information
            lightData.shadowIndex = shadowIndex;

            // Value of max smoothness is from artists point of view, need to convert from perceptual smoothness to roughness
            lightData.minRoughness = (1.0f - additionalLightData.maxSmoothness) * (1.0f - additionalLightData.maxSmoothness);

            lightData.shadowMaskSelector = Vector4.zero;

            if (IsBakedShadowMaskLight(lightComponent))
            {
                lightData.shadowMaskSelector[lightComponent.bakingOutput.occlusionMaskChannel] = 1.0f;
                // TODO: make this option per light, not global
                lightData.nonLightmappedOnly = lightComponent.lightShadowCasterMode == LightShadowCasterMode.NonLightmappedOnly ? 1 : 0;
            }
            else
            {
                // use -1 to say that we don't use shadow mask
                lightData.shadowMaskSelector.x = -1.0f;
                lightData.nonLightmappedOnly = 0;
            }

            lightData.contactShadowIndex = -1;

            m_lightList.lights.Add(lightData);

            // Check if the current light is dominant and store it's index to change it's property later,
            // as we can't know which one will be dominant before checking all the lights
            GetDominantLightWithShadows(additionalshadowData, light, lightComponent, m_lightList.lights.Count -1);

            return true;
        }

        // TODO: we should be able to do this calculation only with LightData without VisibleLight light, but for now pass both
        public void GetLightVolumeDataAndBound(LightCategory lightCategory, GPULightType gpuLightType, LightVolumeType lightVolumeType,
            VisibleLight light, LightData lightData, Vector3 lightDimensions, Matrix4x4 worldToView,
            Camera.StereoscopicEye eyeIndex = Camera.StereoscopicEye.Left)
        {
            // Then Culling side
            var range = lightDimensions.z;
            var lightToWorld = light.localToWorld;
            Vector3 positionWS = lightData.positionRWS;
            Vector3 positionVS = worldToView.MultiplyPoint(positionWS);

            Matrix4x4 lightToView = worldToView * lightToWorld;
            Vector3   xAxisVS     = lightToView.GetColumn(0);
            Vector3   yAxisVS     = lightToView.GetColumn(1);
            Vector3   zAxisVS     = lightToView.GetColumn(2);

            // Fill bounds
            var bound = new SFiniteLightBound();
            var lightVolumeData = new LightVolumeData();

            lightVolumeData.lightCategory = (uint)lightCategory;
            lightVolumeData.lightVolume = (uint)lightVolumeType;

            if (gpuLightType == GPULightType.Spot || gpuLightType == GPULightType.ProjectorPyramid)
            {
                Vector3 lightDir = lightToWorld.GetColumn(2);

                // represents a left hand coordinate system in world space since det(worldToView)<0
                Vector3 vx = xAxisVS;
                Vector3 vy = yAxisVS;
                Vector3 vz = zAxisVS;

                const float pi = 3.1415926535897932384626433832795f;
                const float degToRad = (float)(pi / 180.0);

                var sa = light.spotAngle;
                var cs = Mathf.Cos(0.5f * sa * degToRad);
                var si = Mathf.Sin(0.5f * sa * degToRad);

                if (gpuLightType == GPULightType.ProjectorPyramid)
                {
                    Vector3 lightPosToProjWindowCorner = (0.5f * lightDimensions.x) * vx + (0.5f * lightDimensions.y) * vy + 1.0f * vz;
                    cs = Vector3.Dot(vz, Vector3.Normalize(lightPosToProjWindowCorner));
                    si = Mathf.Sqrt(1.0f - cs * cs);
                }

                const float FltMax = 3.402823466e+38F;
                var ta = cs > 0.0f ? (si / cs) : FltMax;
                var cota = si > 0.0f ? (cs / si) : FltMax;

                //const float cotasa = l.GetCotanHalfSpotAngle();

                // apply nonuniform scale to OBB of spot light
                var squeeze = true;//sa < 0.7f * 90.0f;      // arb heuristic
                var fS = squeeze ? ta : si;
                bound.center = worldToView.MultiplyPoint(positionWS + ((0.5f * range) * lightDir));    // use mid point of the spot as the center of the bounding volume for building screen-space AABB for tiled lighting.

                // scale axis to match box or base of pyramid
                bound.boxAxisX = (fS * range) * vx;
                bound.boxAxisY = (fS * range) * vy;
                bound.boxAxisZ = (0.5f * range) * vz;

                // generate bounding sphere radius
                var fAltDx = si;
                var fAltDy = cs;
                fAltDy = fAltDy - 0.5f;
                //if(fAltDy<0) fAltDy=-fAltDy;

                fAltDx *= range; fAltDy *= range;

                // Handle case of pyramid with this select (currently unused)
                var altDist = Mathf.Sqrt(fAltDy * fAltDy + (true ? 1.0f : 2.0f) * fAltDx * fAltDx);
                bound.radius = altDist > (0.5f * range) ? altDist : (0.5f * range);       // will always pick fAltDist
                bound.scaleXY = squeeze ? new Vector2(0.01f, 0.01f) : new Vector2(1.0f, 1.0f);

                lightVolumeData.lightAxisX = vx;
                lightVolumeData.lightAxisY = vy;
                lightVolumeData.lightAxisZ = vz;
                lightVolumeData.lightPos = positionVS;
                lightVolumeData.radiusSq = range * range;
                lightVolumeData.cotan = cota;
                lightVolumeData.featureFlags = (uint)LightFeatureFlags.Punctual;
            }
            else if (gpuLightType == GPULightType.Point)
            {
                Vector3 vx = xAxisVS;
                Vector3 vy = yAxisVS;
                Vector3 vz = zAxisVS;

                bound.center   = positionVS;
                bound.boxAxisX = vx * range;
                bound.boxAxisY = vy * range;
                bound.boxAxisZ = vz * range;
                bound.scaleXY.Set(1.0f, 1.0f);
                bound.radius = range;

                // fill up ldata
                lightVolumeData.lightAxisX = vx;
                lightVolumeData.lightAxisY = vy;
                lightVolumeData.lightAxisZ = vz;
                lightVolumeData.lightPos = bound.center;
                lightVolumeData.radiusSq = range * range;
                lightVolumeData.featureFlags = (uint)LightFeatureFlags.Punctual;
            }
            else if (gpuLightType == GPULightType.Line)
            {
                Vector3 dimensions = new Vector3(lightDimensions.x + 2 * range, 2 * range, 2 * range); // Omni-directional
                Vector3 extents = 0.5f * dimensions;

                bound.center = positionVS;
                bound.boxAxisX = extents.x * xAxisVS;
                bound.boxAxisY = extents.y * yAxisVS;
                bound.boxAxisZ = extents.z * zAxisVS;
                bound.scaleXY.Set(1.0f, 1.0f);
                bound.radius = extents.magnitude;

                lightVolumeData.lightPos = positionVS;
                lightVolumeData.lightAxisX = xAxisVS;
                lightVolumeData.lightAxisY = yAxisVS;
                lightVolumeData.lightAxisZ = zAxisVS;
                lightVolumeData.boxInnerDist = new Vector3(lightDimensions.x, 0, 0);
                lightVolumeData.boxInvRange.Set(1.0f / range, 1.0f / range, 1.0f / range);
                lightVolumeData.featureFlags = (uint)LightFeatureFlags.Area;
            }
            else if (gpuLightType == GPULightType.Rectangle)
            {
                Vector3 dimensions = new Vector3(lightDimensions.x + 2 * range, lightDimensions.y + 2 * range, range); // One-sided
                Vector3 extents = 0.5f * dimensions;
                Vector3 centerVS = positionVS + extents.z * zAxisVS;

                bound.center = centerVS;
                bound.boxAxisX = extents.x * xAxisVS;
                bound.boxAxisY = extents.y * yAxisVS;
                bound.boxAxisZ = extents.z * zAxisVS;
                bound.scaleXY.Set(1.0f, 1.0f);
                bound.radius = extents.magnitude;

                lightVolumeData.lightPos     = centerVS;
                lightVolumeData.lightAxisX   = xAxisVS;
                lightVolumeData.lightAxisY   = yAxisVS;
                lightVolumeData.lightAxisZ   = zAxisVS;
                lightVolumeData.boxInnerDist = extents;
                lightVolumeData.boxInvRange.Set(Mathf.Infinity, Mathf.Infinity, Mathf.Infinity);
                lightVolumeData.featureFlags = (uint)LightFeatureFlags.Area;
            }
            else if (gpuLightType == GPULightType.ProjectorBox)
            {
                Vector3 dimensions  = new Vector3(lightDimensions.x, lightDimensions.y, range);  // One-sided
                Vector3 extents = 0.5f * dimensions;
                Vector3 centerVS = positionVS + extents.z * zAxisVS;

                bound.center   = centerVS;
                bound.boxAxisX = extents.x * xAxisVS;
                bound.boxAxisY = extents.y * yAxisVS;
                bound.boxAxisZ = extents.z * zAxisVS;
                bound.radius   = extents.magnitude;
                bound.scaleXY.Set(1.0f, 1.0f);

                lightVolumeData.lightPos     = centerVS;
                lightVolumeData.lightAxisX   = xAxisVS;
                lightVolumeData.lightAxisY   = yAxisVS;
                lightVolumeData.lightAxisZ   = zAxisVS;
                lightVolumeData.boxInnerDist = extents;
                lightVolumeData.boxInvRange.Set(Mathf.Infinity, Mathf.Infinity, Mathf.Infinity);
                lightVolumeData.featureFlags = (uint)LightFeatureFlags.Punctual;
            }
            else
            {
                Debug.Assert(false, "TODO: encountered an unknown GPULightType.");
            }

            if (eyeIndex == Camera.StereoscopicEye.Left)
            {
                m_lightList.bounds.Add(bound);
                m_lightList.lightVolumes.Add(lightVolumeData);
            }
            else
            {
                m_lightList.rightEyeBounds.Add(bound);
                m_lightList.rightEyeLightVolumes.Add(lightVolumeData);
            }
        }

        public bool GetEnvLightData(CommandBuffer cmd, Camera camera, HDProbe probe, DebugDisplaySettings debugDisplaySettings)
        {
            // For now we won't display real time probe when rendering one.
            // TODO: We may want to display last frame result but in this case we need to be careful not to update the atlas before all realtime probes are rendered (for frame coherency).
            // Unfortunately we don't have this information at the moment.
            if (probe.mode == ReflectionProbeMode.Realtime && camera.cameraType == CameraType.Reflection)
                return false;

            // Discard probe if disabled in debug menu
            if (!debugDisplaySettings.lightingDebugSettings.showReflectionProbe)
                return false;

            var capturePosition = Vector3.zero;
            var influenceToWorld = probe.influenceToWorld;

            // 31 bits index, 1 bit cache type
            var envIndex = -1;
            if (probe is PlanarReflectionProbe)
            {
                PlanarReflectionProbe planarProbe = probe as PlanarReflectionProbe;
                var fetchIndex = m_ReflectionPlanarProbeCache.FetchSlice(cmd, planarProbe.currentTexture);
                envIndex = (fetchIndex << 1) | (int)EnvCacheType.Texture2D;

                float nearClipPlane, farClipPlane, aspect, fov;
                Color backgroundColor;
                CameraClearFlags clearFlags;
                Quaternion captureRotation;
                Matrix4x4 worldToCamera, projection;

                ReflectionSystem.CalculateCaptureCameraProperties(
                    planarProbe,
                    out nearClipPlane, out farClipPlane,
                    out aspect, out fov, out clearFlags, out backgroundColor,
                    out worldToCamera, out projection, out capturePosition, out captureRotation,
                    camera);

                var gpuProj = GL.GetGPUProjectionMatrix(projection, true); // Had to change this from 'false'
                var gpuView = worldToCamera;

                // We transform it to object space by translating the capturePosition
                var vp = gpuProj * gpuView * Matrix4x4.Translate(capturePosition);
                m_Env2DCaptureVP[fetchIndex] = vp;
            }
            else if (probe is HDAdditionalReflectionData)
            {
                HDAdditionalReflectionData cubeProbe = probe as HDAdditionalReflectionData;
                envIndex = m_ReflectionProbeCache.FetchSlice(cmd, probe.currentTexture);
                envIndex = envIndex << 1 | (int)EnvCacheType.Cubemap;
                capturePosition = cubeProbe.capturePosition;
            }
            // -1 means that the texture is not ready yet (ie not convolved/compressed yet)
            if (envIndex == -1)
                return false;

            // Build light data
            var envLightData = new EnvLightData();

            InfluenceVolume influence = probe.influenceVolume;
            envLightData.lightLayers = probe.GetLightLayers();
            envLightData.influenceShapeType = influence.envShape;
            envLightData.weight = probe.weight;
            envLightData.multiplier = probe.multiplier * m_indirectLightingController.indirectSpecularIntensity;
            envLightData.influenceExtents = influence.extends;
            envLightData.blendNormalDistancePositive = influence.boxBlendNormalDistancePositive;
            envLightData.blendNormalDistanceNegative = influence.boxBlendNormalDistanceNegative;
            envLightData.blendDistancePositive = influence.boxBlendDistancePositive;
            envLightData.blendDistanceNegative = influence.boxBlendDistanceNegative;
            envLightData.boxSideFadePositive = influence.boxSideFadePositive;
            envLightData.boxSideFadeNegative = influence.boxSideFadeNegative;

            envLightData.influenceRight = influenceToWorld.GetColumn(0).normalized;
            envLightData.influenceUp = influenceToWorld.GetColumn(1).normalized;
            envLightData.influenceForward = influenceToWorld.GetColumn(2).normalized;
            envLightData.capturePositionRWS = capturePosition;
            envLightData.influencePositionRWS = influenceToWorld.GetColumn(3);

            envLightData.envIndex = envIndex;

            // Proxy data
            var proxyToWorld = probe.proxyToWorld;
            envLightData.proxyExtents = probe.proxyExtents;
            envLightData.minProjectionDistance = probe.infiniteProjection ? 65504f : 0;
            envLightData.proxyRight = proxyToWorld.GetColumn(0).normalized;
            envLightData.proxyUp = proxyToWorld.GetColumn(1).normalized;
            envLightData.proxyForward = proxyToWorld.GetColumn(2).normalized;
            envLightData.proxyPositionRWS = proxyToWorld.GetColumn(3);

            m_lightList.envLights.Add(envLightData);
            return true;
        }

        public void GetEnvLightVolumeDataAndBound(HDProbe probe, LightVolumeType lightVolumeType, Matrix4x4 worldToView, Camera.StereoscopicEye eyeIndex = Camera.StereoscopicEye.Left)
        {
            var bound = new SFiniteLightBound();
            var lightVolumeData = new LightVolumeData();

            // C is reflection volume center in world space (NOT same as cube map capture point)
            var influenceExtents = probe.influenceExtents;       // 0.5f * Vector3.Max(-boxSizes[p], boxSizes[p]);

            var influenceToWorld = probe.influenceToWorld;

            // transform to camera space (becomes a left hand coordinate frame in Unity since Determinant(worldToView)<0)
            var influenceRightVS = worldToView.MultiplyVector(influenceToWorld.GetColumn(0).normalized);
            var influenceUpVS = worldToView.MultiplyVector(influenceToWorld.GetColumn(1).normalized);
            var influenceForwardVS = worldToView.MultiplyVector(influenceToWorld.GetColumn(2).normalized);
            var influencePositionVS = worldToView.MultiplyPoint(influenceToWorld.GetColumn(3));

            lightVolumeData.lightCategory = (uint)LightCategory.Env;
            lightVolumeData.lightVolume = (uint)lightVolumeType;
            lightVolumeData.featureFlags = (uint)LightFeatureFlags.Env;

            switch (lightVolumeType)
            {
                case LightVolumeType.Sphere:
                {
                    lightVolumeData.lightPos = influencePositionVS;
                    lightVolumeData.radiusSq = influenceExtents.x * influenceExtents.x;
                    lightVolumeData.lightAxisX = influenceRightVS;
                    lightVolumeData.lightAxisY = influenceUpVS;
                    lightVolumeData.lightAxisZ = influenceForwardVS;

                    bound.center = influencePositionVS;
                    bound.boxAxisX = influenceRightVS * influenceExtents.x;
                    bound.boxAxisY = influenceUpVS * influenceExtents.x;
                    bound.boxAxisZ = influenceForwardVS * influenceExtents.x;
                    bound.scaleXY.Set(1.0f, 1.0f);
                    bound.radius = influenceExtents.x;
                    break;
                }
                case LightVolumeType.Box:
                {
                    bound.center = influencePositionVS;
                    bound.boxAxisX = influenceExtents.x * influenceRightVS;
                    bound.boxAxisY = influenceExtents.y * influenceUpVS;
                    bound.boxAxisZ = influenceExtents.z * influenceForwardVS;
                    bound.scaleXY.Set(1.0f, 1.0f);
                    bound.radius = influenceExtents.magnitude;

                    // The culling system culls pixels that are further
                    //   than a threshold to the box influence extents.
                    // So we use an arbitrary threshold here (k_BoxCullingExtentOffset)
                    lightVolumeData.lightPos = influencePositionVS;
                    lightVolumeData.lightAxisX = influenceRightVS;
                    lightVolumeData.lightAxisY = influenceUpVS;
                    lightVolumeData.lightAxisZ = influenceForwardVS;
                    lightVolumeData.boxInnerDist = influenceExtents - k_BoxCullingExtentThreshold;
                    lightVolumeData.boxInvRange.Set(1.0f / k_BoxCullingExtentThreshold.x, 1.0f / k_BoxCullingExtentThreshold.y, 1.0f / k_BoxCullingExtentThreshold.z);
                    break;
                }
            }

            if (eyeIndex == Camera.StereoscopicEye.Left)
            {
                m_lightList.bounds.Add(bound);
                m_lightList.lightVolumes.Add(lightVolumeData);
            }
            else
            {
                m_lightList.rightEyeBounds.Add(bound);
                m_lightList.rightEyeLightVolumes.Add(lightVolumeData);
            }
        }

        public void AddBoxVolumeDataAndBound(OrientedBBox obb, LightCategory category, LightFeatureFlags featureFlags, Matrix4x4 worldToView)
        {
            var bound      = new SFiniteLightBound();
            var volumeData = new LightVolumeData();

            // transform to camera space (becomes a left hand coordinate frame in Unity since Determinant(worldToView)<0)
            var positionVS = worldToView.MultiplyPoint(obb.center);
            var rightVS    = worldToView.MultiplyVector(obb.right);
            var upVS       = worldToView.MultiplyVector(obb.up);
            var forwardVS  = Vector3.Cross(upVS, rightVS);
            var extents    = new Vector3(obb.extentX, obb.extentY, obb.extentZ);

            volumeData.lightVolume   = (uint)LightVolumeType.Box;
            volumeData.lightCategory = (uint)category;
            volumeData.featureFlags  = (uint)featureFlags;

            bound.center   = positionVS;
            bound.boxAxisX = obb.extentX * rightVS;
            bound.boxAxisY = obb.extentY * upVS;
            bound.boxAxisZ = obb.extentZ * forwardVS;
            bound.radius   = extents.magnitude;
            bound.scaleXY.Set(1.0f, 1.0f);

            // The culling system culls pixels that are further
            //   than a threshold to the box influence extents.
            // So we use an arbitrary threshold here (k_BoxCullingExtentOffset)
            volumeData.lightPos     = positionVS;
            volumeData.lightAxisX   = rightVS;
            volumeData.lightAxisY   = upVS;
            volumeData.lightAxisZ   = forwardVS;
            volumeData.boxInnerDist = extents - k_BoxCullingExtentThreshold; // We have no blend range, but the culling code needs a small EPS value for some reason???
            volumeData.boxInvRange.Set(1.0f / k_BoxCullingExtentThreshold.x, 1.0f / k_BoxCullingExtentThreshold.y, 1.0f / k_BoxCullingExtentThreshold.z);

            m_lightList.bounds.Add(bound);
            m_lightList.lightVolumes.Add(volumeData);
        }

        public int GetCurrentShadowCount()
        {
            return m_ShadowManager.GetShadowRequestCount();
        }

        public void UpdateCullingParameters(ref ScriptableCullingParameters cullingParams)
        {
            m_ShadowManager.UpdateCullingParameters(ref cullingParams);
            
            // In HDRP we don't need per object light/probe info so we disable the native code that handles it.
            cullingParams.cullingFlags |= CullFlag.DisablePerObjectCulling;
        }

        public bool IsBakedShadowMaskLight(Light light)
        {
            // This can happen for particle lights.
            if (light == null)
                return false;

            return light.bakingOutput.lightmapBakeType == LightmapBakeType.Mixed &&
                light.bakingOutput.mixedLightingMode == MixedLightingMode.Shadowmask &&
                light.bakingOutput.occlusionMaskChannel != -1;     // We need to have an occlusion mask channel assign, else we have no shadow mask
        }
        
        HDProbe SelectProbe(VisibleReflectionProbe probe, PlanarReflectionProbe planarProbe)
        {
            if (probe.probe != null)
            {
                var add = probe.probe.GetComponent<HDAdditionalReflectionData>();
                if (add == null)
                {
                    add = HDUtils.s_DefaultHDAdditionalReflectionData;
                    if (add.influenceVolume == null)
                    {
                        add.Awake(); // We need to init the 'default' data if it isn't
                    }
                    Vector3 distance = Vector3.one * probe.blendDistance;
                    add.influenceVolume.boxBlendDistancePositive = distance;
                    add.influenceVolume.boxBlendDistanceNegative = distance;
                    add.influenceVolume.shape = InfluenceShape.Box;
                }
                return add;
            }
            if (planarProbe != null)
                return planarProbe;

            throw new ArgumentException();
        }

        // Return true if BakedShadowMask are enabled
        public bool PrepareLightsForGPU(CommandBuffer cmd, HDCamera hdCamera, CullResults cullResults,
            ReflectionProbeCullResults reflectionProbeCullResults, DensityVolumeList densityVolumes, DebugDisplaySettings debugDisplaySettings)
        {
            using (new ProfilingSample(cmd, "Prepare Lights For GPU"))
            {
                Camera camera = hdCamera.camera;

                // If any light require it, we need to enabled bake shadow mask feature
                m_enableBakeShadowMask = false;

                m_lightList.Clear();

                // We need to properly reset this here otherwise if we go from 1 light to no visible light we would keep the old reference active.
                m_CurrentSunLight = null;
                m_CurrentShadowSortedSunLightIndex = -1;
                m_DominantLightIndex = -1;
                m_DominantLightValue = 0;
                m_DebugSelectedLightShadowIndex = -1;

                var stereoEnabled = m_FrameSettings.enableStereo;

                var hdShadowSettings = VolumeManager.instance.stack.GetComponent<HDShadowSettings>();

                Vector3 camPosWS = camera.transform.position;

                var worldToView = WorldToCamera(camera);
                var rightEyeWorldToView = Matrix4x4.identity;
                if (stereoEnabled)
                {
                    worldToView = WorldToViewStereo(camera, Camera.StereoscopicEye.Left);
                    rightEyeWorldToView = WorldToViewStereo(camera, Camera.StereoscopicEye.Right);
                }
                
                // We must clear the shadow requests before checking if they are any visible light because we would have requests from the last frame executed in the case where we don't see any lights
                m_ShadowManager.Clear();

                // Note: Light with null intensity/Color are culled by the C++, no need to test it here
                if (cullResults.visibleLights.Count != 0 || cullResults.visibleReflectionProbes.Count != 0)
                {
                    // 1. Count the number of lights and sort all lights by category, type and volume - This is required for the fptl/cluster shader code
                    // If we reach maximum of lights available on screen, then we discard the light.
                    // Lights are processed in order, so we don't discards light based on their importance but based on their ordering in visible lights list.
                    int directionalLightcount = 0;
                    int punctualLightcount = 0;
                    int areaLightCount = 0;

                    int lightCount = Math.Min(cullResults.visibleLights.Count, k_MaxLightsOnScreen);
                    UpdateSortKeysArray(lightCount);
                    int sortCount = 0;
                    for (int lightIndex = 0, numLights = cullResults.visibleLights.Count; (lightIndex < numLights) && (sortCount < lightCount); ++lightIndex)
                    {
                        var light = cullResults.visibleLights[lightIndex];
                        var lightComponent = light.light;

                        // Light should always have additional data, however preview light right don't have, so we must handle the case by assigning HDUtils.s_DefaultHDAdditionalLightData
                        var additionalData = GetHDAdditionalLightData(lightComponent);
                    
                        LightCategory lightCategory = LightCategory.Count;
                        GPULightType gpuLightType = GPULightType.Point;
                        LightVolumeType lightVolumeType = LightVolumeType.Count;

                        if (additionalData.lightTypeExtent == LightTypeExtent.Punctual)
                        {
                            lightCategory = LightCategory.Punctual;

                            switch (light.lightType)
                            {
                                case LightType.Spot:
                                    if (punctualLightcount >= k_MaxPunctualLightsOnScreen)
                                        continue;
                                    switch (additionalData.spotLightShape)
                                    {
                                        case SpotLightShape.Cone:
                                            gpuLightType = GPULightType.Spot;
                                            lightVolumeType = LightVolumeType.Cone;
                                            break;
                                        case SpotLightShape.Pyramid:
                                            gpuLightType = GPULightType.ProjectorPyramid;
                                            lightVolumeType = LightVolumeType.Cone;
                                            break;
                                        case SpotLightShape.Box:
                                            gpuLightType = GPULightType.ProjectorBox;
                                            lightVolumeType = LightVolumeType.Box;
                                            break;
                                        default:
                                            Debug.Assert(false, "Encountered an unknown SpotLightShape.");
                                            break;
                                    }
                                    break;

                                case LightType.Directional:
                                    if (directionalLightcount >= k_MaxDirectionalLightsOnScreen)
                                        continue;
                                    gpuLightType = GPULightType.Directional;
                                    // No need to add volume, always visible
                                    lightVolumeType = LightVolumeType.Count; // Count is none
                                    break;

                                case LightType.Point:
                                    if (punctualLightcount >= k_MaxPunctualLightsOnScreen)
                                        continue;
                                    gpuLightType = GPULightType.Point;
                                    lightVolumeType = LightVolumeType.Sphere;
                                    break;

                                default:
                                    Debug.Assert(false, "Encountered an unknown LightType.");
                                    break;
                            }
                        }
                        else
                        {
                            lightCategory = LightCategory.Area;

                            switch (additionalData.lightTypeExtent)
                            {
                                case LightTypeExtent.Rectangle:
                                    if (areaLightCount >= k_MaxAreaLightsOnScreen)
                                        continue;
                                    gpuLightType = GPULightType.Rectangle;
                                    lightVolumeType = LightVolumeType.Box;
                                    break;

                                case LightTypeExtent.Line:
                                    if (areaLightCount >= k_MaxAreaLightsOnScreen)
                                        continue;
                                    gpuLightType = GPULightType.Line;
                                    lightVolumeType = LightVolumeType.Box;
                                    break;

                                default:
                                    Debug.Assert(false, "Encountered an unknown LightType.");
                                    break;
                            }
                        }

                        // 5 bit (0x1F) light category, 5 bit (0x1F) GPULightType, 5 bit (0x1F) lightVolume, 1 bit for shadow casting, 16 bit index
                        m_SortKeys[sortCount++] = (uint)lightCategory << 27 | (uint)gpuLightType << 22 | (uint)lightVolumeType << 17 | (uint)lightIndex;
                    }

                    CoreUnsafeUtils.QuickSort(m_SortKeys, 0, sortCount - 1); // Call our own quicksort instead of Array.Sort(sortKeys, 0, sortCount) so we don't allocate memory (note the SortCount-1 that is different from original call).

                    // TODO: Refactor shadow management
                    // The good way of managing shadow:
                    // Here we sort everyone and we decide which light is important or not (this is the responsibility of the lightloop)
                    // we allocate shadow slot based on maximum shadow allowed on screen and attribute slot by bigger solid angle
                    // THEN we ask to the ShadowRender to render the shadow, not the reverse as it is today (i.e render shadow than expect they
                    // will be use...)
                    // The lightLoop is in charge, not the shadow pass.
                    // For now we will still apply the maximum of shadow here but we don't apply the sorting by priority + slot allocation yet

                    // 2. Go through all lights, convert them to GPU format.
                    // Simultaneously create data for culling (LightVolumeData and SFiniteLightBound)

                    for (int sortIndex = 0; sortIndex < sortCount; ++sortIndex)
                    {
                        // In 1. we have already classify and sorted the light, we need to use this sorted order here
                        uint sortKey = m_SortKeys[sortIndex];
                        LightCategory lightCategory = (LightCategory)((sortKey >> 27) & 0x1F);
                        GPULightType gpuLightType = (GPULightType)((sortKey >> 22) & 0x1F);
                        LightVolumeType lightVolumeType = (LightVolumeType)((sortKey >> 17) & 0x1F);
                        int lightIndex = (int)(sortKey & 0xFFFF);

                        var light = cullResults.visibleLights[lightIndex];
                        var lightComponent = light.light;

                        m_enableBakeShadowMask = m_enableBakeShadowMask || IsBakedShadowMaskLight(lightComponent);

                        // Light should always have additional data, however preview light right don't have, so we must handle the case by assigning HDUtils.s_DefaultHDAdditionalLightData
                        var additionalLightData = GetHDAdditionalLightData(lightComponent);
                        var additionalShadowData = lightComponent != null ? lightComponent.GetComponent<AdditionalShadowData>() : null; // Can be null

                        int shadowIndex = -1;
                        // Manage shadow requests
                        if (lightComponent.shadows != LightShadows.None)
                        {
                            Bounds bounds;

                            // Update light shadow requests only if the light affects at least one object
                            if (m_FrameSettings.enableShadow && cullResults.GetShadowCasterBounds(lightIndex, out bounds))
                            {
                                int shadowRequestCount;
                                shadowIndex = additionalLightData.UpdateShadowRequest(camera, m_ShadowInitParameters, m_ShadowManager, light, cullResults, lightIndex, out shadowRequestCount);

#if UNITY_EDITOR
                                if ((debugDisplaySettings.lightingDebugSettings.shadowDebugUseSelection
                                        || debugDisplaySettings.lightingDebugSettings.shadowDebugMode == ShadowMapDebugMode.SingleShadow)
                                    && UnityEditor.Selection.activeGameObject == lightComponent.gameObject)
                                {
                                    m_DebugSelectedLightShadowIndex = shadowIndex;
                                    m_DebugSelectedLightShadowCount = shadowRequestCount;
                                }
#endif
                            }
                        }

                        // Directional rendering side, it is separated as it is always visible so no volume to handle here
                        if (gpuLightType == GPULightType.Directional)
                        {
                            if (GetDirectionalLightData(cmd, gpuLightType, light, lightComponent, additionalLightData, additionalShadowData, lightIndex, shadowIndex, debugDisplaySettings, directionalLightcount))
                            {
                                directionalLightcount++;

                                // We make the light position camera-relative as late as possible in order
                                // to allow the preceding code to work with the absolute world space coordinates.
                                if (ShaderConfig.s_CameraRelativeRendering != 0)
                                {
                                    // Caution: 'DirectionalLightData.positionWS' is camera-relative after this point.
                                    int last = m_lightList.directionalLights.Count - 1;
                                    DirectionalLightData lightData = m_lightList.directionalLights[last];
                                    lightData.positionRWS -= camPosWS;
                                    m_lightList.directionalLights[last] = lightData;
                                }
                            }
                            continue;
                        }

                        Vector3 lightDimensions = new Vector3(); // X = length or width, Y = height, Z = range (depth)

                        // Punctual, area, projector lights - the rendering side.
                        if (GetLightData(cmd, hdShadowSettings, camera, gpuLightType, light, lightComponent, additionalLightData, additionalShadowData, lightIndex, shadowIndex, ref lightDimensions, debugDisplaySettings))
                        {
                            switch (lightCategory)
                            {
                                case LightCategory.Punctual:
                                    punctualLightcount++;
                                    break;
                                case LightCategory.Area:
                                    areaLightCount++;
                                    break;
                                default:
                                    Debug.Assert(false, "TODO: encountered an unknown LightCategory.");
                                    break;
                            }

                            // Then culling side. Must be call in this order as we pass the created Light data to the function
                            GetLightVolumeDataAndBound(lightCategory, gpuLightType, lightVolumeType, light, m_lightList.lights[m_lightList.lights.Count - 1], lightDimensions, worldToView);
                            if (stereoEnabled)
                                GetLightVolumeDataAndBound(lightCategory, gpuLightType, lightVolumeType, light, m_lightList.lights[m_lightList.lights.Count - 1], lightDimensions, rightEyeWorldToView, Camera.StereoscopicEye.Right);

                            // We make the light position camera-relative as late as possible in order
                            // to allow the preceding code to work with the absolute world space coordinates.
                            if (ShaderConfig.s_CameraRelativeRendering != 0)
                            {
                                // Caution: 'LightData.positionWS' is camera-relative after this point.
                                int last = m_lightList.lights.Count - 1;
                                LightData lightData = m_lightList.lights[last];
                                lightData.positionRWS -= camPosWS;
                                m_lightList.lights[last] = lightData;
                            }
                        }
                    }
                    
                    // Prepare the shadow datas for GPU and layout the shadow atlases
                    m_ShadowManager.ProcessShadowRequests(cullResults, camera, debugDisplaySettings.lightingDebugSettings);

                    //Activate contact shadows on dominant light
                    if (m_DominantLightIndex != -1)
                    {
                        m_DominantLightData =  m_lightList.lights[m_DominantLightIndex];
                        m_DominantLightData.contactShadowIndex = 0;
                        m_lightList.lights[m_DominantLightIndex] = m_DominantLightData;
                    }

                    // Sanity check
                    Debug.Assert(m_lightList.directionalLights.Count == directionalLightcount);
                    Debug.Assert(m_lightList.lights.Count == areaLightCount + punctualLightcount);

                    m_punctualLightCount = punctualLightcount;
                    m_areaLightCount = areaLightCount;

                    // Redo everything but this time with envLights
                    Debug.Assert(k_MaxEnvLightsOnScreen <= 256); //for key construction
                    int envLightCount = 0;

                    var totalProbes = cullResults.visibleReflectionProbes.Count + reflectionProbeCullResults.visiblePlanarReflectionProbeCount;
                    int probeCount = Math.Min(totalProbes, k_MaxEnvLightsOnScreen);
                    UpdateSortKeysArray(probeCount);
                    sortCount = 0;

                    for (int probeIndex = 0, numProbes = totalProbes; (probeIndex < numProbes) && (sortCount < probeCount); probeIndex++)
                    {
                        if (probeIndex < cullResults.visibleReflectionProbes.Count)
                        {
                            VisibleReflectionProbe probe = cullResults.visibleReflectionProbes[probeIndex];
                            HDAdditionalReflectionData additional = probe.probe.GetComponent<HDAdditionalReflectionData>();

                            // probe.texture can be null when we are adding a reflection probe in the editor
                            if (probe.texture == null || envLightCount >= k_MaxEnvLightsOnScreen)
                                continue;

                            // Work around the culling issues. TODO: fix culling in C++.
                            if (probe.probe == null || !probe.probe.isActiveAndEnabled)
                                continue;

                            // Work around the data issues.
                            if (probe.localToWorld.determinant == 0)
                            {
                                Debug.LogError("Reflection probe " + probe.probe.name + " has an invalid local frame and needs to be fixed.");
                                continue;
                            }

                            LightVolumeType lightVolumeType = LightVolumeType.Box;
                            if (additional != null && additional.influenceVolume.shape == InfluenceShape.Sphere)
                                lightVolumeType = LightVolumeType.Sphere;
                            ++envLightCount;

                            var logVolume = CalculateProbeLogVolume(probe.bounds);

                            m_SortKeys[sortCount++] = PackProbeKey(logVolume, lightVolumeType, 0u, probeIndex); // Sort by volume
                        }
                        else
                        {
                            var planarProbeIndex = probeIndex - cullResults.visibleReflectionProbes.Count;
                            var probe = reflectionProbeCullResults.visiblePlanarReflectionProbes[planarProbeIndex];

                            // probe.texture can be null when we are adding a reflection probe in the editor
                            if (probe.currentTexture == null || envLightCount >= k_MaxEnvLightsOnScreen)
                                continue;

                            var lightVolumeType = LightVolumeType.Box;
                            if (probe.influenceVolume.shape == InfluenceShape.Sphere)
                                lightVolumeType = LightVolumeType.Sphere;
                            ++envLightCount;

                            var logVolume = CalculateProbeLogVolume(probe.bounds);

                            m_SortKeys[sortCount++] = PackProbeKey(logVolume, lightVolumeType, 1u, planarProbeIndex); // Sort by volume
                        }
                    }

                    // Not necessary yet but call it for future modification with sphere influence volume
                    CoreUnsafeUtils.QuickSort(m_SortKeys, 0, sortCount - 1); // Call our own quicksort instead of Array.Sort(sortKeys, 0, sortCount) so we don't allocate memory (note the SortCount-1 that is different from original call).

                    for (int sortIndex = 0; sortIndex < sortCount; ++sortIndex)
                    {
                        // In 1. we have already classify and sorted the light, we need to use this sorted order here
                        uint sortKey = m_SortKeys[sortIndex];
                        LightVolumeType lightVolumeType;
                        int probeIndex;
                        int listType;
                        UnpackProbeSortKey(sortKey, out lightVolumeType, out probeIndex, out listType);

                        PlanarReflectionProbe planarProbe = null;
                        VisibleReflectionProbe probe = default(VisibleReflectionProbe);
                        if (listType == 0)
                            probe = cullResults.visibleReflectionProbes[probeIndex];
                        else
                            planarProbe = reflectionProbeCullResults.visiblePlanarReflectionProbes[probeIndex];

                        var probeWrapper = SelectProbe(probe, planarProbe);

                        if (GetEnvLightData(cmd, camera, probeWrapper, debugDisplaySettings))
                        {
                            GetEnvLightVolumeDataAndBound(probeWrapper, lightVolumeType, worldToView);
                            if (stereoEnabled)
                                GetEnvLightVolumeDataAndBound(probeWrapper, lightVolumeType, rightEyeWorldToView, Camera.StereoscopicEye.Right);

                            // We make the light position camera-relative as late as possible in order
                            // to allow the preceding code to work with the absolute world space coordinates.
                            if (ShaderConfig.s_CameraRelativeRendering != 0)
                            {
                                // Caution: 'EnvLightData.positionRWS' is camera-relative after this point.
                                int last = m_lightList.envLights.Count - 1;
                                EnvLightData envLightData = m_lightList.envLights[last];
                                envLightData.capturePositionRWS -= camPosWS;
                                envLightData.influencePositionRWS -= camPosWS;
                                envLightData.proxyPositionRWS -= camPosWS;
                                m_lightList.envLights[last] = envLightData;
                            }
                        }
                    }
                }

                int decalDatasCount = Math.Min(DecalSystem.m_DecalDatasCount, k_MaxDecalsOnScreen);
                if (decalDatasCount > 0)
                {
                    for (int i = 0; i < decalDatasCount; i++)
                    {
                        m_lightList.bounds.Add(DecalSystem.m_Bounds[i]);
                        m_lightList.lightVolumes.Add(DecalSystem.m_LightVolumes[i]);
                    }
                    m_lightCount += decalDatasCount;
                }

                // Inject density volumes into the clustered data structure for efficient look up.
                m_densityVolumeCount = densityVolumes.bounds != null ? densityVolumes.bounds.Count : 0;

                Matrix4x4 worldToViewCR = worldToView;

                if (ShaderConfig.s_CameraRelativeRendering != 0)
                {
                    // The OBBs are camera-relative, the matrix is not. Fix it.
                    worldToViewCR.SetColumn(3, new Vector4(0, 0, 0, 1));
                }

                for (int i = 0, n = m_densityVolumeCount; i < n; i++)
                {
                    // Density volumes are not lights and therefore should not affect light classification.
                    LightFeatureFlags featureFlags = 0;
                    AddBoxVolumeDataAndBound(densityVolumes.bounds[i], LightCategory.DensityVolume, featureFlags, worldToViewCR);
                }

                m_lightCount = m_lightList.lights.Count + m_lightList.envLights.Count + m_densityVolumeCount + decalDatasCount;
                Debug.Assert(m_lightCount == m_lightList.bounds.Count);
                Debug.Assert(m_lightCount == m_lightList.lightVolumes.Count);

                if (stereoEnabled)
                {
                    // TODO: Proper decal + stereo cull management

                    Debug.Assert(m_lightList.rightEyeBounds.Count == m_lightCount);
                    Debug.Assert(m_lightList.rightEyeLightVolumes.Count == m_lightCount);

                    // TODO: GC considerations?
                    m_lightList.bounds.AddRange(m_lightList.rightEyeBounds);
                    m_lightList.lightVolumes.AddRange(m_lightList.rightEyeLightVolumes);
                }

                UpdateDataBuffers();
            }

            m_enableBakeShadowMask = m_enableBakeShadowMask && hdCamera.frameSettings.enableShadowMask;

            // We push this parameter here because we know that normal/deferred shadows are not yet rendered
            if (debugDisplaySettings.lightingDebugSettings.shadowDebugMode == ShadowMapDebugMode.SingleShadow)
            {
                int shadowIndex = (int)debugDisplaySettings.lightingDebugSettings.shadowMapIndex;

                if (debugDisplaySettings.lightingDebugSettings.shadowDebugUseSelection)
                    shadowIndex = m_DebugSelectedLightShadowIndex;
                cmd.SetGlobalInt(HDShaderIDs._DebugSingleShadowIndex, shadowIndex);
            }

            return m_enableBakeShadowMask;
        }

        static float CalculateProbeLogVolume(Bounds bounds)
        {
            //Notes:
            // - 1+ term is to prevent having negative values in the log result
            // - 1000* is too keep 3 digit after the dot while we truncate the result later
            // - 1048575 is 2^20-1 as we pack the result on 20bit later
            float boxVolume = 8f* bounds.extents.x * bounds.extents.y * bounds.extents.z;
            float logVolume = Mathf.Clamp(Mathf.Log(1 + boxVolume, 1.05f)*1000, 0, 1048575);
            return logVolume;
        }

        static void UnpackProbeSortKey(uint sortKey, out LightVolumeType lightVolumeType, out int probeIndex, out int listType)
        {
            lightVolumeType = (LightVolumeType)((sortKey >> 9) & 0x3);
            probeIndex = (int)(sortKey & 0xFF);
            listType = (int)((sortKey >> 8) & 1);
        }

        static uint PackProbeKey(float logVolume, LightVolumeType lightVolumeType, uint listType, int probeIndex)
        {
            // 20 bit volume, 3 bit LightVolumeType, 1 bit list type, 8 bit index
            return (uint)logVolume << 12 | (uint)lightVolumeType << 9 | listType << 8 | ((uint)probeIndex & 0xFF);
        }

        void VoxelLightListGeneration(CommandBuffer cmd, HDCamera hdCamera, Matrix4x4[] projscrArr, Matrix4x4[] invProjscrArr, RenderTargetIdentifier cameraDepthBufferRT)
        {
            Camera camera = hdCamera.camera;

            var isProjectionOblique = GeometryUtils.IsProjectionMatrixOblique(camera.projectionMatrix);

            // clear atomic offset index
            cmd.SetComputeBufferParam(buildPerVoxelLightListShader, s_ClearVoxelAtomicKernel, HDShaderIDs.g_LayeredSingleIdxBuffer, s_GlobalLightListAtomic);
            cmd.DispatchCompute(buildPerVoxelLightListShader, s_ClearVoxelAtomicKernel, 1, 1, 1);

            int decalDatasCount = Math.Min(DecalSystem.m_DecalDatasCount, k_MaxDecalsOnScreen);

            bool isOrthographic = camera.orthographic;
            cmd.SetComputeIntParam(buildPerVoxelLightListShader, HDShaderIDs.g_isOrthographic, isOrthographic ? 1 : 0);
            cmd.SetComputeIntParam(buildPerVoxelLightListShader, HDShaderIDs._EnvLightIndexShift, m_lightList.lights.Count);
            cmd.SetComputeIntParam(buildPerVoxelLightListShader, HDShaderIDs._DecalIndexShift, m_lightList.lights.Count + m_lightList.envLights.Count);
            cmd.SetComputeIntParam(buildPerVoxelLightListShader, HDShaderIDs._DensityVolumeIndexShift, m_lightList.lights.Count + m_lightList.envLights.Count + decalDatasCount);
            cmd.SetComputeIntParam(buildPerVoxelLightListShader, HDShaderIDs.g_iNrVisibLights, m_lightCount);
            cmd.SetComputeMatrixArrayParam(buildPerVoxelLightListShader, HDShaderIDs.g_mScrProjectionArr, projscrArr);
            cmd.SetComputeMatrixArrayParam(buildPerVoxelLightListShader, HDShaderIDs.g_mInvScrProjectionArr, invProjscrArr);

            cmd.SetComputeIntParam(buildPerVoxelLightListShader, HDShaderIDs.g_iLog2NumClusters, k_Log2NumClusters);

            cmd.SetComputeVectorParam(buildPerVoxelLightListShader, HDShaderIDs.g_screenSize, hdCamera.screenSize);
            cmd.SetComputeIntParam(buildPerVoxelLightListShader, HDShaderIDs.g_iNumSamplesMSAA, (int)hdCamera.msaaSamples);

            //Vector4 v2_near = invProjscr * new Vector4(0.0f, 0.0f, 0.0f, 1.0f);
            //Vector4 v2_far = invProjscr * new Vector4(0.0f, 0.0f, 1.0f, 1.0f);
            //float nearPlane2 = -(v2_near.z/v2_near.w);
            //float farPlane2 = -(v2_far.z/v2_far.w);
            var nearPlane = camera.nearClipPlane;
            var farPlane = camera.farClipPlane;
            cmd.SetComputeFloatParam(buildPerVoxelLightListShader, HDShaderIDs.g_fNearPlane, nearPlane);
            cmd.SetComputeFloatParam(buildPerVoxelLightListShader, HDShaderIDs.g_fFarPlane, farPlane);

            const float C = (float)(1 << k_Log2NumClusters);
            var geomSeries = (1.0 - Mathf.Pow(k_ClustLogBase, C)) / (1 - k_ClustLogBase);        // geometric series: sum_k=0^{C-1} base^k
            m_ClustScale = (float)(geomSeries / (farPlane - nearPlane));

            cmd.SetComputeFloatParam(buildPerVoxelLightListShader, HDShaderIDs.g_fClustScale, m_ClustScale);
            cmd.SetComputeFloatParam(buildPerVoxelLightListShader, HDShaderIDs.g_fClustBase, k_ClustLogBase);

            var genListPerVoxelKernel = isProjectionOblique ? s_GenListPerVoxelKernelOblique : s_GenListPerVoxelKernel;

            cmd.SetComputeTextureParam(buildPerVoxelLightListShader, genListPerVoxelKernel, HDShaderIDs.g_depth_tex, cameraDepthBufferRT);
            cmd.SetComputeBufferParam(buildPerVoxelLightListShader, genListPerVoxelKernel, HDShaderIDs.g_vLayeredLightList, s_PerVoxelLightLists);
            cmd.SetComputeBufferParam(buildPerVoxelLightListShader, genListPerVoxelKernel, HDShaderIDs.g_LayeredOffset, s_PerVoxelOffset);
            cmd.SetComputeBufferParam(buildPerVoxelLightListShader, genListPerVoxelKernel, HDShaderIDs.g_LayeredSingleIdxBuffer, s_GlobalLightListAtomic);
            if (m_FrameSettings.lightLoopSettings.enableBigTilePrepass)
                cmd.SetComputeBufferParam(buildPerVoxelLightListShader, genListPerVoxelKernel, HDShaderIDs.g_vBigTileLightList, s_BigTileLightList);

            if (k_UseDepthBuffer)
            {
                cmd.SetComputeBufferParam(buildPerVoxelLightListShader, genListPerVoxelKernel, HDShaderIDs.g_logBaseBuffer, s_PerTileLogBaseTweak);
            }

            cmd.SetComputeBufferParam(buildPerVoxelLightListShader, genListPerVoxelKernel, HDShaderIDs.g_vBoundsBuffer, s_AABBBoundsBuffer);
            cmd.SetComputeBufferParam(buildPerVoxelLightListShader, genListPerVoxelKernel, HDShaderIDs._LightVolumeData, s_LightVolumeDataBuffer);
            cmd.SetComputeBufferParam(buildPerVoxelLightListShader, genListPerVoxelKernel, HDShaderIDs.g_data, s_ConvexBoundsBuffer);

            var numTilesX = GetNumTileClusteredX(hdCamera);
            var numTilesY = GetNumTileClusteredY(hdCamera);

            cmd.DispatchCompute(buildPerVoxelLightListShader, genListPerVoxelKernel, numTilesX, numTilesY, (int)hdCamera.numEyes);
        }

        public void BuildGPULightListsCommon(HDCamera hdCamera, CommandBuffer cmd, RenderTargetIdentifier cameraDepthBufferRT, RenderTargetIdentifier stencilTextureRT, bool skyEnabled)
        {
            var camera = hdCamera.camera;
            cmd.BeginSample("Build Light List");

            var w = (int)hdCamera.screenSize.x;
            var h = (int)hdCamera.screenSize.y;
            s_TempScreenDimArray[0] = w;
            s_TempScreenDimArray[1] = h;
            var numBigTilesX = (w + 63) / 64;
            var numBigTilesY = (h + 63) / 64;

            var temp = new Matrix4x4();
            temp.SetRow(0, new Vector4(0.5f * w, 0.0f, 0.0f, 0.5f * w));
            temp.SetRow(1, new Vector4(0.0f, 0.5f * h, 0.0f, 0.5f * h));
            temp.SetRow(2, new Vector4(0.0f, 0.0f, 0.5f, 0.5f));
            temp.SetRow(3, new Vector4(0.0f, 0.0f, 0.0f, 1.0f));
            bool isOrthographic = camera.orthographic;

            // camera to screen matrix (and it's inverse)
            if (m_FrameSettings.enableStereo)
            {
                // XRTODO: If possible, we could generate a non-oblique stereo projection
                // matrix.  It's ok if it's not the exact same matrix, as long as it encompasses
                // the same FOV as the original projection matrix (which would mean padding each half
                // of the frustum with the max half-angle). We don't need the light information in
                // real projection space.  We just use screen space to figure out what is proximal
                // to a cluster or tile.
                // Once we generate this non-oblique projection matrix, it can be shared across both eyes (un-array)
                for (int eyeIndex = 0; eyeIndex < 2; eyeIndex++)
                {
                    m_LightListProjMatrices[eyeIndex] = CameraProjectionStereoLHS(hdCamera.camera, (Camera.StereoscopicEye)eyeIndex);
                    m_LightListProjscrMatrices[eyeIndex] = temp * m_LightListProjMatrices[eyeIndex];
                    m_LightListInvProjscrMatrices[eyeIndex] = m_LightListProjscrMatrices[eyeIndex].inverse;

                }
            }
            else
            {
                m_LightListProjMatrices[0] = GeometryUtils.GetProjectionMatrixLHS(hdCamera.camera);
                m_LightListProjscrMatrices[0] = temp * m_LightListProjMatrices[0];
                m_LightListInvProjscrMatrices[0] = m_LightListProjscrMatrices[0].inverse;
            }
            var isProjectionOblique = GeometryUtils.IsProjectionMatrixOblique(m_LightListProjMatrices[0]);

            // generate screen-space AABBs (used for both fptl and clustered).
            if (m_lightCount != 0)
            {
                temp.SetRow(0, new Vector4(1.0f, 0.0f, 0.0f, 0.0f));
                temp.SetRow(1, new Vector4(0.0f, 1.0f, 0.0f, 0.0f));
                temp.SetRow(2, new Vector4(0.0f, 0.0f, 0.5f, 0.5f));
                temp.SetRow(3, new Vector4(0.0f, 0.0f, 0.0f, 1.0f));

                if (m_FrameSettings.enableStereo)
                {
                    for (int eyeIndex = 0; eyeIndex < 2; eyeIndex++)
                    {
                        m_LightListProjHMatrices[eyeIndex] = temp * m_LightListProjMatrices[eyeIndex];
                        m_LightListInvProjHMatrices[eyeIndex] = m_LightListProjHMatrices[eyeIndex].inverse;
                    }
                }
                else
                {
                    m_LightListProjHMatrices[0] = temp * m_LightListProjMatrices[0];
                    m_LightListInvProjHMatrices[0] = m_LightListProjHMatrices[0].inverse;
                }

                var genAABBKernel = isProjectionOblique ? s_GenAABBKernel_Oblique : s_GenAABBKernel;

                cmd.SetComputeIntParam(buildScreenAABBShader, HDShaderIDs.g_isOrthographic, isOrthographic ? 1 : 0);

                // In the stereo case, we have two sets of light bounds to iterate over (bounds are in per-eye view space)
                cmd.SetComputeIntParam(buildScreenAABBShader, HDShaderIDs.g_iNrVisibLights, m_lightCount);
                cmd.SetComputeBufferParam(buildScreenAABBShader, genAABBKernel, HDShaderIDs.g_data, s_ConvexBoundsBuffer);

                cmd.SetComputeMatrixArrayParam(buildScreenAABBShader, HDShaderIDs.g_mProjectionArr, m_LightListProjHMatrices);
                cmd.SetComputeMatrixArrayParam(buildScreenAABBShader, HDShaderIDs.g_mInvProjectionArr, m_LightListInvProjHMatrices);

                // In stereo, we output two sets of AABB bounds
                cmd.SetComputeBufferParam(buildScreenAABBShader, genAABBKernel, HDShaderIDs.g_vBoundsBuffer, s_AABBBoundsBuffer);

                int tgY = m_FrameSettings.enableStereo ? 2 : 1;
                cmd.DispatchCompute(buildScreenAABBShader, genAABBKernel, (m_lightCount + 7) / 8, tgY, 1);
            }

            // enable coarse 2D pass on 64x64 tiles (used for both fptl and clustered).
            if (m_FrameSettings.lightLoopSettings.enableBigTilePrepass)
            {
                cmd.SetComputeIntParam(buildPerBigTileLightListShader, HDShaderIDs.g_iNrVisibLights, m_lightCount);
                cmd.SetComputeIntParam(buildPerBigTileLightListShader, HDShaderIDs.g_isOrthographic, isOrthographic ? 1 : 0);
                cmd.SetComputeIntParams(buildPerBigTileLightListShader, HDShaderIDs.g_viDimensions, s_TempScreenDimArray);

                // TODO: These two aren't actually used...
                cmd.SetComputeIntParam(buildPerBigTileLightListShader, HDShaderIDs._EnvLightIndexShift, m_lightList.lights.Count);
                cmd.SetComputeIntParam(buildPerBigTileLightListShader, HDShaderIDs._DecalIndexShift, m_lightList.lights.Count + m_lightList.envLights.Count);

                cmd.SetComputeMatrixArrayParam(buildPerBigTileLightListShader, HDShaderIDs.g_mScrProjectionArr, m_LightListProjscrMatrices);
                cmd.SetComputeMatrixArrayParam(buildPerBigTileLightListShader, HDShaderIDs.g_mInvScrProjectionArr, m_LightListInvProjscrMatrices);

                cmd.SetComputeFloatParam(buildPerBigTileLightListShader, HDShaderIDs.g_fNearPlane, camera.nearClipPlane);
                cmd.SetComputeFloatParam(buildPerBigTileLightListShader, HDShaderIDs.g_fFarPlane, camera.farClipPlane);
                cmd.SetComputeBufferParam(buildPerBigTileLightListShader, s_GenListPerBigTileKernel, HDShaderIDs.g_vLightList, s_BigTileLightList);
                cmd.SetComputeBufferParam(buildPerBigTileLightListShader, s_GenListPerBigTileKernel, HDShaderIDs.g_vBoundsBuffer, s_AABBBoundsBuffer);
                cmd.SetComputeBufferParam(buildPerBigTileLightListShader, s_GenListPerBigTileKernel, HDShaderIDs._LightVolumeData, s_LightVolumeDataBuffer);
                cmd.SetComputeBufferParam(buildPerBigTileLightListShader, s_GenListPerBigTileKernel, HDShaderIDs.g_data, s_ConvexBoundsBuffer);

                int tgZ = m_FrameSettings.enableStereo ? 2 : 1;
                cmd.DispatchCompute(buildPerBigTileLightListShader, s_GenListPerBigTileKernel, numBigTilesX, numBigTilesY, tgZ);
            }

            var numTilesX = GetNumTileFtplX(hdCamera);
            var numTilesY = GetNumTileFtplY(hdCamera);
            var numTiles = numTilesX * numTilesY;
            bool enableFeatureVariants = GetFeatureVariantsEnabled();

            // optimized for opaques only
            if (m_FrameSettings.lightLoopSettings.isFptlEnabled)
            {
                var genListPerTileKernel = isProjectionOblique ? s_GenListPerTileKernel_Oblique : s_GenListPerTileKernel;

                cmd.SetComputeIntParam(buildPerTileLightListShader, HDShaderIDs.g_isOrthographic, isOrthographic ? 1 : 0);
                cmd.SetComputeIntParams(buildPerTileLightListShader, HDShaderIDs.g_viDimensions, s_TempScreenDimArray);
                cmd.SetComputeIntParam(buildPerTileLightListShader, HDShaderIDs._EnvLightIndexShift, m_lightList.lights.Count);
                cmd.SetComputeIntParam(buildPerTileLightListShader, HDShaderIDs._DecalIndexShift, m_lightList.lights.Count + m_lightList.envLights.Count);
                cmd.SetComputeIntParam(buildPerTileLightListShader, HDShaderIDs.g_iNrVisibLights, m_lightCount);

                cmd.SetComputeBufferParam(buildPerTileLightListShader, genListPerTileKernel, HDShaderIDs.g_vBoundsBuffer, s_AABBBoundsBuffer);
                cmd.SetComputeBufferParam(buildPerTileLightListShader, genListPerTileKernel, HDShaderIDs._LightVolumeData, s_LightVolumeDataBuffer);
                cmd.SetComputeBufferParam(buildPerTileLightListShader, genListPerTileKernel, HDShaderIDs.g_data, s_ConvexBoundsBuffer);

                cmd.SetComputeMatrixParam(buildPerTileLightListShader, HDShaderIDs.g_mScrProjection, m_LightListProjscrMatrices[0]);
                cmd.SetComputeMatrixParam(buildPerTileLightListShader, HDShaderIDs.g_mInvScrProjection, m_LightListInvProjscrMatrices[0]);

                cmd.SetComputeTextureParam(buildPerTileLightListShader, genListPerTileKernel, HDShaderIDs.g_depth_tex, cameraDepthBufferRT);
                cmd.SetComputeBufferParam(buildPerTileLightListShader, genListPerTileKernel, HDShaderIDs.g_vLightList, s_LightList);
                if (m_FrameSettings.lightLoopSettings.enableBigTilePrepass)
                    cmd.SetComputeBufferParam(buildPerTileLightListShader, genListPerTileKernel, HDShaderIDs.g_vBigTileLightList, s_BigTileLightList);

                if (enableFeatureVariants)
                {
                    uint baseFeatureFlags = 0;
                    if (m_lightList.directionalLights.Count > 0)
                    {
                        baseFeatureFlags |= (uint)LightFeatureFlags.Directional;
                    }
                    if (skyEnabled)
                    {
                        baseFeatureFlags |= (uint)LightFeatureFlags.Sky;
                    }
                    if (!m_FrameSettings.lightLoopSettings.enableComputeMaterialVariants)
                    {
                        baseFeatureFlags |= LightDefinitions.s_MaterialFeatureMaskFlags;
                    }
                    cmd.SetComputeIntParam(buildPerTileLightListShader, HDShaderIDs.g_BaseFeatureFlags, (int)baseFeatureFlags);
                    cmd.SetComputeBufferParam(buildPerTileLightListShader, genListPerTileKernel, HDShaderIDs.g_TileFeatureFlags, s_TileFeatureFlags);
                }

                cmd.DispatchCompute(buildPerTileLightListShader, genListPerTileKernel, numTilesX, numTilesY, 1);
            }

            // Cluster
            VoxelLightListGeneration(cmd, hdCamera, m_LightListProjscrMatrices, m_LightListInvProjscrMatrices, cameraDepthBufferRT);

            if (enableFeatureVariants)
            {
                // material classification
                if (m_FrameSettings.lightLoopSettings.enableComputeMaterialVariants)
                {
                    int buildMaterialFlagsKernel = s_BuildMaterialFlagsOrKernel;

                    uint baseFeatureFlags = 0;
                    if (!m_FrameSettings.lightLoopSettings.enableComputeLightVariants)
                    {
                        buildMaterialFlagsKernel = s_BuildMaterialFlagsWriteKernel;
                        baseFeatureFlags |= LightDefinitions.s_LightFeatureMaskFlags;
                    }

                    cmd.SetComputeIntParam(buildMaterialFlagsShader, HDShaderIDs.g_BaseFeatureFlags, (int)baseFeatureFlags);
                    cmd.SetComputeIntParams(buildMaterialFlagsShader, HDShaderIDs.g_viDimensions, s_TempScreenDimArray);
                    cmd.SetComputeBufferParam(buildMaterialFlagsShader, buildMaterialFlagsKernel, HDShaderIDs.g_TileFeatureFlags, s_TileFeatureFlags);

                    cmd.SetComputeTextureParam(buildMaterialFlagsShader, buildMaterialFlagsKernel, HDShaderIDs._StencilTexture, stencilTextureRT);

                    cmd.DispatchCompute(buildMaterialFlagsShader, buildMaterialFlagsKernel, numTilesX, numTilesY, 1);
                }

                // clear dispatch indirect buffer
                cmd.SetComputeBufferParam(clearDispatchIndirectShader, s_ClearDispatchIndirectKernel, HDShaderIDs.g_DispatchIndirectBuffer, s_DispatchIndirectBuffer);
                cmd.DispatchCompute(clearDispatchIndirectShader, s_ClearDispatchIndirectKernel, 1, 1, 1);

                // add tiles to indirect buffer
                cmd.SetComputeBufferParam(buildDispatchIndirectShader, s_BuildDispatchIndirectKernel, HDShaderIDs.g_DispatchIndirectBuffer, s_DispatchIndirectBuffer);
                cmd.SetComputeBufferParam(buildDispatchIndirectShader, s_BuildDispatchIndirectKernel, HDShaderIDs.g_TileList, s_TileList);
                cmd.SetComputeBufferParam(buildDispatchIndirectShader, s_BuildDispatchIndirectKernel, HDShaderIDs.g_TileFeatureFlags, s_TileFeatureFlags);
                cmd.SetComputeIntParam(buildDispatchIndirectShader, HDShaderIDs.g_NumTiles, numTiles);
                cmd.SetComputeIntParam(buildDispatchIndirectShader, HDShaderIDs.g_NumTilesX, numTilesX);
                cmd.DispatchCompute(buildDispatchIndirectShader, s_BuildDispatchIndirectKernel, (numTiles + 63) / 64, 1, 1);
            }

            cmd.EndSample("Build Light List");
        }

        public void BuildGPULightLists(HDCamera hdCamera, CommandBuffer cmd, RenderTargetIdentifier cameraDepthBufferRT, RenderTargetIdentifier stencilTextureRT, bool skyEnabled)
        {
            cmd.SetRenderTarget(BuiltinRenderTextureType.None);

            BuildGPULightListsCommon(hdCamera, cmd, cameraDepthBufferRT, stencilTextureRT, skyEnabled);
            PushGlobalParams(hdCamera, cmd);
        }

#if UNITY_2019_1_OR_NEWER
        public GraphicsFence BuildGPULightListsAsyncBegin(HDCamera hdCamera, ScriptableRenderContext renderContext, RenderTargetIdentifier cameraDepthBufferRT, RenderTargetIdentifier stencilTextureRT, GraphicsFence startFence, bool skyEnabled)
#else
        public GPUFence BuildGPULightListsAsyncBegin(HDCamera hdCamera, ScriptableRenderContext renderContext, RenderTargetIdentifier cameraDepthBufferRT, RenderTargetIdentifier stencilTextureRT, GPUFence startFence, bool skyEnabled)
#endif
        {
            var cmd = CommandBufferPool.Get("Build light list");
#if UNITY_2019_1_OR_NEWER
            cmd.WaitOnAsyncGraphicsFence(startFence);
#else
            cmd.WaitOnGPUFence(startFence);
#endif

            BuildGPULightListsCommon(hdCamera, cmd, cameraDepthBufferRT, stencilTextureRT, skyEnabled);
#if UNITY_2019_1_OR_NEWER
            GraphicsFence completeFence = cmd.CreateAsyncGraphicsFence();
#else
            GPUFence completeFence = cmd.CreateGPUFence();
#endif
            renderContext.ExecuteCommandBufferAsync(cmd, ComputeQueueType.Background);
            CommandBufferPool.Release(cmd);

            return completeFence;
        }

#if UNITY_2019_1_OR_NEWER
        public void BuildGPULightListAsyncEnd(HDCamera hdCamera, CommandBuffer cmd, GraphicsFence doneFence)
#else
        public void BuildGPULightListAsyncEnd(HDCamera hdCamera, CommandBuffer cmd, GPUFence doneFence)
#endif
        {
#if UNITY_2019_1_OR_NEWER
            cmd.WaitOnAsyncGraphicsFence(doneFence);
#else
            cmd.WaitOnGPUFence(doneFence);
#endif
            PushGlobalParams(hdCamera, cmd);
        }

        void UpdateDataBuffers()
        {
            m_DirectionalLightDatas.SetData(m_lightList.directionalLights);
            m_LightDatas.SetData(m_lightList.lights);
            m_EnvLightDatas.SetData(m_lightList.envLights);
            m_DecalDatas.SetData(DecalSystem.m_DecalDatas, 0, 0, Math.Min(DecalSystem.m_DecalDatasCount, k_MaxDecalsOnScreen)); // don't add more than the size of the buffer

            // These two buffers have been set in Rebuild()
            s_ConvexBoundsBuffer.SetData(m_lightList.bounds);
            s_LightVolumeDataBuffer.SetData(m_lightList.lightVolumes);
        }

        HDAdditionalLightData GetHDAdditionalLightData(Light light)
        {
            // Light reference can be null for particle lights.
            var add = light != null ? light.GetComponent<HDAdditionalLightData>() : null;
            if (add == null)
            {
                add = HDUtils.s_DefaultHDAdditionalLightData;
            }
            return add;
        }

        void PushGlobalParams(HDCamera hdCamera, CommandBuffer cmd)
        {
            using (new ProfilingSample(cmd, "Push Global Parameters", CustomSamplerId.TPPushGlobalParameters.GetSampler()))
            {
                Camera camera = hdCamera.camera;

                // Shadows
                m_ShadowManager.SyncData();
                m_ShadowManager.BindResources(cmd);

                cmd.SetGlobalTexture(HDShaderIDs._CookieTextures, m_CookieTexArray.GetTexCache());
                cmd.SetGlobalTexture(HDShaderIDs._CookieCubeTextures, m_CubeCookieTexArray.GetTexCache());
                cmd.SetGlobalTexture(HDShaderIDs._EnvCubemapTextures, m_ReflectionProbeCache.GetTexCache());
                cmd.SetGlobalTexture(HDShaderIDs._Env2DTextures, m_ReflectionPlanarProbeCache.GetTexCache());
                cmd.SetGlobalMatrixArray(HDShaderIDs._Env2DCaptureVP, m_Env2DCaptureVP);

                cmd.SetGlobalBuffer(HDShaderIDs._DirectionalLightDatas, m_DirectionalLightDatas);
                cmd.SetGlobalInt(HDShaderIDs._DirectionalLightCount, m_lightList.directionalLights.Count);
                cmd.SetGlobalBuffer(HDShaderIDs._LightDatas, m_LightDatas);
                cmd.SetGlobalInt(HDShaderIDs._PunctualLightCount, m_punctualLightCount);
                cmd.SetGlobalInt(HDShaderIDs._AreaLightCount, m_areaLightCount);
                cmd.SetGlobalBuffer(HDShaderIDs._EnvLightDatas, m_EnvLightDatas);
                cmd.SetGlobalInt(HDShaderIDs._EnvLightCount, m_lightList.envLights.Count);
                cmd.SetGlobalBuffer(HDShaderIDs._DecalDatas, m_DecalDatas);
                cmd.SetGlobalInt(HDShaderIDs._DecalCount, DecalSystem.m_DecalDatasCount);

                cmd.SetGlobalInt(HDShaderIDs._NumTileFtplX, GetNumTileFtplX(hdCamera));
                cmd.SetGlobalInt(HDShaderIDs._NumTileFtplY, GetNumTileFtplY(hdCamera));

                cmd.SetGlobalInt(HDShaderIDs._NumTileClusteredX, GetNumTileClusteredX(hdCamera));
                cmd.SetGlobalInt(HDShaderIDs._NumTileClusteredY, GetNumTileClusteredY(hdCamera));

                if (m_FrameSettings.lightLoopSettings.enableBigTilePrepass)
                    cmd.SetGlobalBuffer(HDShaderIDs.g_vBigTileLightList, s_BigTileLightList);

                // Cluster
                {
                    cmd.SetGlobalFloat(HDShaderIDs.g_fClustScale, m_ClustScale);
                    cmd.SetGlobalFloat(HDShaderIDs.g_fClustBase, k_ClustLogBase);
                    cmd.SetGlobalFloat(HDShaderIDs.g_fNearPlane, camera.nearClipPlane);
                    cmd.SetGlobalFloat(HDShaderIDs.g_fFarPlane, camera.farClipPlane);
                    cmd.SetGlobalInt(HDShaderIDs.g_iLog2NumClusters, k_Log2NumClusters);

                    cmd.SetGlobalInt(HDShaderIDs.g_isLogBaseBufferEnabled, k_UseDepthBuffer ? 1 : 0);

                    cmd.SetGlobalBuffer(HDShaderIDs.g_vLayeredOffsetsBuffer, s_PerVoxelOffset);
                    if (k_UseDepthBuffer)
                    {
                        cmd.SetGlobalBuffer(HDShaderIDs.g_logBaseBuffer, s_PerTileLogBaseTweak);
                    }

                    // Set up clustered lighting for volumetrics.
                    cmd.SetGlobalBuffer(HDShaderIDs.g_vLightListGlobal, s_PerVoxelLightLists);
                }
            }
        }

        public void RenderShadows(ScriptableRenderContext renderContext, CommandBuffer cmd, CullResults cullResults)
        {
            // kick off the shadow jobs here
            m_ShadowManager.RenderShadows(renderContext, cmd, cullResults);
        }

        public struct LightingPassOptions
        {
            public bool outputSplitLighting;
        }

        public void RenderScreenSpaceShadows(HDCamera hdCamera, RTHandleSystem.RTHandle deferredShadowRT, RenderTargetIdentifier depthTexture, int firstMipOffsetY, CommandBuffer cmd)
        {
            AdditionalShadowData sunShadowData = m_CurrentSunLight != null ? m_CurrentSunLight.GetComponent<AdditionalShadowData>() : null;
            bool sunLightShadow =  sunShadowData != null && m_CurrentShadowSortedSunLightIndex >= 0;
            if (sunLightShadow)
            {
                cmd.SetGlobalInt(HDShaderIDs._DirectionalShadowIndex, m_CurrentShadowSortedSunLightIndex);
            }
            else
            {
                cmd.SetGlobalInt(HDShaderIDs._DirectionalShadowIndex, -1);
            }

            // if there is no need to compute contact shadows, we just quit
            bool needsContactShadows = (m_CurrentSunLight != null && sunShadowData != null && sunShadowData.contactShadows) || m_DominantLightIndex != -1;
            if (!m_EnableContactShadow || !needsContactShadows)
            {
                cmd.SetGlobalTexture(HDShaderIDs._DeferredShadowTexture, RuntimeUtilities.blackTexture);
                return;
            }

            using (new ProfilingSample(cmd, "Screen Space Shadow", CustomSamplerId.TPScreenSpaceShadows.GetSampler()))
            {
                Vector4         lightDirection = Vector4.zero;
                Vector4         lightPosition = Vector4.zero;
                int             kernel;

                // Pick the adequate kenel
                kernel = hdCamera.frameSettings.enableMSAA ? s_deferredContactShadowKernelMSAA : s_deferredContactShadowKernel;

                // We use the .w component of the direction/position vectors to choose in the shader the
                // light direction of the contact shadows (direction light direction or (pixel position - light position))
                if (m_CurrentSunLight != null)
                {
                    lightDirection = -m_CurrentSunLight.transform.forward;
                    lightDirection.w = 1;
                }
                if (m_DominantLightIndex != -1)
                {
                    lightPosition = m_DominantLightData.positionRWS;
                    lightPosition.w = 1;
                    lightDirection.w = 0;
                }

                m_ShadowManager.BindResources(cmd);

                float contactShadowRange = Mathf.Clamp(m_ContactShadows.fadeDistance, 0.0f, m_ContactShadows.maxDistance);
                float contactShadowFadeEnd = m_ContactShadows.maxDistance;
                float contactShadowOneOverFadeRange = 1.0f / Math.Max(1e-6f, contactShadowRange);
                Vector4 contactShadowParams = new Vector4(m_ContactShadows.length, m_ContactShadows.distanceScaleFactor, contactShadowFadeEnd, contactShadowOneOverFadeRange);
                var postProcessLayer = hdCamera.camera.GetComponent<PostProcessLayer>();
                bool taaEnabled = hdCamera.camera.cameraType == CameraType.Game &&
                                  HDUtils.IsTemporalAntialiasingActive(postProcessLayer);
                float timeVaryingNoise = taaEnabled ? 1.0f : 0.0f;
                Vector4 contactShadowParams2 = new Vector4(m_ContactShadows.opacity, timeVaryingNoise, firstMipOffsetY, 0.0f);
                cmd.SetComputeVectorParam(screenSpaceShadowComputeShader, HDShaderIDs._ContactShadowParamsParameters, contactShadowParams);
                cmd.SetComputeVectorParam(screenSpaceShadowComputeShader, HDShaderIDs._ContactShadowParamsParameters2, contactShadowParams2);
                cmd.SetComputeIntParam(screenSpaceShadowComputeShader, HDShaderIDs._DirectionalContactShadowSampleCount, m_ContactShadows.sampleCount);
                cmd.SetComputeVectorParam(screenSpaceShadowComputeShader, HDShaderIDs._DirectionalLightDirection, lightDirection);
                cmd.SetComputeVectorParam(screenSpaceShadowComputeShader, HDShaderIDs._PunctualLightPosition, lightPosition);

                // Inject the texture in the adequate slot
                cmd.SetComputeTextureParam(screenSpaceShadowComputeShader, kernel, hdCamera.frameSettings.enableMSAA ? HDShaderIDs._CameraDepthValuesTexture : HDShaderIDs._CameraDepthTexture, depthTexture);

                cmd.SetComputeTextureParam(screenSpaceShadowComputeShader, kernel, HDShaderIDs._DeferredShadowTextureUAV, deferredShadowRT);

                int deferredShadowTileSize = 16; // Must match DeferreDirectionalShadow.compute
                int numTilesX = hdCamera.frameSettings.enableStereo ? ((hdCamera.actualWidth / 2) + (deferredShadowTileSize - 1)) / deferredShadowTileSize : (hdCamera.actualWidth + (deferredShadowTileSize - 1)) / deferredShadowTileSize;
                int numTilesY = (hdCamera.actualHeight + (deferredShadowTileSize - 1)) / deferredShadowTileSize;

                for (int eye = 0; eye < hdCamera.numEyes; eye++)
                {
                    cmd.SetGlobalInt(HDShaderIDs._ComputeEyeIndex, (int)eye);
                    cmd.DispatchCompute(screenSpaceShadowComputeShader, kernel, numTilesX, numTilesY, 1);
                }

                cmd.SetGlobalTexture(HDShaderIDs._DeferredShadowTexture, deferredShadowRT);
            }
        }

        public void RenderDeferredLighting(HDCamera hdCamera, CommandBuffer cmd, DebugDisplaySettings debugDisplaySettings,
            RenderTargetIdentifier[] colorBuffers, RenderTargetIdentifier depthStencilBuffer, RenderTargetIdentifier depthTexture,
            LightingPassOptions options, ComputeBuffer debugSSTBuffer)
        {
            cmd.SetGlobalBuffer(HDShaderIDs.g_vLightListGlobal, s_LightList);

            if (m_FrameSettings.lightLoopSettings.enableTileAndCluster && m_FrameSettings.lightLoopSettings.enableComputeLightEvaluation && options.outputSplitLighting)
            {
                // The CS is always in the MRT mode. Do not execute the same shader twice.
                return;
            }


            // Predeclared to reduce GC pressure
            string tilePassName = "TilePass - Deferred Lighting Pass";
            string tilePassMRTName = "TilePass - Deferred Lighting Pass MRT";
            string singlePassName = "SinglePass - Deferred Lighting Pass";
            string SinglePassMRTName = "SinglePass - Deferred Lighting Pass MRT";

            string sLabel = m_FrameSettings.lightLoopSettings.enableTileAndCluster ?
                (options.outputSplitLighting ? tilePassMRTName : tilePassName) :
                (options.outputSplitLighting ? SinglePassMRTName : singlePassName);

            using (new ProfilingSample(cmd, sLabel, CustomSamplerId.TPRenderDeferredLighting.GetSampler()))
            {
                // Compute path
                if (m_FrameSettings.lightLoopSettings.enableTileAndCluster && m_FrameSettings.lightLoopSettings.enableComputeLightEvaluation)
                {
                    int w = hdCamera.actualWidth;
                    int h = hdCamera.actualHeight;
                    int numTilesX = m_FrameSettings.enableStereo ? ((w / 2) + 15) / 16 : (w + 15) / 16;
                    int numTilesY = (h + 15) / 16;
                    int numTiles = numTilesX * numTilesY;

                    bool enableFeatureVariants = GetFeatureVariantsEnabled() && !debugDisplaySettings.IsDebugDisplayEnabled() && !hdCamera.frameSettings.enableStereo; // TODO VR: Reenable later

                    int numVariants = 1;
                    if (enableFeatureVariants)
                        numVariants = LightDefinitions.s_NumFeatureVariants;

                    for (int variant = 0; variant < numVariants; variant++)
                    {
                        int kernel;

                        if (enableFeatureVariants)
                        {
                            if (m_enableBakeShadowMask)
                                kernel = s_shadeOpaqueIndirectShadowMaskFptlKernels[variant];
                            else
                                kernel = s_shadeOpaqueIndirectFptlKernels[variant];
                        }
                        else
                        {
                            if (m_enableBakeShadowMask)
                            {
                                kernel = debugDisplaySettings.IsDebugDisplayEnabled() ? s_shadeOpaqueDirectShadowMaskFptlDebugDisplayKernel : s_shadeOpaqueDirectShadowMaskFptlKernel;
                            }
                            else
                            {
                                kernel = debugDisplaySettings.IsDebugDisplayEnabled() ? s_shadeOpaqueDirectFptlDebugDisplayKernel : s_shadeOpaqueDirectFptlKernel;
                            }
                        }

                        cmd.SetComputeTextureParam(deferredComputeShader, kernel, HDShaderIDs._CameraDepthTexture, depthTexture);

                        // TODO: Is it possible to setup this outside the loop ? Can figure out how, get this: Property (specularLightingUAV) at kernel index (21) is not set
                        cmd.SetComputeTextureParam(deferredComputeShader, kernel, HDShaderIDs.specularLightingUAV, colorBuffers[0]);
                        cmd.SetComputeTextureParam(deferredComputeShader, kernel, HDShaderIDs.diffuseLightingUAV,  colorBuffers[1]);

                        if (debugDisplaySettings.lightingDebugSettings.debugLightingMode == DebugLightingMode.ScreenSpaceTracingReflection)
                            cmd.SetComputeBufferParam(deferredComputeShader, kernel, HDShaderIDs._DebugScreenSpaceTracingData, debugSSTBuffer);

                        // always do deferred lighting in blocks of 16x16 (not same as tiled light size)

                        if (enableFeatureVariants)
                        { // TODO VR: variants support (solve how g_TileListOffset and surrounding math should work with stereo)
                            cmd.SetComputeBufferParam(deferredComputeShader, kernel, HDShaderIDs.g_TileFeatureFlags, s_TileFeatureFlags);
                            cmd.SetComputeIntParam(deferredComputeShader, HDShaderIDs.g_TileListOffset, variant * numTiles);
                            cmd.SetComputeBufferParam(deferredComputeShader, kernel, HDShaderIDs.g_TileList, s_TileList);
                            cmd.SetGlobalInt(HDShaderIDs._ComputeEyeIndex, 0);
                            cmd.DispatchCompute(deferredComputeShader, kernel, s_DispatchIndirectBuffer, (uint)variant * 3 * sizeof(uint));
                        }
                        else
                        {
                            for (int eye = 0; eye < hdCamera.numEyes; eye++)
                            {
                                cmd.SetGlobalInt(HDShaderIDs._ComputeEyeIndex, eye);
                                cmd.DispatchCompute(deferredComputeShader, kernel, numTilesX, numTilesY, 1);
                            }
                        }
                    }
                }
                else // Pixel shader evaluation
                {
                    int index = GetDeferredLightingMaterialIndex(options.outputSplitLighting ? 1 : 0,
                            m_FrameSettings.lightLoopSettings.enableTileAndCluster ? 1 : 0,
                            m_enableBakeShadowMask ? 1 : 0,
                            debugDisplaySettings.IsDebugDisplayEnabled() ? 1 : 0);

                    Material currentLightingMaterial = m_deferredLightingMaterial[index];

                    if (options.outputSplitLighting)
                    {
                        CoreUtils.DrawFullScreen(cmd, currentLightingMaterial, colorBuffers, depthStencilBuffer);
                    }
                    else
                    {
                        // If SSS is disable, do lighting for both split lighting and no split lighting
                        // This is for debug purpose, so fine to use immediate material mode here to modify render state
                        if (!m_FrameSettings.enableSubsurfaceScattering)
                        {
                            currentLightingMaterial.SetInt(HDShaderIDs._StencilRef, (int)StencilLightingUsage.NoLighting);
                            currentLightingMaterial.SetInt(HDShaderIDs._StencilCmp, (int)CompareFunction.NotEqual);
                        }
                        else
                        {
                            currentLightingMaterial.SetInt(HDShaderIDs._StencilRef, (int)StencilLightingUsage.RegularLighting);
                            currentLightingMaterial.SetInt(HDShaderIDs._StencilCmp, (int)CompareFunction.Equal);
                        }

                        var debugSSTThisFrame = debugDisplaySettings.lightingDebugSettings.debugLightingMode == DebugLightingMode.ScreenSpaceTracingReflection;
                        if (debugSSTThisFrame)
                            cmd.SetRandomWriteTarget(7, debugSSTBuffer);
                        CoreUtils.DrawFullScreen(cmd, currentLightingMaterial, colorBuffers[0], depthStencilBuffer);
                        if (debugSSTThisFrame)
                            cmd.ClearRandomWriteTargets();
                    }
                }
            } // End profiling
        }

        public void RenderForward(Camera camera, CommandBuffer cmd, bool renderOpaque)
        {
            // Note: SHADOWS_SHADOWMASK keyword is enabled in HDRenderPipeline.cs ConfigureForShadowMask

            // Note: if we use render opaque with deferred tiling we need to render a opaque depth pass for these opaque objects
            if (!m_FrameSettings.lightLoopSettings.enableTileAndCluster)
            {
                using (new ProfilingSample(cmd, "Forward pass", CustomSamplerId.TPForwardPass.GetSampler()))
                {
                    cmd.EnableShaderKeyword("LIGHTLOOP_SINGLE_PASS");
                    cmd.DisableShaderKeyword("LIGHTLOOP_TILE_PASS");
                }
            }
            else
            {
                // Only opaques can use FPTL, transparent must use clustered!
                bool useFptl = renderOpaque && m_FrameSettings.lightLoopSettings.enableFptlForForwardOpaque;

                using (new ProfilingSample(cmd, useFptl ? "Forward Tiled pass" : "Forward Clustered pass", CustomSamplerId.TPForwardTiledClusterpass.GetSampler()))
                {
                    // say that we want to use tile of single loop
                    cmd.EnableShaderKeyword("LIGHTLOOP_TILE_PASS");
                    cmd.DisableShaderKeyword("LIGHTLOOP_SINGLE_PASS");
                    CoreUtils.SetKeyword(cmd, "USE_FPTL_LIGHTLIST", useFptl);
                    CoreUtils.SetKeyword(cmd, "USE_CLUSTERED_LIGHTLIST", !useFptl);
                    cmd.SetGlobalBuffer(HDShaderIDs.g_vLightListGlobal, useFptl ? s_LightList : s_PerVoxelLightLists);
                }
            }
        }

        public void RenderDebugOverlay(HDCamera hdCamera, CommandBuffer cmd, DebugDisplaySettings debugDisplaySettings, ref float x, ref float y, float overlaySize, float width, CullResults cullResults)
        {
            LightingDebugSettings lightingDebug = debugDisplaySettings.lightingDebugSettings;

            using (new ProfilingSample(cmd, "Tiled/cluster Lighting Debug", CustomSamplerId.TPTiledLightingDebug.GetSampler()))
            {
                if (lightingDebug.tileClusterDebug != LightLoop.TileClusterDebug.None)
                {
                    int w = hdCamera.actualWidth;
                    int h = hdCamera.actualHeight;
                    int numTilesX = (w + 15) / 16;
                    int numTilesY = (h + 15) / 16;
                    int numTiles = numTilesX * numTilesY;

                    // Debug tiles
                    if (lightingDebug.tileClusterDebug == LightLoop.TileClusterDebug.MaterialFeatureVariants)
                    {
                        if (GetFeatureVariantsEnabled())
                        {
                            // featureVariants
                            m_DebugViewTilesMaterial.SetInt(HDShaderIDs._NumTiles, numTiles);
                            m_DebugViewTilesMaterial.SetInt(HDShaderIDs._ViewTilesFlags, (int)lightingDebug.tileClusterDebugByCategory);
                            m_DebugViewTilesMaterial.SetVector(HDShaderIDs._MousePixelCoord, HDUtils.GetMouseCoordinates(hdCamera));
                            m_DebugViewTilesMaterial.SetVector(HDShaderIDs._MouseClickPixelCoord, HDUtils.GetMouseClickCoordinates(hdCamera));
                            m_DebugViewTilesMaterial.SetBuffer(HDShaderIDs.g_TileList, s_TileList);
                            m_DebugViewTilesMaterial.SetBuffer(HDShaderIDs.g_DispatchIndirectBuffer, s_DispatchIndirectBuffer);
                            m_DebugViewTilesMaterial.EnableKeyword("USE_FPTL_LIGHTLIST");
                            m_DebugViewTilesMaterial.DisableKeyword("USE_CLUSTERED_LIGHTLIST");
                            m_DebugViewTilesMaterial.DisableKeyword("SHOW_LIGHT_CATEGORIES");
                            m_DebugViewTilesMaterial.EnableKeyword("SHOW_FEATURE_VARIANTS");
                            cmd.DrawProcedural(Matrix4x4.identity, m_DebugViewTilesMaterial, 0, MeshTopology.Triangles, numTiles * 6);
                        }
                    }
                    else // tile or cluster
                    {
                        bool bUseClustered = lightingDebug.tileClusterDebug == LightLoop.TileClusterDebug.Cluster;

                        // lightCategories
                        m_DebugViewTilesMaterial.SetInt(HDShaderIDs._ViewTilesFlags, (int)lightingDebug.tileClusterDebugByCategory);
                        m_DebugViewTilesMaterial.SetVector(HDShaderIDs._MousePixelCoord, HDUtils.GetMouseCoordinates(hdCamera));
                        m_DebugViewTilesMaterial.SetVector(HDShaderIDs._MouseClickPixelCoord, HDUtils.GetMouseClickCoordinates(hdCamera));
                        m_DebugViewTilesMaterial.SetBuffer(HDShaderIDs.g_vLightListGlobal, bUseClustered ? s_PerVoxelLightLists : s_LightList);
                        m_DebugViewTilesMaterial.EnableKeyword(bUseClustered ? "USE_CLUSTERED_LIGHTLIST" : "USE_FPTL_LIGHTLIST");
                        m_DebugViewTilesMaterial.DisableKeyword(!bUseClustered ? "USE_CLUSTERED_LIGHTLIST" : "USE_FPTL_LIGHTLIST");
                        m_DebugViewTilesMaterial.EnableKeyword("SHOW_LIGHT_CATEGORIES");
                        m_DebugViewTilesMaterial.DisableKeyword("SHOW_FEATURE_VARIANTS");

                        CoreUtils.DrawFullScreen(cmd, m_DebugViewTilesMaterial, 0);
                    }
                }
            }

            using (new ProfilingSample(cmd, "Display Shadows", CustomSamplerId.TPDisplayShadows.GetSampler()))
            {
                if (lightingDebug.shadowDebugMode == ShadowMapDebugMode.VisualizeShadowMap)
                {
                    int startShadowIndex = (int)lightingDebug.shadowMapIndex;
                    int shadowRequestCount = 1;

#if UNITY_EDITOR
                    if (lightingDebug.shadowDebugUseSelection && m_DebugSelectedLightShadowIndex != -1)
                    {
                        startShadowIndex = m_DebugSelectedLightShadowIndex;
                        shadowRequestCount = m_DebugSelectedLightShadowCount;
                    }
#endif

                    for (int shadowIndex = startShadowIndex; shadowIndex < startShadowIndex + shadowRequestCount; shadowIndex++)
                    {
                        m_ShadowManager.DisplayShadowMap(shadowIndex, cmd, m_DebugHDShadowMapMaterial, x, y, overlaySize, overlaySize, lightingDebug.shadowMinValue, lightingDebug.shadowMaxValue, hdCamera.camera.cameraType != CameraType.SceneView);
                        HDUtils.NextOverlayCoord(ref x, ref y, overlaySize, overlaySize, hdCamera.actualWidth);
                    }
                }
                else if (lightingDebug.shadowDebugMode == ShadowMapDebugMode.VisualizeAtlas)
                {
                    m_ShadowManager.DisplayShadowAtlas(cmd, m_DebugHDShadowMapMaterial, x, y, overlaySize, overlaySize, lightingDebug.shadowMinValue, lightingDebug.shadowMaxValue, hdCamera.camera.cameraType != CameraType.SceneView);
                    HDUtils.NextOverlayCoord(ref x, ref y, overlaySize, overlaySize, hdCamera.actualWidth);
                    m_ShadowManager.DisplayShadowCascadeAtlas(cmd, m_DebugHDShadowMapMaterial, x, y, overlaySize, overlaySize, lightingDebug.shadowMinValue, lightingDebug.shadowMaxValue, hdCamera.camera.cameraType != CameraType.SceneView);
                    HDUtils.NextOverlayCoord(ref x, ref y, overlaySize, overlaySize, hdCamera.actualWidth);
                }
            }

            if (lightingDebug.displayLightVolumes)
            {
                // First of all let's do the regions for the light sources (we only support Poncutal and Area)
                int numLights = cullResults.visibleLights.Count;
                for (int lightIdx = 0; lightIdx < numLights; ++lightIdx)
                {
                    // Let's build the light's bounding sphere matrix
                    Light currentLegacyLight = cullResults.visibleLights[lightIdx].light;
                    if (currentLegacyLight == null) continue;
                    HDAdditionalLightData currentHDRLight = currentLegacyLight.GetComponent<HDAdditionalLightData>();
                    if (currentHDRLight == null) continue;

                    MaterialPropertyBlock materialBlock = new MaterialPropertyBlock();
                    Matrix4x4 positionMat = Matrix4x4.Translate(currentLegacyLight.transform.position);

                    if(currentLegacyLight.type == LightType.Point || currentLegacyLight.type == LightType.Area)
                    {
                        materialBlock.SetVector("_Range", new Vector3(currentLegacyLight.range, currentLegacyLight.range, currentLegacyLight.range));
                        switch (currentHDRLight.lightTypeExtent)
                        {
                            case LightTypeExtent.Punctual:
                                {
                                    materialBlock.SetColor("_Color", new Color(0.0f, 1.0f, 0.0f, 0.5f));
                                    materialBlock.SetVector("_Offset", new Vector3(0, 0, 0));
                                    cmd.DrawMesh(DebugShapes.instance.RequestSphereMesh(), positionMat, m_DebugLightVolumeMaterial, 0, -1, materialBlock);
                                }
                                break;
                            case LightTypeExtent.Rectangle:
                                {
                                    materialBlock.SetColor("_Color", new Color(0.0f, 1.0f, 1.0f, 0.5f));
                                    materialBlock.SetVector("_Offset", new Vector3(0, 0, 0));
                                    cmd.DrawMesh(DebugShapes.instance.RequestSphereMesh(), positionMat, m_DebugLightVolumeMaterial, 0, -1, materialBlock);
                                }
                                break;
                            case LightTypeExtent.Line:
                                {
                                    materialBlock.SetColor("_Color", new Color(1.0f, 0.0f, 0.5f, 0.5f));
                                    materialBlock.SetVector("_Offset", new Vector3(0, 0, 0));
                                    cmd.DrawMesh(DebugShapes.instance.RequestSphereMesh(), positionMat, m_DebugLightVolumeMaterial, 0, -1, materialBlock);
                                }
                                break;
                            default:
                                break;
                        }
                    }
                    else if(currentLegacyLight.type == LightType.Spot)
                    {
                        if(currentHDRLight.spotLightShape == SpotLightShape.Cone)
                        {
                            float bottomRadius = Mathf.Tan(currentLegacyLight.spotAngle * Mathf.PI / 360.0f) * currentLegacyLight.range;
                            materialBlock.SetColor("_Color", new Color(1.0f, 0.5f, 0.0f, 0.5f));
                            materialBlock.SetVector("_Range", new Vector3(bottomRadius, bottomRadius, currentLegacyLight.range));
                            materialBlock.SetVector("_Offset", new Vector3(0, 0, 0));
                            cmd.DrawMesh(DebugShapes.instance.RequestConeMesh(), currentLegacyLight.gameObject.transform.localToWorldMatrix, m_DebugLightVolumeMaterial, 0, -1, materialBlock);
                        }
                        else if(currentHDRLight.spotLightShape == SpotLightShape.Box)
                        {
                            materialBlock.SetColor("_Color", new Color(1.0f, 0.5f, 0.0f, 0.5f));
                            materialBlock.SetVector("_Range", new Vector3(currentHDRLight.shapeWidth, currentHDRLight.shapeHeight, currentLegacyLight.range));
                            materialBlock.SetVector("_Offset", new Vector3(0, 0, currentLegacyLight.range / 2.0f));
                            cmd.DrawMesh(DebugShapes.instance.RequestBoxMesh(), currentLegacyLight.gameObject.transform.localToWorldMatrix, m_DebugLightVolumeMaterial, 0, -1, materialBlock);
                        }
                        else if (currentHDRLight.spotLightShape == SpotLightShape.Pyramid)
                        {
                            float bottomWidth = Mathf.Tan(currentLegacyLight.spotAngle * Mathf.PI / 360.0f) * currentLegacyLight.range;
                            materialBlock.SetColor("_Color", new Color(1.0f, 0.5f, 0.0f, 0.5f));
                            materialBlock.SetVector("_Range", new Vector3(currentHDRLight.aspectRatio * bottomWidth * 2, bottomWidth * 2 , currentLegacyLight.range));
                            materialBlock.SetVector("_Offset", new Vector3(0, 0, 0));
                            cmd.DrawMesh(DebugShapes.instance.RequestPyramidMesh(), currentLegacyLight.gameObject.transform.localToWorldMatrix, m_DebugLightVolumeMaterial, 0, -1, materialBlock);
                        }
                    }
                }

                // Now let's do the same but for reflection probes
                int numProbes = cullResults.visibleReflectionProbes.Count;
                for (int probeIdx = 0; probeIdx < numProbes; ++probeIdx)
                {
                    // Let's build the light's bounding sphere matrix
                    ReflectionProbe currentLegacyProbe = cullResults.visibleReflectionProbes[probeIdx].probe;
                    HDAdditionalReflectionData currentHDProbe = currentLegacyProbe.GetComponent<HDAdditionalReflectionData>();

                    if (!currentHDProbe)
                        continue;

                    MaterialPropertyBlock materialBlock = new MaterialPropertyBlock();
                    Mesh targetMesh = null;
                    if (currentHDProbe.influenceVolume.shape == InfluenceShape.Sphere)
                    {
                        materialBlock.SetVector("_Range", new Vector3(currentHDProbe.influenceVolume.sphereRadius, currentHDProbe.influenceVolume.sphereRadius, currentHDProbe.influenceVolume.sphereRadius));
                        targetMesh = DebugShapes.instance.RequestSphereMesh();
                    }
                    else
                    {
                        materialBlock.SetVector("_Range", new Vector3(currentHDProbe.influenceVolume.boxSize.x, currentHDProbe.influenceVolume.boxSize.y, currentHDProbe.influenceVolume.boxSize.z));
                        targetMesh = DebugShapes.instance.RequestBoxMesh();
                    }

                    materialBlock.SetColor("_Color", new Color(1.0f, 1.0f, 0.0f, 0.5f));
                    materialBlock.SetVector("_Offset", new Vector3(0, 0, 0));
                    Matrix4x4 positionMat = Matrix4x4.Translate(currentLegacyProbe.transform.position);
                    cmd.DrawMesh(targetMesh, positionMat, m_DebugLightVolumeMaterial, 0, -1, materialBlock);
                }
            }
        }
    }
}<|MERGE_RESOLUTION|>--- conflicted
+++ resolved
@@ -426,10 +426,7 @@
             m_CookieTexArray = new TextureCache2D("Cookie");
             int coockieSize = gLightLoopSettings.cookieTexArraySize;
             int coockieResolution = (int)gLightLoopSettings.cookieSize;
-<<<<<<< HEAD
-=======
             float size = TextureCache2D.GetApproxCacheSizeInByte(coockieSize, coockieResolution);
->>>>>>> 3b3f167f
             if (TextureCache2D.GetApproxCacheSizeInByte(coockieSize, coockieResolution) > k_MaxCacheSize)
                 coockieSize = TextureCache2D.GetMaxCacheSizeForWeightInByte(k_MaxCacheSize, coockieResolution);
             m_CookieTexArray.AllocTextureArray(coockieSize, coockieResolution, coockieResolution, TextureFormat.RGBA32, true);
