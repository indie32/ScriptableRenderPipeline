--- conflicted
+++ resolved
@@ -27,7 +27,7 @@
             return value.localToWorld.GetColumn(0);
         }
     }
-
+    
     //-----------------------------------------------------------------------------
     // structure definition
     //-----------------------------------------------------------------------------
@@ -365,7 +365,7 @@
         {
             m_ShadowManager.Dispose();
             m_ShadowManager = null;
-            }
+        }
 
         int GetNumTileFtplX(HDCamera hdCamera)
         {
@@ -1478,7 +1478,7 @@
         public void UpdateCullingParameters(ref ScriptableCullingParameters cullingParams)
         {
             m_ShadowManager.UpdateCullingParameters(ref cullingParams);
-
+            
             // In HDRP we don't need per object light/probe info so we disable the native code that handles it.
             cullingParams.cullingFlags |= CullFlag.DisablePerObjectCulling;
         }
@@ -1493,7 +1493,7 @@
                 light.bakingOutput.mixedLightingMode == MixedLightingMode.Shadowmask &&
                 light.bakingOutput.occlusionMaskChannel != -1;     // We need to have an occlusion mask channel assign, else we have no shadow mask
         }
-
+        
         HDProbe SelectProbe(VisibleReflectionProbe probe, PlanarReflectionProbe planarProbe)
         {
             if (probe.probe != null)
@@ -1552,7 +1552,7 @@
                     worldToView = WorldToViewStereo(camera, Camera.StereoscopicEye.Left);
                     rightEyeWorldToView = WorldToViewStereo(camera, Camera.StereoscopicEye.Right);
                 }
-
+                
                 // We must clear the shadow requests before checking if they are any visible light because we would have requests from the last frame executed in the case where we don't see any lights
                 m_ShadowManager.Clear();
 
@@ -1576,7 +1576,7 @@
 
                         // Light should always have additional data, however preview light right don't have, so we must handle the case by assigning HDUtils.s_DefaultHDAdditionalLightData
                         var additionalData = GetHDAdditionalLightData(lightComponent);
-
+                    
                         LightCategory lightCategory = LightCategory.Count;
                         GPULightType gpuLightType = GPULightType.Point;
                         LightVolumeType lightVolumeType = LightVolumeType.Count;
@@ -1772,7 +1772,7 @@
                             }
                         }
                     }
-
+                    
                     // Prepare the shadow datas for GPU and layout the shadow atlases
                     m_ShadowManager.ProcessShadowRequests(cullResults, camera, debugDisplaySettings.lightingDebugSettings);
 
@@ -2257,15 +2257,6 @@
             PushGlobalParams(hdCamera, cmd);
         }
 
-<<<<<<< HEAD
-        public GraphicsFence BuildGPULightListsAsyncBegin(HDCamera hdCamera, ScriptableRenderContext renderContext, RenderTargetIdentifier cameraDepthBufferRT, RenderTargetIdentifier stencilTextureRT, GraphicsFence startFence, bool skyEnabled)
-        {
-            var cmd = CommandBufferPool.Get("Build light list");
-            cmd.WaitOnAsyncGraphicsFence(startFence);
-
-            BuildGPULightListsCommon(hdCamera, cmd, cameraDepthBufferRT, stencilTextureRT, skyEnabled);
-            GraphicsFence completeFence = cmd.CreateAsyncGraphicsFence();
-=======
 #if UNITY_2019_1_OR_NEWER
         public GraphicsFence BuildGPULightListsAsyncBegin(HDCamera hdCamera, ScriptableRenderContext renderContext, RenderTargetIdentifier cameraDepthBufferRT, RenderTargetIdentifier stencilTextureRT, GraphicsFence startFence, bool skyEnabled)
 #else
@@ -2285,18 +2276,12 @@
 #else
             GPUFence completeFence = cmd.CreateGPUFence();
 #endif
->>>>>>> 2b558e20
             renderContext.ExecuteCommandBufferAsync(cmd, ComputeQueueType.Background);
             CommandBufferPool.Release(cmd);
 
             return completeFence;
         }
 
-<<<<<<< HEAD
-        public void BuildGPULightListAsyncEnd(HDCamera hdCamera, CommandBuffer cmd, GraphicsFence doneFence)
-        {
-            cmd.WaitOnAsyncGraphicsFence(doneFence);
-=======
 #if UNITY_2019_1_OR_NEWER
         public void BuildGPULightListAsyncEnd(HDCamera hdCamera, CommandBuffer cmd, GraphicsFence doneFence)
 #else
@@ -2308,7 +2293,6 @@
 #else
             cmd.WaitOnGPUFence(doneFence);
 #endif
->>>>>>> 2b558e20
             PushGlobalParams(hdCamera, cmd);
         }
 
@@ -2476,7 +2460,7 @@
                 for (int eye = 0; eye < hdCamera.numEyes; eye++)
                 {
                     cmd.SetGlobalInt(HDShaderIDs._ComputeEyeIndex, (int)eye);
-                cmd.DispatchCompute(screenSpaceShadowComputeShader, kernel, numTilesX, numTilesY, 1);
+                    cmd.DispatchCompute(screenSpaceShadowComputeShader, kernel, numTilesX, numTilesY, 1);
                 }
 
                 cmd.SetGlobalTexture(HDShaderIDs._DeferredShadowTexture, deferredShadowRT);
@@ -2570,10 +2554,10 @@
                             for (int eye = 0; eye < hdCamera.numEyes; eye++)
                             {
                                 cmd.SetGlobalInt(HDShaderIDs._ComputeEyeIndex, eye);
-                            cmd.DispatchCompute(deferredComputeShader, kernel, numTilesX, numTilesY, 1);
+                                cmd.DispatchCompute(deferredComputeShader, kernel, numTilesX, numTilesY, 1);
+                            }
                         }
                     }
-                }
                 }
                 else // Pixel shader evaluation
                 {
@@ -2714,9 +2698,9 @@
                     for (int shadowIndex = startShadowIndex; shadowIndex < startShadowIndex + shadowRequestCount; shadowIndex++)
                     {
                         m_ShadowManager.DisplayShadowMap(shadowIndex, cmd, m_DebugHDShadowMapMaterial, x, y, overlaySize, overlaySize, lightingDebug.shadowMinValue, lightingDebug.shadowMaxValue, hdCamera.camera.cameraType != CameraType.SceneView);
-                            HDUtils.NextOverlayCoord(ref x, ref y, overlaySize, overlaySize, hdCamera.actualWidth);
-                        }
+                        HDUtils.NextOverlayCoord(ref x, ref y, overlaySize, overlaySize, hdCamera.actualWidth);
                     }
+                }
                 else if (lightingDebug.shadowDebugMode == ShadowMapDebugMode.VisualizeAtlas)
                 {
                     m_ShadowManager.DisplayShadowAtlas(cmd, m_DebugHDShadowMapMaterial, x, y, overlaySize, overlaySize, lightingDebug.shadowMinValue, lightingDebug.shadowMaxValue, hdCamera.camera.cameraType != CameraType.SceneView);
