--- conflicted
+++ resolved
@@ -27,7 +27,7 @@
             return value.localToWorld.GetColumn(0);
         }
     }
-
+    
     //-----------------------------------------------------------------------------
     // structure definition
     //-----------------------------------------------------------------------------
@@ -812,7 +812,7 @@
             // Clamp light list to the maximum allowed lights on screen to avoid ComputeBuffer overflow
             if (m_lightList.directionalLights.Count >= m_MaxDirectionalLightsOnScreen)
                 return false;
-
+            
             bool contributesToLighting = ((additionalLightData.lightDimmer > 0) && (additionalLightData.affectDiffuse || additionalLightData.affectSpecular)) || (additionalLightData.volumetricDimmer > 0);
 
             if (!contributesToLighting)
@@ -949,7 +949,7 @@
 
             if (!contributesToLighting)
                 return false;
-
+            
             var lightData = new LightData();
 
             lightData.lightLayers = additionalLightData.GetLightLayers();
@@ -1119,7 +1119,7 @@
             }
             else
             {
-                lightData.shadowDimmer           = 1.0f;
+                lightData.shadowDimmer = 1.0f;
                 lightData.volumetricShadowDimmer = 1.0f;
             }
 
@@ -1356,16 +1356,14 @@
 
             // 31 bits index, 1 bit cache type
             var envIndex = -1;
-<<<<<<< HEAD
             switch (probe)
-=======
-            if (hdCamera.frameSettings.enableRealtimePlanarReflection && probe is PlanarReflectionProbe)
->>>>>>> 6be7d6f3
             {
                 case PlanarReflectionProbe planarProbe:
-                    {
+            {
+                if (!hdCamera.frameSettings.enableRealtimePlanarReflection)
+                    break;
                         var fetchIndex = m_ReflectionPlanarProbeCache.FetchSlice(cmd, probe.texture);
-                        envIndex = (fetchIndex << 1) | (int)EnvCacheType.Texture2D;
+                envIndex = (fetchIndex << 1) | (int)EnvCacheType.Texture2D;
 
                         var renderData = planarProbe.renderData;
                         var worldToCameraRHSMatrix = renderData.worldToCameraRHS;
@@ -1380,13 +1378,13 @@
                         var gpuView = worldToCameraRHSMatrix;
 
                         var vp = gpuProj * gpuView;
-                        m_Env2DCaptureVP[fetchIndex] = vp;
+                m_Env2DCaptureVP[fetchIndex] = vp;
                         break;
-                    }
+            }
                 case HDAdditionalReflectionData cubeProbe:
-                    {
+            {
                         envIndex = m_ReflectionProbeCache.FetchSlice(cmd, probe.texture);
-                        envIndex = envIndex << 1 | (int)EnvCacheType.Cubemap;
+                envIndex = envIndex << 1 | (int)EnvCacheType.Cubemap;
 
                         // Calculate settings to use for the probe
                         var probePositionSettings = ProbeCapturePositionSettings.ComputeFrom(probe, camera.transform);
@@ -1411,25 +1409,16 @@
             envLightData.influenceShapeType = influence.envShape;
             envLightData.weight = probe.weight;
             envLightData.multiplier = probe.multiplier * m_indirectLightingController.indirectSpecularIntensity;
-<<<<<<< HEAD
             envLightData.influenceExtents = influence.extents;
+            switch (influence.envShape)
+            {
+                case EnvShapeType.Box:
             envLightData.blendNormalDistancePositive = influence.boxBlendNormalDistancePositive;
             envLightData.blendNormalDistanceNegative = influence.boxBlendNormalDistanceNegative;
             envLightData.blendDistancePositive = influence.boxBlendDistancePositive;
             envLightData.blendDistanceNegative = influence.boxBlendDistanceNegative;
             envLightData.boxSideFadePositive = influence.boxSideFadePositive;
             envLightData.boxSideFadeNegative = influence.boxSideFadeNegative;
-=======
-            envLightData.influenceExtents = influence.extends;
-            switch (influence.envShape)
-            {
-                case EnvShapeType.Box:
-                    envLightData.blendNormalDistancePositive = influence.boxBlendNormalDistancePositive;
-                    envLightData.blendNormalDistanceNegative = influence.boxBlendNormalDistanceNegative;
-                    envLightData.blendDistancePositive = influence.boxBlendDistancePositive;
-                    envLightData.blendDistanceNegative = influence.boxBlendDistanceNegative;
-                    envLightData.boxSideFadePositive = influence.boxSideFadePositive;
-                    envLightData.boxSideFadeNegative = influence.boxSideFadeNegative;
                     break;
                 case EnvShapeType.Sphere:
                     envLightData.blendNormalDistancePositive.x = influence.sphereBlendNormalDistance;
@@ -1438,7 +1427,6 @@
                 default:
                     throw new ArgumentOutOfRangeException("Unknown EnvShapeType");
             }
->>>>>>> 6be7d6f3
 
             envLightData.influenceRight = influenceToWorld.GetColumn(0).normalized;
             envLightData.influenceUp = influenceToWorld.GetColumn(1).normalized;
@@ -1578,7 +1566,7 @@
         public void UpdateCullingParameters(ref ScriptableCullingParameters cullingParams)
         {
             m_ShadowManager.UpdateCullingParameters(ref cullingParams);
-
+            
             // In HDRP we don't need per object light/probe info so we disable the native code that handles it.
             cullingParams.cullingFlags |= CullFlag.DisablePerObjectCulling;
         }
@@ -1593,7 +1581,7 @@
                 light.bakingOutput.mixedLightingMode == MixedLightingMode.Shadowmask &&
                 light.bakingOutput.occlusionMaskChannel != -1;     // We need to have an occlusion mask channel assign, else we have no shadow mask
         }
-
+        
         HDProbe SelectProbe(VisibleReflectionProbe probe, PlanarReflectionProbe planarProbe)
         {
             if (probe.probe != null)
@@ -1648,7 +1636,7 @@
                     worldToView = WorldToViewStereo(camera, Camera.StereoscopicEye.Left);
                     rightEyeWorldToView = WorldToViewStereo(camera, Camera.StereoscopicEye.Right);
                 }
-
+                
                 // We must clear the shadow requests before checking if they are any visible light because we would have requests from the last frame executed in the case where we don't see any lights
                 m_ShadowManager.Clear();
 
@@ -1672,7 +1660,7 @@
 
                         // Light should always have additional data, however preview light right don't have, so we must handle the case by assigning HDUtils.s_DefaultHDAdditionalLightData
                         var additionalData = GetHDAdditionalLightData(lightComponent);
-
+                    
                         // Reserve shadow map resolutions and check if light needs to render shadows
                         additionalData.ReserveShadows(camera, m_ShadowManager, m_ShadowInitParameters, cullResults, m_FrameSettings, lightIndex);
 
@@ -1799,19 +1787,19 @@
                         // Manage shadow requests
                         if (additionalLightData.WillRenderShadows())
                         {
-                            int shadowRequestCount;
+                                int shadowRequestCount;
                             shadowIndex = additionalLightData.UpdateShadowRequest(hdCamera, m_ShadowManager, light, cullResults, lightIndex, out shadowRequestCount);
 
 #if UNITY_EDITOR
-                            if ((debugDisplaySettings.lightingDebugSettings.shadowDebugUseSelection
-                                    || debugDisplaySettings.lightingDebugSettings.shadowDebugMode == ShadowMapDebugMode.SingleShadow)
-                                && UnityEditor.Selection.activeGameObject == lightComponent.gameObject)
-                            {
-                                m_DebugSelectedLightShadowIndex = shadowIndex;
-                                m_DebugSelectedLightShadowCount = shadowRequestCount;
+                                if ((debugDisplaySettings.lightingDebugSettings.shadowDebugUseSelection
+                                        || debugDisplaySettings.lightingDebugSettings.shadowDebugMode == ShadowMapDebugMode.SingleShadow)
+                                    && UnityEditor.Selection.activeGameObject == lightComponent.gameObject)
+                                {
+                                    m_DebugSelectedLightShadowIndex = shadowIndex;
+                                    m_DebugSelectedLightShadowCount = shadowRequestCount;
+                                }
+#endif
                             }
-#endif
-                        }
 
                         // Directional rendering side, it is separated as it is always visible so no volume to handle here
                         if (gpuLightType == GPULightType.Directional)
@@ -1869,7 +1857,7 @@
                             }
                         }
                     }
-
+                    
                     // Update the compute buffer with the shadow request datas
                     m_ShadowManager.PrepareGPUShadowDatas(cullResults, camera);
 
@@ -1934,11 +1922,7 @@
                             var probe = reflectionProbeCullResults.visiblePlanarReflectionProbes[planarProbeIndex];
 
                             // probe.texture can be null when we are adding a reflection probe in the editor
-<<<<<<< HEAD
                             if (probe.texture == null || envLightCount >= k_MaxEnvLightsOnScreen)
-=======
-                            if (probe.currentTexture == null || envLightCount >= m_MaxEnvLightsOnScreen)
->>>>>>> 6be7d6f3
                                 continue;
 
                             var lightVolumeType = LightVolumeType.Box;
