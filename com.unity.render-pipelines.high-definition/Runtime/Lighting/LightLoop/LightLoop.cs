--- conflicted
+++ resolved
@@ -1552,61 +1552,6 @@
                 // Note: Light with null intensity/Color are culled by the C++, no need to test it here
                 if (cullResults.visibleLights.Count != 0 || cullResults.visibleReflectionProbes.Count != 0)
                 {
-<<<<<<< HEAD
-                    // 0. deal with shadows
-                    {
-                        m_FrameId.frameCount++;
-                        // get the indices for all lights that want to have shadows
-                        m_ShadowRequests.Clear();
-                        m_ShadowRequests.Capacity = cullResults.visibleLights.Count;
-                        int lcnt = cullResults.visibleLights.Count;
-                        for (int i = 0; i < lcnt; ++i)
-                        {
-                            VisibleLight vl = cullResults.visibleLights[i];
-                            var lightComponent = vl.light;
-
-                            // This can happen for particle light which don't have a proper game object. We don't support shadows for them.
-                            if (lightComponent == null)
-                                continue;
-
-							// if (vl.light.shadows == LightShadows.None || vl.lightType == LightType.Area)???
-                            if (lightComponent.shadows == LightShadows.None)
-                                continue;
-
-                            AdditionalShadowData asd = lightComponent.GetComponent<AdditionalShadowData>();
-                            if (asd != null && asd.shadowDimmer > 0.0f)
-                            {
-                                m_ShadowRequests.Add(i);
-
-                                // Discover sun light and update cascade info from Volumes
-                                // TODO: This should be moved to GetDirectionalLightData when we merge the two loops here.
-                                // Careful it must still be done BEFORE the call to ProcessShadowRequests
-                                if (vl.lightType == LightType.Directional && m_CurrentSunLight == null)
-                                {
-                                    var hdShadowSettings = VolumeManager.instance.stack.GetComponent<HDShadowSettings>();
-                                    asd.SetShadowCascades(hdShadowSettings.cascadeShadowSplitCount, hdShadowSettings.cascadeShadowSplits, hdShadowSettings.cascadeShadowBorders);
-                                }
-                            }
-                        }
-                        // pass this list to a routine that assigns shadows based on some heuristic
-                        uint shadowRequestCount = (uint)m_ShadowRequests.Count;
-                        //TODO: Do not call ToArray here to avoid GC, refactor API
-                        int[]   shadowRequests = m_ShadowRequests.ToArray();
-                        int[]   shadowDataIndices;
-
-                        m_ShadowMgr.ProcessShadowRequests(m_FrameId, cullResults, camera, ShaderConfig.s_CameraRelativeRendering != 0, cullResults.visibleLights,
-                            ref shadowRequestCount, shadowRequests, out shadowDataIndices);
-
-                        // update the visibleLights with the shadow information
-                        m_ShadowIndices.Clear();
-                        for (uint i = 0; i < shadowRequestCount; i++)
-                        {
-                            m_ShadowIndices.Add(shadowRequests[i], shadowDataIndices[i]);
-                        }
-                    }
-
-=======
->>>>>>> 4918c0f2
                     // 1. Count the number of lights and sort all lights by category, type and volume - This is required for the fptl/cluster shader code
                     // If we reach maximum of lights available on screen, then we discard the light.
                     // Lights are processed in order, so we don't discards light based on their importance but based on their ordering in visible lights list.
