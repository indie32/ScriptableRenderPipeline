--- conflicted
+++ resolved
@@ -78,20 +78,8 @@
     // First of all we compute the shadow value of the directional light to reduce the VGPR pressure
     if (featureFlags & LIGHTFEATUREFLAGS_DIRECTIONAL)
     {
-<<<<<<< HEAD
         // Evaluate sun shadows.
         if (_DirectionalShadowIndex >= 0)
-=======
-        UNITY_BRANCH if(_DirectionalShadowIndex != -1)
-        {
-            context.shadowValue = GetDirectionalShadowAttenuation(
-                context.shadowContext, posInput.positionWS, GetShadowNormalBias(bsdfData),
-                _DirectionalLightDatas[_DirectionalShadowIndex].shadowIndex,
-                -_DirectionalLightDatas[_DirectionalShadowIndex].forward
-            );
-        }
-        else
->>>>>>> cb216ff2
         {
             DirectionalLightData light = _DirectionalLightDatas[_DirectionalShadowIndex];
 
