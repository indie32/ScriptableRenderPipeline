--- conflicted
+++ resolved
@@ -575,15 +575,10 @@
                                                                                : "VolumeVoxelizationBruteforceMQ");
                 }
 
-<<<<<<< HEAD
                 var currFrameParams = hdCamera.vBufferParams[0];
                 var cvp = currFrameParams.viewportSize;
 
                 Vector4 resolution  = new Vector4(cvp.x, cvp.y, 1.0f / cvp.x, 1.0f / cvp.y);
-                float   vFoV        = hdCamera.camera.fieldOfView * Mathf.Deg2Rad;
-=======
-                var     frameParams = hdCamera.vBufferParams[0];
-                Vector4 resolution  = frameParams.viewportResolution;
 #if UNITY_2019_1_OR_NEWER
                 var vFoV        = hdCamera.camera.GetGateFittedFieldOfView() * Mathf.Deg2Rad;
                 var lensShift = hdCamera.camera.GetGateFittedLensShift();
@@ -591,7 +586,6 @@
                 var vFoV        = hdCamera.camera.fieldOfView * Mathf.Deg2Rad;
                 var lensShift = Vector2.zero;
 #endif
->>>>>>> 3724f810
 
                 // Compose the matrix which allows us to compute the world space view direction.
                 Matrix4x4 transform = HDUtils.ComputePixelCoordToWorldSpaceViewDirectionMatrix(vFoV, lensShift, resolution, hdCamera.viewMatrix, false);
@@ -711,17 +705,10 @@
                     }
                 }
 
-<<<<<<< HEAD
                 var currFrameParams = hdCamera.vBufferParams[0];
                 var cvp = currFrameParams.viewportSize;
 
                 Vector4 resolution = new Vector4(cvp.x, cvp.y, 1.0f / cvp.x, 1.0f / cvp.y);
-                float   vFoV       = hdCamera.camera.fieldOfView * Mathf.Deg2Rad;
-                // Compose the matrix which allows us to compute the world space view direction.
-                Matrix4x4 transform = HDUtils.ComputePixelCoordToWorldSpaceViewDirectionMatrix(vFoV, resolution, hdCamera.viewMatrix, false);
-=======
-                var       frameParams = hdCamera.vBufferParams[0];
-                Vector4   resolution  = frameParams.viewportResolution;
 #if UNITY_2019_1_OR_NEWER
                 var vFoV = hdCamera.camera.GetGateFittedFieldOfView() * Mathf.Deg2Rad;
                 var lensShift = hdCamera.camera.GetGateFittedLensShift();
@@ -731,7 +718,6 @@
 #endif
                 // Compose the matrix which allows us to compute the world space view direction.
                 Matrix4x4 transform   = HDUtils.ComputePixelCoordToWorldSpaceViewDirectionMatrix(vFoV, lensShift, resolution, hdCamera.viewMatrix, false);
->>>>>>> 3724f810
 
                 GetHexagonalClosePackedSpheres7(m_xySeq);
 
