--- conflicted
+++ resolved
@@ -34,17 +34,11 @@
                 crBaseHeight -= hdCamera.camera.transform.position.y;
             }
 
-<<<<<<< HEAD
-            cmd.SetGlobalVector(HDShaderIDs._HeightFogExponents,  new Vector2(heightExponent, 1.0f / heightExponent));
+            // FogExponent = 1 / MeanHeight
+            cmd.SetGlobalVector(HDShaderIDs._HeightFogExponents,  new Vector2(1.0f / meanHeight, meanHeight));
             cmd.SetGlobalFloat( HDShaderIDs._HeightFogBaseHeight, crBaseHeight);
             cmd.SetGlobalFloat( HDShaderIDs._GlobalFogAnisotropy, anisotropy);
             cmd.SetGlobalInt(   HDShaderIDs._EnableDistantFog,    enableDistantFog ? 1 : 0);
-=======
-            // FogExponent = 1 / MeanHeight
-            cmd.SetGlobalVector(HDShaderIDs._HeightFogExponents, new Vector2(1.0f / meanHeight, meanHeight));
-            cmd.SetGlobalFloat(HDShaderIDs._HeightFogBaseHeight, crBaseHeight);
-            cmd.SetGlobalFloat(HDShaderIDs._GlobalFogAnisotropy, anisotropy);
->>>>>>> 31f9c366
         }
     }
 }