--- conflicted
+++ resolved
@@ -60,34 +60,22 @@
 
         float4 Frag(Varyings input) : SV_Target
         {
-<<<<<<< HEAD
             UNITY_SETUP_STEREO_EYE_INDEX_POST_VERTEX(input);
-            float depth = LOAD_TEXTURE(_CameraDepthTexture, input.positionCS.xy).x;
-            return AtmosphericScatteringCompute(input, depth);
-=======
             float2 positionSS = input.positionCS.xy;
             float3 V          = normalize(mul(float3(positionSS, 1.0), (float3x3)_PixelCoordToViewDirWS));
-            float  depth      = LOAD_TEXTURE2D(_CameraDepthTexture, (int2)positionSS).x;
+            float  depth      = LOAD_TEXTURE(_CameraDepthTexture, (int2)positionSS).x;
 
             return AtmosphericScatteringCompute(input, V, depth);
->>>>>>> 029fdc1c
         }
 
         float4 FragMSAA(Varyings input, uint sampleIndex: SV_SampleIndex) : SV_Target
         {
-<<<<<<< HEAD
             UNITY_SETUP_STEREO_EYE_INDEX_POST_VERTEX(input);
-            //int2 msTex = int2(TexCoordStereoOffset(input.texcoord.xy * _ScreenSize.xy));
-            //float depth = _DepthTextureMS.Load(msTex, sampleIndex).x;
-            float depth = _DepthTextureMS.Load(input.positionCS.xy, sampleIndex).x;
-            return AtmosphericScatteringCompute(input, depth);
-=======
             float2 positionSS = input.positionCS.xy;
             float3 V          = normalize(mul(float3(positionSS, 1.0), (float3x3)_PixelCoordToViewDirWS));
             float  depth      = _DepthTextureMS.Load((int2)positionSS, sampleIndex).x;
 
             return AtmosphericScatteringCompute(input, V, depth);
->>>>>>> 029fdc1c
         }
     ENDHLSL
 
