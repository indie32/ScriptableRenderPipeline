--- conflicted
+++ resolved
@@ -24,12 +24,8 @@
         struct Varyings
         {
             float4 positionCS : SV_POSITION;
-<<<<<<< HEAD
-            float2 texcoord   : TEXCOORD0;
             UNITY_VERTEX_INPUT_INSTANCE_ID
             UNITY_VERTEX_OUTPUT_STEREO
-=======
->>>>>>> 21158d33
         };
 
         Varyings Vert(Attributes input)
@@ -37,12 +33,8 @@
             UNITY_SETUP_INSTANCE_ID(input);
             Varyings output;
             output.positionCS = GetFullScreenTriangleVertexPosition(input.vertexID);
-<<<<<<< HEAD
-            output.texcoord   = GetFullScreenTriangleTexCoord(input.vertexID);
             UNITY_TRANSFER_INSTANCE_ID(input, output);
             UNITY_INITIALIZE_VERTEX_OUTPUT_STEREO(output);
-=======
->>>>>>> 21158d33
             return output;
         }
 
@@ -71,13 +63,10 @@
 
         float4 FragMSAA(Varyings input, uint sampleIndex: SV_SampleIndex) : SV_Target
         {
-<<<<<<< HEAD
             UNITY_SETUP_STEREO_EYE_INDEX_POST_VERTEX(input);
-            int2 msTex = int2(TexCoordStereoOffset(input.texcoord.xy * _ScreenSize.xy));
-            float depth = _DepthTextureMS.Load(msTex, sampleIndex).x;
-=======
+            //int2 msTex = int2(TexCoordStereoOffset(input.texcoord.xy * _ScreenSize.xy));
+            //float depth = _DepthTextureMS.Load(msTex, sampleIndex).x;
             float depth = _DepthTextureMS.Load(input.positionCS.xy, sampleIndex).x;
->>>>>>> 21158d33
             return AtmosphericScatteringCompute(input, depth);
         }
     ENDHLSL
