using UnityEngine.Rendering;
using System;

namespace UnityEngine.Experimental.Rendering.HDPipeline
{
    public class SharedRTManager
    {
        // The render target used when we do not support MSAA
        RTHandleSystem.RTHandle m_NormalRT = null;
        RTHandleSystem.RTHandle m_VelocityRT = null;
        RTHandleSystem.RTHandle m_CameraDepthStencilBuffer = null;
        RTHandleSystem.RTHandle m_CameraDepthBufferMipChain;
        RTHandleSystem.RTHandle m_CameraStencilBufferCopy;
        HDUtils.PackedMipChainInfo m_CameraDepthBufferMipChainInfo; // This is metadata

        // The two render targets that should be used when we render in MSAA
        RTHandleSystem.RTHandle m_NormalMSAART = null;
        RTHandleSystem.RTHandle m_VelocityMSAART = null;
        // This texture must be used because reading directly from an MSAA Depth buffer is way to expensive. The solution that we went for is writing the depth in an additional color buffer (10x cheaper to solve on ps4)
        RTHandleSystem.RTHandle m_DepthAsColorMSAART = null;
        RTHandleSystem.RTHandle m_CameraDepthStencilMSAABuffer;
        // This texture stores a set of depth values that are required for evaluating a bunch of effects in MSAA mode (R = Samples Max Depth, G = Samples Min Depth, G =  Samples Average Depth)
        RTHandleSystem.RTHandle m_CameraDepthValuesBuffer = null;

        // MSAA resolve materials
        Material m_DepthResolveMaterial  = null;
        Material m_ColorResolveMaterial = null;

        // Flags that defines if we are using a local texture or external
        bool m_ReuseGBufferMemory = false;
        bool m_VelocitySupport = false;
        bool m_MSAASupported = false;
        MSAASamples m_MSAASamples = MSAASamples.None;

        // Arrays of RTIDs that are used to set render targets (when MSAA and when not MSAA)
        protected RenderTargetIdentifier[] m_RTIDs1 = new RenderTargetIdentifier[1];
        protected RenderTargetIdentifier[] m_RTIDs2 = new RenderTargetIdentifier[2];
        protected RenderTargetIdentifier[] m_RTIDs3 = new RenderTargetIdentifier[3];

        // Property block used for the resolves
        MaterialPropertyBlock m_PropertyBlock = new MaterialPropertyBlock();

        public SharedRTManager()
        {
        }

        public void InitSharedBuffers(GBufferManager gbufferManager, RenderPipelineSettings settings, RenderPipelineResources resources)
        {
            // Set the flags
            m_MSAASupported = settings.supportMSAA;
            m_MSAASamples = m_MSAASupported ? settings.msaaSampleCount : MSAASamples.None;
            m_VelocitySupport = settings.supportMotionVectors;
            m_ReuseGBufferMemory = settings.supportedLitShaderMode != RenderPipelineSettings.SupportedLitShaderMode.ForwardOnly;

            // Create the depth/stencil buffer
            m_CameraDepthStencilBuffer = RTHandles.AllocFromDefault(Vector2.one, depthBufferBits: DepthBits.Depth32, colorFormat: RenderTextureFormat.Depth, filterMode: FilterMode.Point, name: "CameraDepthStencil");

            // Create the mip chain buffer
            m_CameraDepthBufferMipChainInfo = new HDUtils.PackedMipChainInfo();
            m_CameraDepthBufferMipChainInfo.Allocate();
            m_CameraDepthBufferMipChain = RTHandles.AllocFromDefault(scaleFunc: ComputeDepthBufferMipChainSize, colorFormat: RenderTextureFormat.RFloat, filterMode: FilterMode.Point, sRGB: false, enableRandomWrite: true, name: "CameraDepthBufferMipChain");

            // Technically we won't need this buffer in some cases, but nothing that we can determine at init time.
            m_CameraStencilBufferCopy = RTHandles.AllocFromDefault(Vector2.one, depthBufferBits: DepthBits.None, colorFormat: RenderTextureFormat.R8, sRGB: false, filterMode: FilterMode.Point, enableRandomWrite: true, name: "CameraStencilCopy"); // DXGI_FORMAT_R8_UINT is not supported by Unity

            if (m_VelocitySupport)
            {
                m_VelocityRT = RTHandles.AllocFromDefault(Vector2.one, filterMode: FilterMode.Point, colorFormat: Builtin.GetVelocityBufferFormat(), sRGB: Builtin.GetVelocityBufferSRGBFlag(), name: "Velocity");
                if (m_MSAASupported)
                {
                    m_VelocityMSAART = RTHandles.AllocFromDefault(Vector2.one, filterMode: FilterMode.Point, colorFormat: Builtin.GetVelocityBufferFormat(), sRGB: Builtin.GetVelocityBufferSRGBFlag(), enableMSAA: true, bindTextureMS: true, name: "VelocityMSAA");
                }
            }

            // Allocate the additional textures only if MSAA is supported
            if (m_MSAASupported)
            {
                // Let's create the MSAA textures
<<<<<<< HEAD
                m_CameraDepthStencilMSAABuffer = RTHandles.AllocFromDefault(Vector2.one, depthBufferBits: DepthBits.Depth24, colorFormat: RenderTextureFormat.Depth, filterMode: FilterMode.Point, bindTextureMS: true, enableMSAA: true, name: "CameraDepthStencilMSAA");
                m_CameraDepthValuesBuffer = RTHandles.AllocFromDefault(Vector2.one, filterMode: FilterMode.Point, colorFormat: RenderTextureFormat.ARGBFloat, sRGB: false, name: "DepthValuesBuffer");
=======
                m_CameraDepthStencilMSAABuffer = RTHandles.Alloc(Vector2.one, depthBufferBits: DepthBits.Depth24, colorFormat: RenderTextureFormat.Depth, filterMode: FilterMode.Point, bindTextureMS: true, enableMSAA: true, name: "CameraDepthStencilMSAA");
                m_CameraDepthValuesBuffer = RTHandles.Alloc(Vector2.one, filterMode: FilterMode.Point, colorFormat: RenderTextureFormat.ARGBFloat, sRGB: false, name: "DepthValuesBuffer");
                m_DepthAsColorMSAART = RTHandles.Alloc(Vector2.one, filterMode: FilterMode.Point, colorFormat: RenderTextureFormat.RFloat, sRGB: false, bindTextureMS: true, enableMSAA: true, name: "DepthAsColorMSAA");
>>>>>>> 21158d33

                // We need to allocate this texture as long as msaa is supported because on both mode, one of the cameras can be forward only using the framesettings
                m_NormalMSAART = RTHandles.Alloc(Vector2.one, filterMode: FilterMode.Point, colorFormat: RenderTextureFormat.ARGB32, sRGB: false, enableMSAA: true, bindTextureMS: true, name: "NormalBufferMSAA");
                
                // Create the required resolve materials
                m_DepthResolveMaterial = CoreUtils.CreateEngineMaterial(resources.shaders.depthValuesPS);
                m_ColorResolveMaterial = CoreUtils.CreateEngineMaterial(resources.shaders.colorResolvePS);
            }

            // If we are in the forward only mode 
            if (!m_ReuseGBufferMemory)
            {
                // In case of full forward we must allocate the render target for normal buffer (or reuse one already existing)
                // TODO: Provide a way to reuse a render target
<<<<<<< HEAD
                m_NormalRT = RTHandles.AllocFromDefault(Vector2.one, filterMode: FilterMode.Point, colorFormat: RenderTextureFormat.ARGB32, sRGB: false, enableRandomWrite: true, name: "NormalBuffer");

                // Is MSAA supported?
                if (m_MSAASupported)
                {
                    // Allocate the two render textures we need in the MSAA case
                    m_NormalMSAART = RTHandles.AllocFromDefault(Vector2.one, filterMode: FilterMode.Point, colorFormat: RenderTextureFormat.ARGB32, sRGB: false, enableMSAA: true, bindTextureMS: true, name: "NormalBufferMSAA");
                    m_DepthAsColorMSAART = RTHandles.AllocFromDefault(Vector2.one, filterMode: FilterMode.Point, colorFormat: RenderTextureFormat.RFloat, sRGB: false, bindTextureMS: true, enableMSAA: true, name: "DepthAsColorMSAA");
                }
=======
                m_NormalRT = RTHandles.Alloc(Vector2.one, filterMode: FilterMode.Point, colorFormat: RenderTextureFormat.ARGB32, sRGB: false, enableRandomWrite: true, name: "NormalBuffer");
>>>>>>> 21158d33
            }
            else
            {
                // When not forward only we should are using the normal buffer of the gbuffer
                // In case of deferred, we must be in sync with NormalBuffer.hlsl and lit.hlsl files and setup the correct buffers
                m_NormalRT = gbufferManager.GetNormalBuffer(0); // Normal + Roughness
            }
        }

        public bool IsConsolePlatform()
        {
            return SystemInfo.graphicsDeviceType == GraphicsDeviceType.PlayStation4 ||
                SystemInfo.graphicsDeviceType == GraphicsDeviceType.XboxOne ||
                SystemInfo.graphicsDeviceType == GraphicsDeviceType.XboxOneD3D12;
        }

        // Function that will return the set of buffers required for the prepass (depending on if msaa is enabled or not)
        public RenderTargetIdentifier[] GetPrepassBuffersRTI(FrameSettings frameSettings)
        {
            if (frameSettings.enableMSAA)
            {
                Debug.Assert(m_MSAASupported);
                m_RTIDs2[0] = m_NormalMSAART.nameID;
                m_RTIDs2[1] = m_DepthAsColorMSAART.nameID;
                return m_RTIDs2;
            }
            else
            {
                m_RTIDs1[0] = m_NormalRT.nameID;
                return m_RTIDs1;
            }
        }

        // Function that will return the set of buffers required for the motion vector pass
        public RenderTargetIdentifier[] GetVelocityPassBuffersRTI(FrameSettings frameSettings)
        {
            Debug.Assert(m_VelocitySupport);
            if (frameSettings.enableMSAA)
            {
                Debug.Assert(m_MSAASupported);
                m_RTIDs3[0] = m_VelocityMSAART.nameID;
                m_RTIDs3[1] = m_NormalMSAART.nameID;
                m_RTIDs3[2] = m_DepthAsColorMSAART.nameID;
                return m_RTIDs3;
            }
            else
            {
                Debug.Assert(m_VelocitySupport);
                m_RTIDs2[0] = m_VelocityRT.nameID;
                m_RTIDs2[1] = m_NormalRT.nameID;
                return m_RTIDs2;
            }
        }

        // Request the normal buffer (MSAA or not)
        public RTHandleSystem.RTHandle GetNormalBuffer(bool isMSAA = false)
        {
            if (isMSAA)
            {
                Debug.Assert(m_MSAASupported);
                return m_NormalMSAART;
            }
            else
            {
                return m_NormalRT;
            }
        }

        // Request the velocity buffer (MSAA or not)
        public RTHandleSystem.RTHandle GetVelocityBuffer(bool isMSAA = false)
        {
            Debug.Assert(m_VelocitySupport  );
            if (isMSAA)
            {
                Debug.Assert(m_MSAASupported);
                return m_VelocityMSAART;
            }
            else
            {
                return m_VelocityRT;
            }
        }

        // Request the depth stencil buffer (MSAA or not)
        public RTHandleSystem.RTHandle GetDepthStencilBuffer(bool isMSAA = false)
        {
            if (isMSAA)
            {
                Debug.Assert(m_MSAASupported);
                return m_CameraDepthStencilMSAABuffer;
            }
            else
            {
                return m_CameraDepthStencilBuffer;
            }
        }

        // Request the depth texture (MSAA or not)
        public RTHandleSystem.RTHandle GetDepthTexture(bool isMSAA = false)
        {
            if (isMSAA)
            {
                Debug.Assert(m_MSAASupported);
                return m_DepthAsColorMSAART;
            }
            else
            {
                return m_CameraDepthBufferMipChain;
            }
        }

        public RTHandleSystem.RTHandle GetDepthValuesTexture()
        {
            Debug.Assert(m_MSAASupported);
            return m_CameraDepthValuesBuffer;
        }

        public void SetNumMSAASamples(MSAASamples msaaSamples)
        {
            m_MSAASamples = msaaSamples;
        }

        public RTHandleSystem.RTHandle GetStencilBufferCopy()
        {
            return m_CameraStencilBufferCopy;
        }

        public Vector2Int ComputeDepthBufferMipChainSize(Vector2Int screenSize)
        {
            m_CameraDepthBufferMipChainInfo.ComputePackedMipChainInfo(screenSize);
            return m_CameraDepthBufferMipChainInfo.textureSize;
        }

        public HDUtils.PackedMipChainInfo GetDepthBufferMipChainInfo()
        {
            return m_CameraDepthBufferMipChainInfo;
        }

        public void Build(HDRenderPipelineAsset hdAsset)
        {
        }

        public void Cleanup()
        {
            if (!m_ReuseGBufferMemory)
            {
                RTHandles.Release(m_NormalRT);
            }

            if (m_VelocitySupport)
            {
                RTHandles.Release(m_VelocityRT);
                if (m_MSAASupported)
                {
                    RTHandles.Release(m_VelocityMSAART);
                }
            }

            RTHandles.Release(m_CameraDepthStencilBuffer);
            RTHandles.Release(m_CameraDepthBufferMipChain);
            RTHandles.Release(m_CameraStencilBufferCopy);

            if (m_MSAASupported)
            {
                RTHandles.Release(m_CameraDepthStencilMSAABuffer);
                RTHandles.Release(m_CameraDepthValuesBuffer);

                RTHandles.Release(m_NormalMSAART);
                RTHandles.Release(m_DepthAsColorMSAART);

                 // Do not forget to release the materials
                CoreUtils.Destroy(m_DepthResolveMaterial);
                CoreUtils.Destroy(m_ColorResolveMaterial);
            }
        }

        public static int SampleCountToPassIndex(MSAASamples samples)
        {
            switch (samples)
            {
                case MSAASamples.None:
                    return 0;
                case MSAASamples.MSAA2x:
                    return 1;
                case MSAASamples.MSAA4x:
                    return 2;
                case MSAASamples.MSAA8x:
                    return 3;
            };
            return 0;
        }


        // Bind the normal buffer that is needed
        public void BindNormalBuffer(CommandBuffer cmd, bool isMSAA = false)
        {
            // NormalBuffer can be access in forward shader, so need to set global texture
            cmd.SetGlobalTexture(HDShaderIDs._NormalBufferTexture, GetNormalBuffer(isMSAA));
        }

        public void ResolveSharedRT(CommandBuffer cmd, HDCamera hdCamera)
        {
            if (hdCamera.frameSettings.enableMSAA)
            {
                Debug.Assert(m_MSAASupported);
                using (new ProfilingSample(cmd, "ComputeDepthValues", CustomSamplerId.VolumeUpdate.GetSampler()))
                {
                    // Grab the RTIs and set the output render targets
                    m_RTIDs2[0] = m_CameraDepthValuesBuffer.nameID;
                    m_RTIDs2[1] = m_NormalRT.nameID;
                    HDUtils.SetRenderTarget(cmd, hdCamera, m_RTIDs2, m_CameraDepthStencilBuffer);

                    // Set the input textures
                    Shader.SetGlobalTexture(HDShaderIDs._NormalTextureMS, m_NormalMSAART);
                    Shader.SetGlobalTexture(HDShaderIDs._DepthTextureMS, m_DepthAsColorMSAART);

                    // Resolve the depth and normal buffers
                    cmd.DrawProcedural(Matrix4x4.identity, m_DepthResolveMaterial, SampleCountToPassIndex(m_MSAASamples), MeshTopology.Triangles, 3, 1);
                }
            }
        }
        public void ResolveMSAAColor(CommandBuffer cmd, HDCamera hdCamera, RTHandleSystem.RTHandle msaaTarget, RTHandleSystem.RTHandle simpleTarget)
        {
            if (hdCamera.frameSettings.enableMSAA)
            {
                Debug.Assert(m_MSAASupported);
                using (new ProfilingSample(cmd, "ResolveColor", CustomSamplerId.VolumeUpdate.GetSampler()))
                {
                    // Grab the RTIs and set the output render targets
                    HDUtils.SetRenderTarget(cmd, hdCamera, simpleTarget);

                    // Set the input textures
                    m_PropertyBlock.SetTexture(HDShaderIDs._ColorTextureMS, msaaTarget);

                    // Resolve the depth and normal buffers
                    cmd.DrawProcedural(Matrix4x4.identity, m_ColorResolveMaterial, SampleCountToPassIndex(m_MSAASamples), MeshTopology.Triangles, 3, 1, m_PropertyBlock);
                }
            }
        }
    }
}<|MERGE_RESOLUTION|>--- conflicted
+++ resolved
@@ -76,14 +76,9 @@
             if (m_MSAASupported)
             {
                 // Let's create the MSAA textures
-<<<<<<< HEAD
                 m_CameraDepthStencilMSAABuffer = RTHandles.AllocFromDefault(Vector2.one, depthBufferBits: DepthBits.Depth24, colorFormat: RenderTextureFormat.Depth, filterMode: FilterMode.Point, bindTextureMS: true, enableMSAA: true, name: "CameraDepthStencilMSAA");
                 m_CameraDepthValuesBuffer = RTHandles.AllocFromDefault(Vector2.one, filterMode: FilterMode.Point, colorFormat: RenderTextureFormat.ARGBFloat, sRGB: false, name: "DepthValuesBuffer");
-=======
-                m_CameraDepthStencilMSAABuffer = RTHandles.Alloc(Vector2.one, depthBufferBits: DepthBits.Depth24, colorFormat: RenderTextureFormat.Depth, filterMode: FilterMode.Point, bindTextureMS: true, enableMSAA: true, name: "CameraDepthStencilMSAA");
-                m_CameraDepthValuesBuffer = RTHandles.Alloc(Vector2.one, filterMode: FilterMode.Point, colorFormat: RenderTextureFormat.ARGBFloat, sRGB: false, name: "DepthValuesBuffer");
-                m_DepthAsColorMSAART = RTHandles.Alloc(Vector2.one, filterMode: FilterMode.Point, colorFormat: RenderTextureFormat.RFloat, sRGB: false, bindTextureMS: true, enableMSAA: true, name: "DepthAsColorMSAA");
->>>>>>> 21158d33
+                m_DepthAsColorMSAART = RTHandles.AllocFromDefault(Vector2.one, filterMode: FilterMode.Point, colorFormat: RenderTextureFormat.RFloat, sRGB: false, bindTextureMS: true, enableMSAA: true, name: "DepthAsColorMSAA");
 
                 // We need to allocate this texture as long as msaa is supported because on both mode, one of the cameras can be forward only using the framesettings
                 m_NormalMSAART = RTHandles.Alloc(Vector2.one, filterMode: FilterMode.Point, colorFormat: RenderTextureFormat.ARGB32, sRGB: false, enableMSAA: true, bindTextureMS: true, name: "NormalBufferMSAA");
@@ -98,19 +93,7 @@
             {
                 // In case of full forward we must allocate the render target for normal buffer (or reuse one already existing)
                 // TODO: Provide a way to reuse a render target
-<<<<<<< HEAD
                 m_NormalRT = RTHandles.AllocFromDefault(Vector2.one, filterMode: FilterMode.Point, colorFormat: RenderTextureFormat.ARGB32, sRGB: false, enableRandomWrite: true, name: "NormalBuffer");
-
-                // Is MSAA supported?
-                if (m_MSAASupported)
-                {
-                    // Allocate the two render textures we need in the MSAA case
-                    m_NormalMSAART = RTHandles.AllocFromDefault(Vector2.one, filterMode: FilterMode.Point, colorFormat: RenderTextureFormat.ARGB32, sRGB: false, enableMSAA: true, bindTextureMS: true, name: "NormalBufferMSAA");
-                    m_DepthAsColorMSAART = RTHandles.AllocFromDefault(Vector2.one, filterMode: FilterMode.Point, colorFormat: RenderTextureFormat.RFloat, sRGB: false, bindTextureMS: true, enableMSAA: true, name: "DepthAsColorMSAA");
-                }
-=======
-                m_NormalRT = RTHandles.Alloc(Vector2.one, filterMode: FilterMode.Point, colorFormat: RenderTextureFormat.ARGB32, sRGB: false, enableRandomWrite: true, name: "NormalBuffer");
->>>>>>> 21158d33
             }
             else
             {
