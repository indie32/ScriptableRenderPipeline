using UnityEngine.Rendering;
using System;

namespace UnityEngine.Experimental.Rendering.HDPipeline
{
    public class SubsurfaceScatteringManager
    {
        // Currently we only support SSSBuffer with one buffer. If the shader code change, it may require to update the shader manager
        public const int k_MaxSSSBuffer = 1;

        public int sssBufferCount { get { return k_MaxSSSBuffer; } }

        RTHandleSystem.RTHandle[] m_ColorMRTs = new RTHandleSystem.RTHandle[k_MaxSSSBuffer];
        RTHandleSystem.RTHandle[] m_ColorMSAAMRTs = new RTHandleSystem.RTHandle[k_MaxSSSBuffer];
        bool[] m_ReuseGBufferMemory  = new bool[k_MaxSSSBuffer];

        // Disney SSS Model
        ComputeShader m_SubsurfaceScatteringCS;
        int m_SubsurfaceScatteringKernel;
        int m_SubsurfaceScatteringKernelMSAA;
        Material m_CombineLightingPass;

        RTHandleSystem.RTHandle m_HTile;
        // End Disney SSS Model

        // Need an extra buffer on some platforms
        RTHandleSystem.RTHandle m_CameraFilteringBuffer;

        // This is use to be able to read stencil value in compute shader
        Material m_CopyStencilForSplitLighting;

        bool m_MSAASupport = false;

        public SubsurfaceScatteringManager()
        {
        }

        public void InitSSSBuffers(GBufferManager gbufferManager, RenderPipelineSettings settings)
        {
            // Reset the msaa flag
            m_MSAASupport = settings.supportMSAA;

            if (settings.supportedLitShaderMode == RenderPipelineSettings.SupportedLitShaderMode.ForwardOnly) //forward only
            {
                // In case of full forward we must allocate the render target for forward SSS (or reuse one already existing)
                // TODO: Provide a way to reuse a render target
                m_ColorMRTs[0] = RTHandles.AllocFromDefault(Vector2.one, filterMode: FilterMode.Point, colorFormat: RenderTextureFormat.ARGB32, sRGB: true, name: "SSSBuffer");
                m_ReuseGBufferMemory [0] = false;
            }

<<<<<<< HEAD
                if (m_MSAASupport)
                {
                    m_ColorMSAAMRTs[0] = RTHandles.AllocFromDefault(Vector2.one, filterMode: FilterMode.Point, colorFormat: RenderTextureFormat.ARGB32, enableMSAA: true, bindTextureMS: true, sRGB: true, name: "SSSBufferMSAA");
                }
=======
            // We need to allocate the texture if we are in forward or both in case one of the cameras is in enable forward only mode
            if (m_MSAASupport)
            {
                 m_ColorMSAAMRTs[0] = RTHandles.Alloc(Vector2.one, filterMode: FilterMode.Point, colorFormat: RenderTextureFormat.ARGB32, enableMSAA: true, bindTextureMS: true, sRGB: true, name: "SSSBufferMSAA");
>>>>>>> 21158d33
            }

            if ((settings.supportedLitShaderMode & RenderPipelineSettings.SupportedLitShaderMode.DeferredOnly) != 0) //deferred or both
            {
                // In case of deferred, we must be in sync with SubsurfaceScattering.hlsl and lit.hlsl files and setup the correct buffers
                m_ColorMRTs[0] = gbufferManager.GetSubsurfaceScatteringBuffer(0); // Note: This buffer must be sRGB (which is the case with Lit.shader)
                m_ReuseGBufferMemory [0] = true;
            }

            if (NeedTemporarySubsurfaceBuffer() || settings.supportMSAA)
            {
                // Caution: must be same format as m_CameraSssDiffuseLightingBuffer
                m_CameraFilteringBuffer = RTHandles.AllocFromDefault(Vector2.one, filterMode: FilterMode.Point, colorFormat: RenderTextureFormat.RGB111110Float, sRGB: false, enableRandomWrite: true, name: "SSSCameraFiltering"); // Enable UAV
            }

            // We use 8x8 tiles in order to match the native GCN HTile as closely as possible.
            m_HTile = RTHandles.AllocFromDefault(size => new Vector2Int((size.x + 7) / 8, (size.y + 7) / 8), filterMode: FilterMode.Point, colorFormat: RenderTextureFormat.R8, sRGB: false, enableRandomWrite: true, name: "SSSHtile"); // Enable UAV
        }

        public RTHandleSystem.RTHandle GetSSSBuffer(int index)
        {
            Debug.Assert(index < sssBufferCount);
            return m_ColorMRTs[index];
        }

        public RTHandleSystem.RTHandle GetSSSBufferMSAA(int index)
        {
            Debug.Assert(index < sssBufferCount);
            return m_ColorMSAAMRTs[index];
        }

        public void Build(HDRenderPipelineAsset hdAsset)
        {
            // Disney SSS (compute + combine)
            string kernelName = hdAsset.renderPipelineSettings.increaseSssSampleCount ? "SubsurfaceScatteringHQ" : "SubsurfaceScatteringMQ";
            string kernelNameMSAA = hdAsset.renderPipelineSettings.increaseSssSampleCount ? "SubsurfaceScatteringHQ_MSAA" : "SubsurfaceScatteringMQ_MSAA";
            m_SubsurfaceScatteringCS = hdAsset.renderPipelineResources.shaders.subsurfaceScatteringCS;
            m_SubsurfaceScatteringKernel = m_SubsurfaceScatteringCS.FindKernel(kernelName);
            m_SubsurfaceScatteringKernelMSAA = m_SubsurfaceScatteringCS.FindKernel(kernelNameMSAA);
            m_CombineLightingPass = CoreUtils.CreateEngineMaterial(hdAsset.renderPipelineResources.shaders.combineLightingPS);
            m_CombineLightingPass.SetInt(HDShaderIDs._StencilMask, (int)HDRenderPipeline.StencilBitMask.LightingMask);

            m_CopyStencilForSplitLighting = CoreUtils.CreateEngineMaterial(hdAsset.renderPipelineResources.shaders.copyStencilBufferPS);
            m_CopyStencilForSplitLighting.SetInt(HDShaderIDs._StencilRef, (int)StencilLightingUsage.SplitLighting);
            m_CopyStencilForSplitLighting.SetInt(HDShaderIDs._StencilMask, (int)HDRenderPipeline.StencilBitMask.LightingMask);
        }

        public void Cleanup()
        {
            CoreUtils.Destroy(m_CombineLightingPass);
            CoreUtils.Destroy(m_CopyStencilForSplitLighting);

            for (int i = 0; i < k_MaxSSSBuffer; ++i)
            {
                if (!m_ReuseGBufferMemory [i])
                {
                    RTHandles.Release(m_ColorMRTs[i]);
                }

                if (m_MSAASupport)
                {
                    RTHandles.Release(m_ColorMSAAMRTs[i]);
                }
            }

            RTHandles.Release(m_CameraFilteringBuffer);
            RTHandles.Release(m_HTile);
        }

        public void PushGlobalParams(HDCamera hdCamera, CommandBuffer cmd, DiffusionProfileSettings sssParameters)
        {
            // Broadcast SSS parameters to all shaders.
            cmd.SetGlobalInt(HDShaderIDs._EnableSubsurfaceScattering, hdCamera.frameSettings.enableSubsurfaceScattering ? 1 : 0);
            unsafe
            {
                // Warning: Unity is not able to losslessly transfer integers larger than 2^24 to the shader system.
                // Therefore, we bitcast uint to float in C#, and bitcast back to uint in the shader.
                uint texturingModeFlags = sssParameters.texturingModeFlags;
                uint transmissionFlags = sssParameters.transmissionFlags;
                cmd.SetGlobalFloat(HDShaderIDs._TexturingModeFlags, *(float*)&texturingModeFlags);
                cmd.SetGlobalFloat(HDShaderIDs._TransmissionFlags, *(float*)&transmissionFlags);
            }
            cmd.SetGlobalVectorArray(HDShaderIDs._ThicknessRemaps, sssParameters.thicknessRemaps);
            cmd.SetGlobalVectorArray(HDShaderIDs._ShapeParams, sssParameters.shapeParams);
            // To disable transmission, we simply nullify the transmissionTint
            cmd.SetGlobalVectorArray(HDShaderIDs._TransmissionTintsAndFresnel0, hdCamera.frameSettings.enableTransmission ? sssParameters.transmissionTintsAndFresnel0 : sssParameters.disabledTransmissionTintsAndFresnel0);
            cmd.SetGlobalVectorArray(HDShaderIDs._WorldScales, sssParameters.worldScales);
        }

        bool NeedTemporarySubsurfaceBuffer()
        {
            // Caution: need to be in sync with SubsurfaceScattering.cs USE_INTERMEDIATE_BUFFER (Can't make a keyword as it is a compute shader)
            // Typed UAV loads from FORMAT_R16G16B16A16_FLOAT is an optional feature of Direct3D 11.
            // Most modern GPUs support it. We can avoid performing a costly copy in this case.
            // TODO: test/implement for other platforms.
            return SystemInfo.graphicsDeviceType != GraphicsDeviceType.PlayStation4 &&
                SystemInfo.graphicsDeviceType != GraphicsDeviceType.XboxOne &&
                SystemInfo.graphicsDeviceType != GraphicsDeviceType.XboxOneD3D12;
        }

        // Combines specular lighting and diffuse lighting with subsurface scattering.
        // In the case our frame is MSAA, for the moment given the fact that we do not have read/write access to the stencil buffer of the MSAA target; we need to keep this pass MSAA
        // However, the compute can't output and MSAA target so we blend the non-MSAA target into the MSAA one.
        public void SubsurfaceScatteringPass(HDCamera hdCamera, CommandBuffer cmd, DiffusionProfileSettings sssParameters,
            RTHandleSystem.RTHandle colorBufferRT, RTHandleSystem.RTHandle diffuseBufferRT, RTHandleSystem.RTHandle depthStencilBufferRT, RTHandleSystem.RTHandle depthTextureRT)
        {
            if (sssParameters == null || !hdCamera.frameSettings.enableSubsurfaceScattering)
                return;

            // TODO: For MSAA, at least initially, we can only support Jimenez, because we can't
            // create MSAA + UAV render targets.

            using (new ProfilingSample(cmd, "Subsurface Scattering", CustomSamplerId.SubsurfaceScattering.GetSampler()))
            {
                // For Jimenez we always need an extra buffer, for Disney it depends on platform
                if (NeedTemporarySubsurfaceBuffer() || hdCamera.frameSettings.enableMSAA)
                {
                    // Clear the SSS filtering target
                    using (new ProfilingSample(cmd, "Clear SSS filtering target", CustomSamplerId.ClearSSSFilteringTarget.GetSampler()))
                    {
                        HDUtils.SetRenderTarget(cmd, hdCamera, m_CameraFilteringBuffer, ClearFlag.Color, CoreUtils.clearColorAllBlack);
                    }
                }

                using (new ProfilingSample(cmd, "HTile for SSS", CustomSamplerId.HTileForSSS.GetSampler()))
                {
                    // Currently, Unity does not offer a way to access the GCN HTile even on PS4 and Xbox One.
                    // Therefore, it's computed in a pixel shader, and optimized to only contain the SSS bit.

                    // Clear the HTile texture. TODO: move this to ClearBuffers(). Clear operations must be batched!
                    HDUtils.SetRenderTarget(cmd, hdCamera, m_HTile, ClearFlag.Color, CoreUtils.clearColorAllBlack);

                    HDUtils.SetRenderTarget(cmd, hdCamera, depthStencilBufferRT); // No need for color buffer here
                    cmd.SetRandomWriteTarget(1, m_HTile); // This need to be done AFTER SetRenderTarget
                    // Generate HTile for the split lighting stencil usage. Don't write into stencil texture (shaderPassId = 2)
                    // Use ShaderPassID 1 => "Pass 2 - Export HTILE for stencilRef to output"
                    CoreUtils.DrawFullScreen(cmd, m_CopyStencilForSplitLighting, null, 2);
                    cmd.ClearRandomWriteTargets();
                }

                unsafe
                {
                    // Warning: Unity is not able to losslessly transfer integers larger than 2^24 to the shader system.
                    // Therefore, we bitcast uint to float in C#, and bitcast back to uint in the shader.
                    uint texturingModeFlags = sssParameters.texturingModeFlags;
                    cmd.SetComputeFloatParam(m_SubsurfaceScatteringCS, HDShaderIDs._TexturingModeFlags, *(float*)&texturingModeFlags);
                }

                cmd.SetComputeVectorArrayParam(m_SubsurfaceScatteringCS, HDShaderIDs._WorldScales,        sssParameters.worldScales);
                cmd.SetComputeVectorArrayParam(m_SubsurfaceScatteringCS, HDShaderIDs._FilterKernels,      sssParameters.filterKernels);
                cmd.SetComputeVectorArrayParam(m_SubsurfaceScatteringCS, HDShaderIDs._ShapeParams,        sssParameters.shapeParams);

                int sssKernel = hdCamera.frameSettings.enableMSAA ? m_SubsurfaceScatteringKernelMSAA : m_SubsurfaceScatteringKernel;

                cmd.SetComputeTextureParam(m_SubsurfaceScatteringCS, sssKernel, HDShaderIDs._DepthTexture,       depthTextureRT);
                cmd.SetComputeTextureParam(m_SubsurfaceScatteringCS, sssKernel, HDShaderIDs._SSSHTile,           m_HTile);
                cmd.SetComputeTextureParam(m_SubsurfaceScatteringCS, sssKernel, HDShaderIDs._IrradianceSource,   diffuseBufferRT);

                for (int i = 0; i < sssBufferCount; ++i)
                {
                    cmd.SetComputeTextureParam(m_SubsurfaceScatteringCS, sssKernel, HDShaderIDs._SSSBufferTexture[i], GetSSSBuffer(i));
                }

                if (NeedTemporarySubsurfaceBuffer() || hdCamera.frameSettings.enableMSAA)
                {
                    cmd.SetComputeTextureParam(m_SubsurfaceScatteringCS, sssKernel, HDShaderIDs._CameraFilteringBuffer, m_CameraFilteringBuffer);

                    // Perform the SSS filtering pass which fills 'm_CameraFilteringBufferRT'.
                    cmd.DispatchCompute(m_SubsurfaceScatteringCS, sssKernel, ((int)hdCamera.screenSize.x + 15) / 16, ((int)hdCamera.screenSize.y + 15) / 16, 1);

                    cmd.SetGlobalTexture(HDShaderIDs._IrradianceSource, m_CameraFilteringBuffer);  // Cannot set a RT on a material

                    // Additively blend diffuse and specular lighting into 'm_CameraColorBufferRT'.
                    CoreUtils.DrawFullScreen(cmd, m_CombineLightingPass, colorBufferRT, depthStencilBufferRT);
                }
                else
                {
                    cmd.SetComputeTextureParam(m_SubsurfaceScatteringCS, m_SubsurfaceScatteringKernel, HDShaderIDs._CameraColorTexture, colorBufferRT);

                    // Perform the SSS filtering pass which performs an in-place update of 'colorBuffer'.
                    cmd.DispatchCompute(m_SubsurfaceScatteringCS, m_SubsurfaceScatteringKernel, ((int)hdCamera.screenSize.x + 15) / 16, ((int)hdCamera.screenSize.y + 15) / 16, 1);
                }
            }
        }
    }
}<|MERGE_RESOLUTION|>--- conflicted
+++ resolved
@@ -48,17 +48,10 @@
                 m_ReuseGBufferMemory [0] = false;
             }
 
-<<<<<<< HEAD
-                if (m_MSAASupport)
-                {
-                    m_ColorMSAAMRTs[0] = RTHandles.AllocFromDefault(Vector2.one, filterMode: FilterMode.Point, colorFormat: RenderTextureFormat.ARGB32, enableMSAA: true, bindTextureMS: true, sRGB: true, name: "SSSBufferMSAA");
-                }
-=======
             // We need to allocate the texture if we are in forward or both in case one of the cameras is in enable forward only mode
             if (m_MSAASupport)
             {
-                 m_ColorMSAAMRTs[0] = RTHandles.Alloc(Vector2.one, filterMode: FilterMode.Point, colorFormat: RenderTextureFormat.ARGB32, enableMSAA: true, bindTextureMS: true, sRGB: true, name: "SSSBufferMSAA");
->>>>>>> 21158d33
+                 m_ColorMSAAMRTs[0] = RTHandles.AllocFromDefault(Vector2.one, filterMode: FilterMode.Point, colorFormat: RenderTextureFormat.ARGB32, enableMSAA: true, bindTextureMS: true, sRGB: true, name: "SSSBufferMSAA");
             }
 
             if ((settings.supportedLitShaderMode & RenderPipelineSettings.SupportedLitShaderMode.DeferredOnly) != 0) //deferred or both
