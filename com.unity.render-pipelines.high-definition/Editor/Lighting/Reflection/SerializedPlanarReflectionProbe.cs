--- conflicted
+++ resolved
@@ -7,53 +7,15 @@
 {
     internal class SerializedPlanarReflectionProbe : SerializedHDProbe
     {
-<<<<<<< HEAD
-        internal SerializedProperty customTexture;
-
-        internal SerializedProperty overrideFieldOfView;
-        internal SerializedProperty fieldOfViewOverride;
-=======
-        internal SerializedProperty captureLocalPosition;
-        internal SerializedProperty capturePositionMode;
-        internal SerializedProperty captureMirrorPlaneLocalPosition;
-        internal SerializedProperty captureMirrorPlaneLocalNormal;
->>>>>>> 2b558e20
-
         internal SerializedProperty localReferencePosition;
 
         internal new PlanarReflectionProbe target { get { return serializedObject.targetObject as PlanarReflectionProbe; } }
 
         internal SerializedPlanarReflectionProbe(SerializedObject serializedObject) : base(serializedObject)
         {
-<<<<<<< HEAD
-            customTexture = serializedObject.Find((PlanarReflectionProbe p) => p.customTexture);
-
-            overrideFieldOfView = serializedObject.Find((PlanarReflectionProbe p) => p.overrideFieldOfView);
-            fieldOfViewOverride = serializedObject.Find((PlanarReflectionProbe p) => p.fieldOfViewOverride);
-
             localReferencePosition = serializedObject.Find((PlanarReflectionProbe p) => p.localReferencePosition);
 
             influenceVolume.editorSimplifiedModeBlendNormalDistance.floatValue = 0;
-=======
-            captureLocalPosition = serializedObject.Find((PlanarReflectionProbe p) => p.captureLocalPosition);
-            nearClip = serializedObject.Find((PlanarReflectionProbe p) => p.captureSettings.nearClipPlane);
-            farClip = serializedObject.Find((PlanarReflectionProbe p) => p.captureSettings.farClipPlane);
-            capturePositionMode = serializedObject.Find((PlanarReflectionProbe p) => p.capturePositionMode);
-            captureMirrorPlaneLocalPosition = serializedObject.Find((PlanarReflectionProbe p) => p.captureMirrorPlaneLocalPosition);
-            captureMirrorPlaneLocalNormal = serializedObject.Find((PlanarReflectionProbe p) => p.captureMirrorPlaneLocalNormal);
-
-            influenceVolume.editorSimplifiedModeBlendNormalDistance.floatValue = 0;
-        }
-        
-        internal override void Update()
-        {
-            base.Update();
-
-            //temporarily force value until other mode are supported
-            mode.enumValueIndex = (int)ReflectionProbeMode.Realtime;
-            refreshMode.enumValueIndex = (int)ReflectionProbeRefreshMode.EveryFrame;
-            capturePositionMode.enumValueIndex = (int)PlanarReflectionProbe.CapturePositionMode.MirrorCamera;
->>>>>>> 2b558e20
         }
     }
 }