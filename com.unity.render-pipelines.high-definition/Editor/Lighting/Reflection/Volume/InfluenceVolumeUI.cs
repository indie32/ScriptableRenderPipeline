using System;
using UnityEditor.IMGUI.Controls;
using UnityEngine;
using UnityEngine.Experimental.Rendering;
using UnityEngine.Experimental.Rendering.HDPipeline;

namespace UnityEditor.Experimental.Rendering.HDPipeline
{
    partial class InfluenceVolumeUI : IUpdateable<SerializedInfluenceVolume>
    {
        [Flags]
        internal enum Flag
        {
            None = 0,
            SectionExpandedShape = 1 << 0,
            SectionExpandedShapeSphere = 1 << 1,
            SectionExpandedShapeBox = 1 << 2,
            ShowInfluenceHandle = 1 << 3
        }

<<<<<<< HEAD
        static readonly Color[] k_HandleColors = new Color[]
        {
            HDReflectionProbeEditor.k_handlesColor[0][0],
            HDReflectionProbeEditor.k_handlesColor[0][1],
            HDReflectionProbeEditor.k_handlesColor[0][2],
            HDReflectionProbeEditor.k_handlesColor[1][0],
            HDReflectionProbeEditor.k_handlesColor[1][1],
            HDReflectionProbeEditor.k_handlesColor[1][2]
        };

        EditorPrefBoolFlags<Flag> m_FlagStorage = new EditorPrefBoolFlags<Flag>("InfluenceVolumeUI");

=======
>>>>>>> 6be7d6f3
        public HierarchicalBox boxBaseHandle;
        public HierarchicalBox boxInfluenceHandle;
        public HierarchicalBox boxInfluenceNormalHandle;


        public HierarchicalSphere sphereBaseHandle;
        public HierarchicalSphere sphereInfluenceHandle;
        public HierarchicalSphere sphereInfluenceNormalHandle;

        public bool HasFlag(Flag v) => m_FlagStorage.HasFlag(v);
        public bool SetFlag(Flag f, bool v) => m_FlagStorage.SetFlag(f, v);

        public InfluenceVolumeUI()
<<<<<<< HEAD
=======
            : base(k_ShapeCount + k_AnimBoolFields)
        {
            isSectionExpandedShape.value = true;

            Color baseHandle = InfluenceVolumeUI.k_GizmoThemeColorBase;
            baseHandle.a = 1f;
            Color[] basehandleColors = new Color[]
            {
                baseHandle, baseHandle, baseHandle,
                baseHandle, baseHandle, baseHandle
            };
            boxBaseHandle = new HierarchicalBox(InfluenceVolumeUI.k_GizmoThemeColorBase, basehandleColors);
            boxBaseHandle.monoHandle = false;
            boxInfluenceHandle = new HierarchicalBox(InfluenceVolumeUI.k_GizmoThemeColorInfluence, k_HandlesColor, container: boxBaseHandle);
            boxInfluenceNormalHandle = new HierarchicalBox(InfluenceVolumeUI.k_GizmoThemeColorInfluenceNormal, k_HandlesColor, container: boxBaseHandle);

            sphereBaseHandle = new HierarchicalSphere(InfluenceVolumeUI.k_GizmoThemeColorBase);
            sphereInfluenceHandle = new HierarchicalSphere(InfluenceVolumeUI.k_GizmoThemeColorInfluence, container: sphereBaseHandle);
            sphereInfluenceNormalHandle = new HierarchicalSphere(InfluenceVolumeUI.k_GizmoThemeColorInfluenceNormal, container: sphereBaseHandle);
        }

        public void SetIsSectionExpanded_Shape(InfluenceShape shape)
>>>>>>> 6be7d6f3
        {
            boxBaseHandle = new HierarchicalBox(
                HDReflectionProbeEditor.k_GizmoThemeColorExtent, k_HandleColors
            );
            boxInfluenceHandle = new HierarchicalBox(
                HDReflectionProbeEditor.k_GizmoThemeColorInfluenceBlend, k_HandleColors, container: boxBaseHandle
            );
            boxInfluenceNormalHandle = new HierarchicalBox(
                HDReflectionProbeEditor.k_GizmoThemeColorInfluenceNormalBlend, k_HandleColors, container: boxBaseHandle
            );
        }

        public void Update(SerializedInfluenceVolume v)
        {
            m_FlagStorage.SetFlag(Flag.SectionExpandedShapeBox | Flag.SectionExpandedShapeSphere, false);
            switch ((InfluenceShape)v.shape.intValue)
            {
                case InfluenceShape.Box: m_FlagStorage.SetFlag(Flag.SectionExpandedShapeBox, true); break;
                case InfluenceShape.Sphere: m_FlagStorage.SetFlag(Flag.SectionExpandedShapeSphere, true); break;
            }
        }
    }
}<|MERGE_RESOLUTION|>--- conflicted
+++ resolved
@@ -18,68 +18,29 @@
             ShowInfluenceHandle = 1 << 3
         }
 
-<<<<<<< HEAD
-        static readonly Color[] k_HandleColors = new Color[]
-        {
-            HDReflectionProbeEditor.k_handlesColor[0][0],
-            HDReflectionProbeEditor.k_handlesColor[0][1],
-            HDReflectionProbeEditor.k_handlesColor[0][2],
-            HDReflectionProbeEditor.k_handlesColor[1][0],
-            HDReflectionProbeEditor.k_handlesColor[1][1],
-            HDReflectionProbeEditor.k_handlesColor[1][2]
-        };
-
         EditorPrefBoolFlags<Flag> m_FlagStorage = new EditorPrefBoolFlags<Flag>("InfluenceVolumeUI");
 
-=======
->>>>>>> 6be7d6f3
         public HierarchicalBox boxBaseHandle;
         public HierarchicalBox boxInfluenceHandle;
         public HierarchicalBox boxInfluenceNormalHandle;
 
-
-        public HierarchicalSphere sphereBaseHandle;
-        public HierarchicalSphere sphereInfluenceHandle;
-        public HierarchicalSphere sphereInfluenceNormalHandle;
+        public SphereBoundsHandle sphereBaseHandle = new SphereBoundsHandle();
+        public SphereBoundsHandle sphereInfluenceHandle = new SphereBoundsHandle();
+        public SphereBoundsHandle sphereInfluenceNormalHandle = new SphereBoundsHandle();
 
         public bool HasFlag(Flag v) => m_FlagStorage.HasFlag(v);
         public bool SetFlag(Flag f, bool v) => m_FlagStorage.SetFlag(f, v);
 
         public InfluenceVolumeUI()
-<<<<<<< HEAD
-=======
-            : base(k_ShapeCount + k_AnimBoolFields)
-        {
-            isSectionExpandedShape.value = true;
-
-            Color baseHandle = InfluenceVolumeUI.k_GizmoThemeColorBase;
-            baseHandle.a = 1f;
-            Color[] basehandleColors = new Color[]
-            {
-                baseHandle, baseHandle, baseHandle,
-                baseHandle, baseHandle, baseHandle
-            };
-            boxBaseHandle = new HierarchicalBox(InfluenceVolumeUI.k_GizmoThemeColorBase, basehandleColors);
-            boxBaseHandle.monoHandle = false;
-            boxInfluenceHandle = new HierarchicalBox(InfluenceVolumeUI.k_GizmoThemeColorInfluence, k_HandlesColor, container: boxBaseHandle);
-            boxInfluenceNormalHandle = new HierarchicalBox(InfluenceVolumeUI.k_GizmoThemeColorInfluenceNormal, k_HandlesColor, container: boxBaseHandle);
-
-            sphereBaseHandle = new HierarchicalSphere(InfluenceVolumeUI.k_GizmoThemeColorBase);
-            sphereInfluenceHandle = new HierarchicalSphere(InfluenceVolumeUI.k_GizmoThemeColorInfluence, container: sphereBaseHandle);
-            sphereInfluenceNormalHandle = new HierarchicalSphere(InfluenceVolumeUI.k_GizmoThemeColorInfluenceNormal, container: sphereBaseHandle);
-        }
-
-        public void SetIsSectionExpanded_Shape(InfluenceShape shape)
->>>>>>> 6be7d6f3
         {
             boxBaseHandle = new HierarchicalBox(
-                HDReflectionProbeEditor.k_GizmoThemeColorExtent, k_HandleColors
+                HDReflectionProbeEditor.k_GizmoThemeColorExtent, HDReflectionProbeEditor.k_HandlesColor
             );
             boxInfluenceHandle = new HierarchicalBox(
-                HDReflectionProbeEditor.k_GizmoThemeColorInfluenceBlend, k_HandleColors, container: boxBaseHandle
+                HDReflectionProbeEditor.k_GizmoThemeColorInfluenceBlend, HDReflectionProbeEditor.k_HandlesColor, container: boxBaseHandle
             );
             boxInfluenceNormalHandle = new HierarchicalBox(
-                HDReflectionProbeEditor.k_GizmoThemeColorInfluenceNormalBlend, k_HandleColors, container: boxBaseHandle
+                HDReflectionProbeEditor.k_GizmoThemeColorInfluenceNormalBlend, HDReflectionProbeEditor.k_HandlesColor, container: boxBaseHandle
             );
         }
 
