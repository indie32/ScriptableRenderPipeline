using UnityEngine;
using UnityEngine.Experimental.Rendering.HDPipeline;

namespace UnityEditor.Experimental.Rendering.HDPipeline
{
    partial class InfluenceVolumeUI
    {
        internal interface IInfluenceUISettingsProvider
        {
            bool drawOffset { get; }
            bool drawNormal { get; }
            bool drawFace { get; }
        }

        public static void Draw<TProvider>(InfluenceVolumeUI s, SerializedInfluenceVolume d, Editor o)
            where TProvider : struct, IInfluenceUISettingsProvider
        {
            var provider = new TProvider();

            Drawer_InfluenceAdvancedSwitch(s, d, o);
            EditorGUILayout.Space();
            EditorGUILayout.PropertyField(d.shape, shapeContent);
            switch ((InfluenceShape)d.shape.intValue)
            {
                case InfluenceShape.Box:
                    Drawer_SectionShapeBox(s, d, o, provider.drawOffset, provider.drawNormal, provider.drawFace);
                    break;
                case InfluenceShape.Sphere:
                    Drawer_SectionShapeSphere(s, d, o, provider.drawOffset, provider.drawNormal);
                    break;
            }
        }

        static void Drawer_InfluenceAdvancedSwitch(InfluenceVolumeUI s, SerializedInfluenceVolume d, Editor owner)
        {
            using (new EditorGUILayout.HorizontalScope())
            {
                GUILayout.FlexibleSpace();

                if (d.shape.intValue == (int)InfluenceShape.Sphere)
                {
                    GUI.enabled = false;
                }

                bool advanced = d.editorAdvancedModeEnabled.boolValue;
                advanced = !GUILayout.Toggle(!advanced, normalModeContent, EditorStyles.miniButtonLeft, GUILayout.Width(60f), GUILayout.ExpandWidth(false));
                advanced = GUILayout.Toggle(advanced, advancedModeContent, EditorStyles.miniButtonRight, GUILayout.Width(60f), GUILayout.ExpandWidth(false));
<<<<<<< HEAD
                s.boxBaseHandle.monoHandle = false;
                s.boxInfluenceHandle.monoHandle = !advanced;
                s.boxInfluenceNormalHandle.monoHandle = !advanced;
=======
>>>>>>> 6be7d6f3
                if (d.editorAdvancedModeEnabled.boolValue ^ advanced)
                {
                    d.editorAdvancedModeEnabled.boolValue = advanced;
                    if (advanced)
                    {
                        d.boxBlendDistancePositive.vector3Value = d.editorAdvancedModeBlendDistancePositive.vector3Value;
                        d.boxBlendDistanceNegative.vector3Value = d.editorAdvancedModeBlendDistanceNegative.vector3Value;
                        d.boxBlendNormalDistancePositive.vector3Value = d.editorAdvancedModeBlendNormalDistancePositive.vector3Value;
                        d.boxBlendNormalDistanceNegative.vector3Value = d.editorAdvancedModeBlendNormalDistanceNegative.vector3Value;
                        d.boxSideFadePositive.vector3Value = d.editorAdvancedModeFaceFadePositive.vector3Value;
                        d.boxSideFadeNegative.vector3Value = d.editorAdvancedModeFaceFadeNegative.vector3Value;
                    }
                    else
                    {
                        d.boxBlendDistanceNegative.vector3Value = d.boxBlendDistancePositive.vector3Value = Vector3.one * d.editorSimplifiedModeBlendDistance.floatValue;
                        d.boxBlendNormalDistanceNegative.vector3Value = d.boxBlendNormalDistancePositive.vector3Value = Vector3.one * d.editorSimplifiedModeBlendNormalDistance.floatValue;
                        d.boxSideFadeNegative.vector3Value = d.boxSideFadePositive.vector3Value = Vector3.one;
                    }
                    d.Apply();
                }

                if (d.shape.intValue == (int)InfluenceShape.Sphere)
                {
                    GUI.enabled = true;
                }
            }
        }

        static void Drawer_SectionShapeBox(InfluenceVolumeUI s, SerializedInfluenceVolume d, Editor o, bool drawOffset, bool drawNormal, bool drawFace)
        {
            bool advanced = d.editorAdvancedModeEnabled.boolValue;
            var maxFadeDistance = d.boxSize.vector3Value * 0.5f;
            var minFadeDistance = Vector3.zero;

            EditorGUILayout.BeginHorizontal();
            EditorGUI.BeginChangeCheck();
            EditorGUILayout.PropertyField(d.boxSize, boxSizeContent);
            if (EditorGUI.EndChangeCheck())
            {
                Vector3 blendPositive = d.boxBlendDistancePositive.vector3Value;
                Vector3 blendNegative = d.boxBlendDistanceNegative.vector3Value;
                Vector3 blendNormalPositive = d.boxBlendNormalDistancePositive.vector3Value;
                Vector3 blendNormalNegative = d.boxBlendNormalDistanceNegative.vector3Value;
                Vector3 size = d.boxSize.vector3Value;
                for(int i = 0; i<3; ++i)
                {
                    size[i] = Mathf.Max(0f, size[i]);
                }
                d.boxSize.vector3Value = size;
                Vector3 halfSize = size * .5f;
                for (int i = 0; i < 3; ++i)
                {
                    blendPositive[i] = Mathf.Clamp(blendPositive[i], 0f, halfSize[i]);
                    blendNegative[i] = Mathf.Clamp(blendNegative[i], 0f, halfSize[i]);
                    blendNormalPositive[i] = Mathf.Clamp(blendNormalPositive[i], 0f, halfSize[i]);
                    blendNormalNegative[i] = Mathf.Clamp(blendNormalNegative[i], 0f, halfSize[i]);
                }
                d.boxBlendDistancePositive.vector3Value = blendPositive;
                d.boxBlendDistanceNegative.vector3Value = blendNegative;
                d.boxBlendNormalDistancePositive.vector3Value = blendNormalPositive;
                d.boxBlendNormalDistanceNegative.vector3Value = blendNormalNegative;
                if (d.editorAdvancedModeEnabled.boolValue)
                {
                    d.editorAdvancedModeBlendDistancePositive.vector3Value = d.boxBlendDistancePositive.vector3Value;
                    d.editorAdvancedModeBlendDistanceNegative.vector3Value = d.boxBlendDistanceNegative.vector3Value;
                    d.editorAdvancedModeBlendNormalDistancePositive.vector3Value = d.boxBlendNormalDistancePositive.vector3Value;
                    d.editorAdvancedModeBlendNormalDistanceNegative.vector3Value = d.boxBlendNormalDistanceNegative.vector3Value;
                }
                else
                {
                    d.editorSimplifiedModeBlendDistance.floatValue = Mathf.Max(blendPositive.x, blendPositive.y, blendPositive.z, blendNegative.x, blendNegative.y, blendNegative.z);
                    d.boxBlendDistancePositive.vector3Value = d.boxBlendDistanceNegative.vector3Value = Vector3.one * d.editorSimplifiedModeBlendDistance.floatValue;
                    d.editorSimplifiedModeBlendNormalDistance.floatValue = Mathf.Max(blendNormalPositive.x, blendNormalPositive.y, blendNormalPositive.z, blendNormalNegative.x, blendNormalNegative.y, blendNormalNegative.z);
                    d.boxBlendNormalDistancePositive.vector3Value = d.boxBlendNormalDistanceNegative.vector3Value = Vector3.one * d.editorSimplifiedModeBlendNormalDistance.floatValue;
                }
            }
            HDProbeUI.Drawer_ToolBarButton(HDProbeUI.ToolBar.InfluenceShape, o, GUILayout.Width(28f), GUILayout.MinHeight(22f));
            EditorGUILayout.EndHorizontal();

            GUILayout.Space(EditorGUIUtility.standardVerticalSpacing);
            
            EditorGUILayout.BeginHorizontal();
            Drawer_AdvancedBlendDistance(d, false, maxFadeDistance, blendDistanceContent);
            HDProbeUI.Drawer_ToolBarButton(HDProbeUI.ToolBar.Blend, o, GUILayout.ExpandHeight(true), GUILayout.Width(28f), GUILayout.MinHeight(22f), GUILayout.MaxHeight((advanced ? 2 : 1) * (EditorGUIUtility.singleLineHeight + 3)));
            EditorGUILayout.EndHorizontal();
            
            GUILayout.Space(EditorGUIUtility.standardVerticalSpacing * 2f);

            if (drawNormal)
            {
                EditorGUILayout.BeginHorizontal();
                Drawer_AdvancedBlendDistance(d, true, maxFadeDistance, blendNormalDistanceContent);
                HDProbeUI.Drawer_ToolBarButton(HDProbeUI.ToolBar.NormalBlend, o, GUILayout.ExpandHeight(true), GUILayout.Width(28f), GUILayout.MinHeight(22f), GUILayout.MaxHeight((advanced ? 2 : 1) * (EditorGUIUtility.singleLineHeight + 3)));
                EditorGUILayout.EndHorizontal();
                
                GUILayout.Space(EditorGUIUtility.standardVerticalSpacing * 2f);
            }

            if (advanced && drawFace)
            {
                EditorGUILayout.BeginHorizontal();
                Vector3 positive = d.editorAdvancedModeFaceFadePositive.vector3Value;
                Vector3 negative = d.editorAdvancedModeFaceFadeNegative.vector3Value;
                EditorGUI.BeginChangeCheck();
                CoreEditorUtils.DrawVector6(faceFadeContent, ref positive, ref negative, Vector3.zero, Vector3.one, InfluenceVolumeUI.k_HandlesColor);
                if (EditorGUI.EndChangeCheck())
                {
                    d.boxSideFadePositive.vector3Value = d.editorAdvancedModeFaceFadePositive.vector3Value = positive;
                    d.boxSideFadeNegative.vector3Value = d.editorAdvancedModeFaceFadeNegative.vector3Value = negative;
                }
                GUILayout.Space(28f + 9f); //add right margin for alignment
                EditorGUILayout.EndHorizontal();
                
                GUILayout.Space(EditorGUIUtility.standardVerticalSpacing * 2f);
            }
        }

        static void Drawer_AdvancedBlendDistance(SerializedInfluenceVolume d, bool isNormal, Vector3 maxBlendDistance, GUIContent content)
        {
            SerializedProperty blendDistancePositive = isNormal ? d.boxBlendNormalDistancePositive : d.boxBlendDistancePositive;
            SerializedProperty blendDistanceNegative = isNormal ? d.boxBlendNormalDistanceNegative : d.boxBlendDistanceNegative;
            SerializedProperty editorAdvancedModeBlendDistancePositive = isNormal ? d.editorAdvancedModeBlendNormalDistancePositive : d.editorAdvancedModeBlendDistancePositive;
            SerializedProperty editorAdvancedModeBlendDistanceNegative = isNormal ? d.editorAdvancedModeBlendNormalDistanceNegative : d.editorAdvancedModeBlendDistanceNegative;
            SerializedProperty editorSimplifiedModeBlendDistance = isNormal ? d.editorSimplifiedModeBlendNormalDistance : d.editorSimplifiedModeBlendDistance;
            Vector3 bdp = blendDistancePositive.vector3Value;
            Vector3 bdn = blendDistanceNegative.vector3Value;

            EditorGUILayout.BeginVertical();

            if (d.editorAdvancedModeEnabled.boolValue)
            {
                EditorGUI.BeginChangeCheck();
                Vector3 positive = blendDistancePositive.vector3Value = editorAdvancedModeBlendDistancePositive.vector3Value;
                Vector3 negative = blendDistanceNegative.vector3Value = editorAdvancedModeBlendDistanceNegative.vector3Value;
                CoreEditorUtils.DrawVector6(content, ref positive, ref negative, Vector3.zero, maxBlendDistance, InfluenceVolumeUI.k_HandlesColor);
                if(EditorGUI.EndChangeCheck())
                {
                    editorAdvancedModeBlendDistancePositive.vector3Value = blendDistancePositive.vector3Value = positive;
                    editorAdvancedModeBlendDistanceNegative.vector3Value = blendDistanceNegative.vector3Value = negative;
                }
            }
            else
            {
                float distance = editorSimplifiedModeBlendDistance.floatValue;
                EditorGUI.BeginChangeCheck();
                distance = EditorGUILayout.FloatField(content, distance);
                if (EditorGUI.EndChangeCheck())
                {
                    distance = Mathf.Clamp(distance, 0f, Mathf.Max(maxBlendDistance.x, maxBlendDistance.y, maxBlendDistance.z));
                    Vector3 decal = Vector3.one * distance;
                    bdp.x = Mathf.Clamp(decal.x, 0f, maxBlendDistance.x);
                    bdp.y = Mathf.Clamp(decal.y, 0f, maxBlendDistance.y);
                    bdp.z = Mathf.Clamp(decal.z, 0f, maxBlendDistance.z);
                    bdn.x = Mathf.Clamp(decal.x, 0f, maxBlendDistance.x);
                    bdn.y = Mathf.Clamp(decal.y, 0f, maxBlendDistance.y);
                    bdn.z = Mathf.Clamp(decal.z, 0f, maxBlendDistance.z);
                    blendDistancePositive.vector3Value = bdp;
                    blendDistanceNegative.vector3Value = bdn;
                    editorSimplifiedModeBlendDistance.floatValue = distance;
                }
            }

            GUILayout.EndVertical();
        }

        static void Drawer_SectionShapeSphere(InfluenceVolumeUI s, SerializedInfluenceVolume d, Editor o, bool drawOffset, bool drawNormal)
        {

            EditorGUILayout.BeginHorizontal();
            EditorGUILayout.PropertyField(d.sphereRadius, radiusContent);
            HDProbeUI.Drawer_ToolBarButton(HDProbeUI.ToolBar.InfluenceShape, o, GUILayout.Width(28f), GUILayout.MinHeight(22f));
            EditorGUILayout.EndHorizontal();

            EditorGUILayout.Space();
            var maxBlendDistance = d.sphereRadius.floatValue;

            EditorGUILayout.BeginHorizontal();
            EditorGUI.BeginChangeCheck();
            EditorGUILayout.PropertyField(d.sphereBlendDistance, blendDistanceContent);
            if (EditorGUI.EndChangeCheck())
            {
                d.sphereBlendDistance.floatValue = Mathf.Clamp(d.sphereBlendDistance.floatValue, 0, maxBlendDistance);
            }
            HDProbeUI.Drawer_ToolBarButton(HDProbeUI.ToolBar.Blend, o, GUILayout.ExpandHeight(true), GUILayout.Width(28f), GUILayout.MinHeight(22f), GUILayout.MaxHeight(EditorGUIUtility.singleLineHeight + 3));
            EditorGUILayout.EndHorizontal();

            if (drawNormal)
            {
                EditorGUILayout.BeginHorizontal();
                EditorGUI.BeginChangeCheck();
                EditorGUILayout.PropertyField(d.sphereBlendNormalDistance, blendNormalDistanceContent);
                if (EditorGUI.EndChangeCheck())
                {
                    d.sphereBlendNormalDistance.floatValue = Mathf.Clamp(d.sphereBlendNormalDistance.floatValue, 0, maxBlendDistance);
                }
                HDProbeUI.Drawer_ToolBarButton(HDProbeUI.ToolBar.NormalBlend, o, GUILayout.ExpandHeight(true), GUILayout.Width(28f), GUILayout.MinHeight(22f), GUILayout.MaxHeight(EditorGUIUtility.singleLineHeight + 3));
                EditorGUILayout.EndHorizontal();
            }
        }
    }
}<|MERGE_RESOLUTION|>--- conflicted
+++ resolved
@@ -45,12 +45,9 @@
                 bool advanced = d.editorAdvancedModeEnabled.boolValue;
                 advanced = !GUILayout.Toggle(!advanced, normalModeContent, EditorStyles.miniButtonLeft, GUILayout.Width(60f), GUILayout.ExpandWidth(false));
                 advanced = GUILayout.Toggle(advanced, advancedModeContent, EditorStyles.miniButtonRight, GUILayout.Width(60f), GUILayout.ExpandWidth(false));
-<<<<<<< HEAD
                 s.boxBaseHandle.monoHandle = false;
                 s.boxInfluenceHandle.monoHandle = !advanced;
                 s.boxInfluenceNormalHandle.monoHandle = !advanced;
-=======
->>>>>>> 6be7d6f3
                 if (d.editorAdvancedModeEnabled.boolValue ^ advanced)
                 {
                     d.editorAdvancedModeEnabled.boolValue = advanced;
@@ -152,14 +149,16 @@
             if (advanced && drawFace)
             {
                 EditorGUILayout.BeginHorizontal();
-                Vector3 positive = d.editorAdvancedModeFaceFadePositive.vector3Value;
-                Vector3 negative = d.editorAdvancedModeFaceFadeNegative.vector3Value;
-                EditorGUI.BeginChangeCheck();
-                CoreEditorUtils.DrawVector6(faceFadeContent, ref positive, ref negative, Vector3.zero, Vector3.one, InfluenceVolumeUI.k_HandlesColor);
-                if (EditorGUI.EndChangeCheck())
-                {
-                    d.boxSideFadePositive.vector3Value = d.editorAdvancedModeFaceFadePositive.vector3Value = positive;
-                    d.boxSideFadeNegative.vector3Value = d.editorAdvancedModeFaceFadeNegative.vector3Value = negative;
+                EditorGUI.BeginChangeCheck();
+                var positive = d.editorAdvancedModeFaceFadePositive.vector3Value;
+                var negative = d.editorAdvancedModeFaceFadeNegative.vector3Value;
+                CoreEditorUtils.DrawVector6(faceFadeContent, ref positive, ref negative, Vector3.zero, Vector3.one, HDReflectionProbeEditor.k_HandlesColor);
+                d.editorAdvancedModeFaceFadePositive.vector3Value = positive;
+                d.editorAdvancedModeFaceFadeNegative.vector3Value = negative;
+                if (EditorGUI.EndChangeCheck())
+                {
+                    d.boxSideFadePositive.vector3Value = d.editorAdvancedModeFaceFadePositive.vector3Value;
+                    d.boxSideFadeNegative.vector3Value = d.editorAdvancedModeFaceFadeNegative.vector3Value;
                 }
                 GUILayout.Space(28f + 9f); //add right margin for alignment
                 EditorGUILayout.EndHorizontal();
@@ -183,13 +182,19 @@
             if (d.editorAdvancedModeEnabled.boolValue)
             {
                 EditorGUI.BeginChangeCheck();
-                Vector3 positive = blendDistancePositive.vector3Value = editorAdvancedModeBlendDistancePositive.vector3Value;
-                Vector3 negative = blendDistanceNegative.vector3Value = editorAdvancedModeBlendDistanceNegative.vector3Value;
-                CoreEditorUtils.DrawVector6(content, ref positive, ref negative, Vector3.zero, maxBlendDistance, InfluenceVolumeUI.k_HandlesColor);
-                if(EditorGUI.EndChangeCheck())
-                {
-                    editorAdvancedModeBlendDistancePositive.vector3Value = blendDistancePositive.vector3Value = positive;
-                    editorAdvancedModeBlendDistanceNegative.vector3Value = blendDistanceNegative.vector3Value = negative;
+                blendDistancePositive.vector3Value = editorAdvancedModeBlendDistancePositive.vector3Value;
+                blendDistanceNegative.vector3Value = editorAdvancedModeBlendDistanceNegative.vector3Value;
+                var positive = blendDistancePositive.vector3Value;
+                var negative = blendDistanceNegative.vector3Value;
+                CoreEditorUtils.DrawVector6(
+                    content,
+                    ref positive, ref negative, Vector3.zero, maxBlendDistance, HDReflectionProbeEditor.k_HandlesColor);
+                blendDistancePositive.vector3Value = positive;
+                blendDistanceNegative.vector3Value = negative;
+                if (EditorGUI.EndChangeCheck())
+                {
+                    editorAdvancedModeBlendDistancePositive.vector3Value = blendDistancePositive.vector3Value;
+                    editorAdvancedModeBlendDistanceNegative.vector3Value = blendDistanceNegative.vector3Value;
                 }
             }
             else
