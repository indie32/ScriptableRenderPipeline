--- conflicted
+++ resolved
@@ -15,7 +15,6 @@
             if (e == null)
                 return;
 
-<<<<<<< HEAD
             var mat = Matrix4x4.TRS(reflectionProbe.transform.position, reflectionProbe.transform.rotation, Vector3.one);
             var hdprobe = reflectionProbe.GetComponent<HDAdditionalReflectionData>();
             InfluenceVolumeUI.DrawGizmos(
@@ -25,25 +24,18 @@
                 InfluenceVolumeUI.HandleType.None,
                 InfluenceVolumeUI.HandleType.Base | InfluenceVolumeUI.HandleType.Influence
             );
-=======
-            if (reflectionProbe == e.target)
-            {
-                //will draw every preview, thus no need to do it multiple times
-                Gizmos_CapturePoint(e);
-            }
->>>>>>> 337b1516
 
             Gizmos_CapturePoint(reflectionProbe);
+
+            DrawVerticalRay(reflectionProbe.transform);
         }
 
-<<<<<<< HEAD
         static void Gizmos_CapturePoint(ReflectionProbe target)
         {
             if(sphere == null)
                 sphere = Resources.GetBuiltinResource<Mesh>("New-Sphere.fbx");
             if(material == null)
                 material = new Material(Shader.Find("Debug/ReflectionProbePreview"));
-
             var probe = target.GetComponent<HDAdditionalReflectionData>();
             var probePositionSettings = ProbeCapturePositionSettings.ComputeFrom(probe, null);
             HDRenderUtilities.ComputeCameraSettingsFromProbeSettings(
@@ -55,10 +47,6 @@
             material.SetTexture("_Cubemap", probe.texture);
             material.SetPass(0);
             Graphics.DrawMeshNow(sphere, Matrix4x4.TRS(capturePosition, Quaternion.identity, Vector3.one * capturePointPreviewSize));
-=======
-            DrawVerticalRay(reflectionProbe.transform);
-        }
->>>>>>> 337b1516
 
             var ray = new Ray(capturePosition, Vector3.down);
             if (Physics.Raycast(ray, out RaycastHit hit))
