using UnityEditor.AnimatedValues;
using UnityEngine.Events;

namespace UnityEditor.Experimental.Rendering.HDPipeline
{
    using _ = CoreEditorUtils;
    using CED = CoreEditorDrawer<FrameSettingsUI, SerializedFrameSettings>;

    class FrameSettingsUI : BaseUI<SerializedFrameSettings>
    {
        static FrameSettingsUI()
        {
            Inspector = CED.Group(
                    SectionRenderingPasses,
                    SectionRenderingSettings,
                    SectionXRSettings,
                    SectionLightingSettings,
                    CED.Select(
                        (s, d, o) => s.lightLoopSettings,
                        (s, d, o) => d.lightLoopSettings,
                        LightLoopSettingsUI.SectionLightLoopSettings
                        )
                    );
        }

        public static CED.IDrawer Inspector;

        public static CED.IDrawer SectionRenderingPasses = CED.FoldoutGroup(
                "Rendering Passes",
                (s, p, o) => s.isSectionExpandedRenderingPasses,
                FoldoutOption.Indent,
                CED.LabelWidth(200, CED.Action(Drawer_SectionRenderingPasses))
                );

        public static CED.IDrawer SectionRenderingSettings = CED.FoldoutGroup(
                "Rendering Settings",
                (s, p, o) => s.isSectionExpandedRenderingSettings,
                FoldoutOption.Indent,
                CED.LabelWidth(300,
                    CED.Action(Drawer_FieldForwardRenderingOnly),
                    CED.Action(Drawer_FieldEnableMSAA),
                    CED.FadeGroup(
                        (s, d, o, i) => s.isSectionExpandedUseForwardOnly,
                        FadeOption.None,
                        CED.Action(Drawer_FieldUseDepthPrepassWithDefferedRendering)
                        ),
                    CED.Action(Drawer_SectionOtherRenderingSettings)
                    )
                );

        public static CED.IDrawer SectionXRSettings = CED.FadeGroup(
                (s, d, o, i) => s.isSectionExpandedXRSupported,
                FadeOption.None,
                CED.FoldoutGroup(
                    "XR Settings",
                    (s, p, o) => s.isSectionExpandedXRSettings,
                    FoldoutOption.Indent,
                    CED.LabelWidth(200, CED.Action(Drawer_XR))));

        public static CED.IDrawer SectionLightingSettings = CED.FoldoutGroup(
                "Lighting Settings",
                (s, p, o) => s.isSectionExpandedLightingSettings,
                FoldoutOption.Indent,
                CED.LabelWidth(250, CED.Action(Drawer_SectionLightingSettings)));

        public AnimBool isSectionExpandedRenderingPasses { get { return m_AnimBools[0]; } }
        public AnimBool isSectionExpandedLightingSettings { get { return m_AnimBools[1]; } }
        public AnimBool isSectionExpandedRenderingSettings { get { return m_AnimBools[2]; } }
        public AnimBool isSectionExpandedXRSettings { get { return m_AnimBools[3]; } }
        public AnimBool isSectionExpandedXRSupported { get { return m_AnimBools[4]; } }
        public AnimBool isSectionExpandedUseForwardOnly { get { return m_AnimBools[5]; } }

        public LightLoopSettingsUI lightLoopSettings = new LightLoopSettingsUI();

        public FrameSettingsUI()
            : base(7)
        {
        }

        public override void Reset(SerializedFrameSettings data, UnityAction repaint)
        {
            lightLoopSettings.Reset(data.lightLoopSettings, repaint);
            base.Reset(data, repaint);
        }

        public override void Update()
        {
            isSectionExpandedXRSupported.target = PlayerSettings.virtualRealitySupported;
            isSectionExpandedUseForwardOnly.target = !data.enableForwardRenderingOnly.boolValue;
            lightLoopSettings.Update();
        }

        static void Drawer_SectionRenderingPasses(FrameSettingsUI s, SerializedFrameSettings p, Editor owner)
        {
            EditorGUILayout.PropertyField(p.enableTransparentPrepass, _.GetContent("Enable Transparent Prepass"));
            EditorGUILayout.PropertyField(p.enableTransparentPostpass, _.GetContent("Enable Transparent Postpass"));
            EditorGUILayout.PropertyField(p.enableMotionVectors, _.GetContent("Enable Motion Vectors"));
            EditorGUILayout.PropertyField(p.enableObjectMotionVectors, _.GetContent("Enable Object Motion Vectors"));
            EditorGUILayout.PropertyField(p.enableDecals, _.GetContent("Enable Decals"));
            EditorGUILayout.PropertyField(p.enableRoughRefraction, _.GetContent("Enable Rough Refraction"));
            EditorGUILayout.PropertyField(p.enableDistortion, _.GetContent("Enable Distortion"));
            EditorGUILayout.PropertyField(p.enablePostprocess, _.GetContent("Enable Postprocess"));
        }

        static void Drawer_FieldForwardRenderingOnly(FrameSettingsUI s, SerializedFrameSettings p, Editor owner)
        {
            EditorGUILayout.PropertyField(p.enableForwardRenderingOnly, _.GetContent("Enable Forward Rendering Only"));
        }

        static void Drawer_FieldEnableMSAA(FrameSettingsUI s, SerializedFrameSettings p, Editor owner)
        {
            EditorGUILayout.PropertyField(p.enableMSAA, _.GetContent("Enable MSAA"));
        }

        static void Drawer_FieldUseDepthPrepassWithDefferedRendering(FrameSettingsUI s, SerializedFrameSettings p, Editor owner)
        {
            EditorGUILayout.PropertyField(p.enableDepthPrepassWithDeferredRendering, _.GetContent("Enable Depth Prepass With Deferred Rendering"));
        }

        static void Drawer_SectionOtherRenderingSettings(FrameSettingsUI s, SerializedFrameSettings p, Editor owner)
        {
            EditorGUILayout.PropertyField(p.enableAsyncCompute, _.GetContent("Enable Async Compute"));

            EditorGUILayout.PropertyField(p.enableOpaqueObjects, _.GetContent("Enable Opaque Objects"));
            EditorGUILayout.PropertyField(p.enableTransparentObjects, _.GetContent("Enable Transparent Objects"));
<<<<<<< HEAD

            EditorGUILayout.PropertyField(p.enableMSAA, _.GetContent("Enable MSAA"));
=======
>>>>>>> 28d87a44
        }

        static void Drawer_XR(FrameSettingsUI s, SerializedFrameSettings p, Editor owner)
        {
            EditorGUILayout.PropertyField(p.enableStereo, _.GetContent("Enable Stereo"));
            EditorGUILayout.PropertyField(p.xrGraphicsConfig, _.GetContent("XR Graphics Config"));
        }

        static void Drawer_SectionLightingSettings(FrameSettingsUI s, SerializedFrameSettings p, Editor owner)
        {
            EditorGUILayout.PropertyField(p.enableShadow, _.GetContent("Enable Shadow"));
            EditorGUILayout.PropertyField(p.enableContactShadow, _.GetContent("Enable Contact Shadows"));
            EditorGUILayout.PropertyField(p.enableShadowMask, _.GetContent("Enable Shadow Masks"));
            EditorGUILayout.PropertyField(p.enableSSR, _.GetContent("Enable SSR"));
            EditorGUILayout.PropertyField(p.enableSSAO, _.GetContent("Enable SSAO"));
            EditorGUILayout.PropertyField(p.enableSubsurfaceScattering, _.GetContent("Enable Subsurface Scattering"));
            EditorGUILayout.PropertyField(p.enableTransmission, _.GetContent("Enable Transmission"));
            EditorGUILayout.PropertyField(p.enableAtmosphericScattering, _.GetContent("Enable Atmospheric Scattering"));
            EditorGUILayout.PropertyField(p.enableVolumetrics, _.GetContent("    Enable Volumetrics"));
            EditorGUILayout.PropertyField(p.enableReprojectionForVolumetrics, _.GetContent("    Enable Reprojection For Volumetrics"));
            EditorGUILayout.PropertyField(p.enableLightLayers, _.GetContent("Enable LightLayers"));
        }
    }
}<|MERGE_RESOLUTION|>--- conflicted
+++ resolved
@@ -123,11 +123,6 @@
 
             EditorGUILayout.PropertyField(p.enableOpaqueObjects, _.GetContent("Enable Opaque Objects"));
             EditorGUILayout.PropertyField(p.enableTransparentObjects, _.GetContent("Enable Transparent Objects"));
-<<<<<<< HEAD
-
-            EditorGUILayout.PropertyField(p.enableMSAA, _.GetContent("Enable MSAA"));
-=======
->>>>>>> 28d87a44
         }
 
         static void Drawer_XR(FrameSettingsUI s, SerializedFrameSettings p, Editor owner)
