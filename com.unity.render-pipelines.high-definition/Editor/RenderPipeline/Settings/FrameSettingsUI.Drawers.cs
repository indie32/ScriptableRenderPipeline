using UnityEditor.AnimatedValues;
using UnityEngine;
using UnityEngine.Experimental.Rendering;
using UnityEngine.Experimental.Rendering.HDPipeline;
using UnityEngine.Rendering;

namespace UnityEditor.Experimental.Rendering.HDPipeline
{
    using CED = CoreEditorDrawer<FrameSettingsUI, SerializedFrameSettings>;

    partial class FrameSettingsUI
    {
        internal static CED.IDrawer Inspector(bool withOverride = true, bool withXR = true)
        {
            return CED.Group(
                CED.Action((s, d, o) =>
                {
                    EditorGUILayout.BeginVertical("box");
                    EditorGUILayout.LabelField(FrameSettingsUI.frameSettingsHeaderContent, EditorStyles.boldLabel);
                }),
                InspectorInnerbox(withOverride, withXR),
                CED.Action((s, d, o) => EditorGUILayout.EndVertical())
                );
        }

        //separated to add enum popup on default frame settings
        internal static CED.IDrawer InspectorInnerbox(bool withOverride = true, bool withXR = true)
        {
            return CED.Group(
                SectionRenderingPasses(withOverride),
                SectionRenderingSettings(withOverride),
                CED.FadeGroup(
                    (s, d, o, i) => new AnimBool(withXR),
                    FadeOption.None,
                    SectionXRSettings(withOverride)),
                SectionLightingSettings(withOverride),
                CED.Select(
                    (s, d, o) => s.lightLoopSettings,
                    (s, d, o) => d.lightLoopSettings,
                    LightLoopSettingsUI.SectionLightLoopSettings(withOverride)
                    )
                );
        }

        public static CED.IDrawer SectionRenderingPasses(bool withOverride)
        {
            return CED.FoldoutGroup(
                renderingPassesHeaderContent,
                (s, p, o) => s.isSectionExpandedRenderingPasses,
                FoldoutOption.Indent | FoldoutOption.Boxed,
                CED.LabelWidth(200, CED.Action((s, p, o) => Drawer_SectionRenderingPasses(s, p, o, withOverride))),
                CED.space
                );
        }
        
        public static CED.IDrawer SectionRenderingSettings(bool withOverride)
        {
            return CED.FoldoutGroup(
                renderingSettingsHeaderContent,
                (s, p, o) => s.isSectionExpandedRenderingSettings,
                FoldoutOption.Indent | FoldoutOption.Boxed,
                CED.LabelWidth(300, CED.Action((s, p, o) => Drawer_SectionRenderingSettings(s, p, o, withOverride))),
                CED.space
                );
        }

        public static CED.IDrawer SectionXRSettings(bool withOverride)
        {
            return CED.FadeGroup(
                (s, d, o, i) => s.isSectionExpandedXRSupported,
                FadeOption.None,
                CED.FoldoutGroup(
                    xrSettingsHeaderContent,
                    (s, p, o) => s.isSectionExpandedXRSettings,
                    FoldoutOption.Indent | FoldoutOption.Boxed,
                    CED.LabelWidth(200, CED.Action((s, p, o) => Drawer_FieldStereoEnabled(s, p, o, withOverride))),
                    CED.space));
        }

        public static CED.IDrawer SectionLightingSettings(bool withOverride)
        {
            return CED.FoldoutGroup(
                lightSettingsHeaderContent,
                (s, p, o) => s.isSectionExpandedLightingSettings,
                FoldoutOption.Indent | FoldoutOption.Boxed,
                CED.LabelWidth(250, CED.Action((s, p, o) => Drawer_SectionLightingSettings(s, p, o, withOverride))),
                CED.space);
        }

        internal static FrameSettings GetDefaultFrameSettingsFor(Editor owner)
        {
            HDRenderPipelineAsset hdrpAsset = GraphicsSettings.renderPipelineAsset as HDRenderPipelineAsset;
            if (owner is HDProbeEditor)
            {
                if ((owner as HDProbeEditor).GetTarget(owner.target).mode == ReflectionProbeMode.Realtime)
                {
                    return hdrpAsset.GetRealtimeReflectionFrameSettings();
                }
                else
                {
                    return hdrpAsset.GetBakedOrCustomReflectionFrameSettings();
                }
            }
            return hdrpAsset.GetFrameSettings();
        }

        static void Drawer_SectionRenderingPasses(FrameSettingsUI s, SerializedFrameSettings p, Editor owner, bool withOverride)
        {
            //disable temporarily as FrameSettings are not supported for Baked probe at the moment
            using (new EditorGUI.DisabledScope((owner is HDProbeEditor) && (owner as HDProbeEditor).GetTarget(owner.target).mode != ReflectionProbeMode.Realtime || (owner is HDRenderPipelineEditor) && HDRenderPipelineUI.selectedFrameSettings == HDRenderPipelineUI.SelectedFrameSettings.BakedOrCustomReflection))
            {
                RenderPipelineSettings hdrpSettings = (GraphicsSettings.renderPipelineAsset as HDRenderPipelineAsset).renderPipelineSettings;
                FrameSettings defaultFrameSettings = GetDefaultFrameSettingsFor(owner);
                OverridableSettingsArea area = new OverridableSettingsArea(8);
                area.Add(p.enableTransparentPrepass, transparentPrepassContent, () => p.overridesTransparentPrepass, a => p.overridesTransparentPrepass = a, defaultValue: defaultFrameSettings.enableTransparentPrepass);
                area.Add(p.enableTransparentPostpass, transparentPostpassContent, () => p.overridesTransparentPostpass, a => p.overridesTransparentPostpass = a, defaultValue: defaultFrameSettings.enableTransparentPostpass);
                area.Add(p.enableMotionVectors, motionVectorContent, () => p.overridesMotionVectors, a => p.overridesMotionVectors = a, () => hdrpSettings.supportMotionVectors, defaultValue: defaultFrameSettings.enableMotionVectors);
                area.Add(p.enableObjectMotionVectors, objectMotionVectorsContent, () => p.overridesObjectMotionVectors, a => p.overridesObjectMotionVectors = a, () => hdrpSettings.supportMotionVectors && p.enableMotionVectors.boolValue, defaultValue: defaultFrameSettings.enableObjectMotionVectors, indent: 1);
                area.Add(p.enableDecals, decalsContent, () => p.overridesDecals, a => p.overridesDecals = a, () => hdrpSettings.supportDecals, defaultValue: defaultFrameSettings.enableDecals);
                area.Add(p.enableRoughRefraction, roughRefractionContent, () => p.overridesRoughRefraction, a => p.overridesRoughRefraction = a, defaultValue: defaultFrameSettings.enableRoughRefraction);
                area.Add(p.enableDistortion, distortionContent, () => p.overridesDistortion, a => p.overridesDistortion = a, defaultValue: defaultFrameSettings.enableDistortion);
                area.Add(p.enablePostprocess, postprocessContent, () => p.overridesPostprocess, a => p.overridesPostprocess = a, defaultValue: defaultFrameSettings.enablePostprocess);
                area.Draw(withOverride);
            }
        }

        static void Drawer_SectionRenderingSettings(FrameSettingsUI s, SerializedFrameSettings p, Editor owner, bool withOverride)
        {
            //disable temporarily as FrameSettings are not supported for Baked probe at the moment
            using (new EditorGUI.DisabledScope((owner is HDProbeEditor) && (owner as HDProbeEditor).GetTarget(owner.target).mode != ReflectionProbeMode.Realtime || (owner is HDRenderPipelineEditor) && HDRenderPipelineUI.selectedFrameSettings == HDRenderPipelineUI.SelectedFrameSettings.BakedOrCustomReflection))
            {
                RenderPipelineSettings hdrpSettings = (GraphicsSettings.renderPipelineAsset as HDRenderPipelineAsset).renderPipelineSettings;
                FrameSettings defaultFrameSettings = GetDefaultFrameSettingsFor(owner);
                OverridableSettingsArea area = new OverridableSettingsArea(6);
                area.Add(p.enableForwardRenderingOnly, forwardRenderingOnlyContent, () => p.overridesForwardRenderingOnly, a => p.overridesForwardRenderingOnly = a, () => !GL.wireframe && !hdrpSettings.supportOnlyForward, defaultValue: defaultFrameSettings.enableForwardRenderingOnly || hdrpSettings.supportOnlyForward);
                area.Add(p.enableMSAA, msaaContent, () => p.overridesMSAA, a => p.overridesMSAA = a, () => hdrpSettings.supportMSAA && (p.enableForwardRenderingOnly.boolValue || (GL.wireframe || hdrpSettings.supportOnlyForward) && (defaultFrameSettings.enableForwardRenderingOnly || hdrpSettings.supportOnlyForward)), defaultValue: defaultFrameSettings.enableMSAA && hdrpSettings.supportMSAA && !GL.wireframe && !hdrpSettings.supportOnlyForward && p.enableForwardRenderingOnly.boolValue, indent: 1);
                area.Add(p.enableDepthPrepassWithDeferredRendering, depthPrepassWithDeferredRenderingContent, () => p.overridesDepthPrepassWithDeferredRendering, a => p.overridesDepthPrepassWithDeferredRendering = a, () => (!defaultFrameSettings.enableForwardRenderingOnly && !p.overridesForwardRenderingOnly || p.overridesForwardRenderingOnly && !p.enableForwardRenderingOnly.boolValue) && !hdrpSettings.supportOnlyForward, defaultValue: defaultFrameSettings.enableDepthPrepassWithDeferredRendering && !hdrpSettings.supportOnlyForward && !p.enableForwardRenderingOnly.boolValue);
                area.Add(p.enableAsyncCompute, asyncComputeContent, () => p.overridesAsyncCompute, a => p.overridesAsyncCompute = a, () => SystemInfo.supportsAsyncCompute, defaultValue: defaultFrameSettings.enableAsyncCompute);
                area.Add(p.enableOpaqueObjects, opaqueObjectsContent, () => p.overridesOpaqueObjects, a => p.overridesOpaqueObjects = a, defaultValue: defaultFrameSettings.enableOpaqueObjects);
                area.Add(p.enableTransparentObjects, transparentObjectsContent, () => p.overridesTransparentObjects, a => p.overridesTransparentObjects = a, defaultValue: defaultFrameSettings.enableTransparentObjects);
<<<<<<< HEAD
=======
                area.Add(p.enableRealtimePlanarReflection, realtimePlanarReflectionContent, () => p.overridesRealtimePlanarReflection, a => p.overridesRealtimePlanarReflection = a, defaultValue: defaultFrameSettings.enableRealtimePlanarReflection);
>>>>>>> c5821cb8
                area.Draw(withOverride);
            }
        }
        
        static void Drawer_SectionLightingSettings(FrameSettingsUI s, SerializedFrameSettings p, Editor owner, bool withOverride)
        {
            //disable temporarily as FrameSettings are not supported for Baked probe at the moment
            using (new EditorGUI.DisabledScope((owner is HDProbeEditor) && (owner as HDProbeEditor).GetTarget(owner.target).mode != ReflectionProbeMode.Realtime || (owner is HDRenderPipelineEditor) && HDRenderPipelineUI.selectedFrameSettings == HDRenderPipelineUI.SelectedFrameSettings.BakedOrCustomReflection))
            {
                RenderPipelineSettings hdrpSettings = (GraphicsSettings.renderPipelineAsset as HDRenderPipelineAsset).renderPipelineSettings;
                FrameSettings defaultFrameSettings = GetDefaultFrameSettingsFor(owner);
                OverridableSettingsArea area = new OverridableSettingsArea(10);
                area.Add(p.enableShadow, shadowContent, () => p.overridesShadow, a => p.overridesShadow = a, defaultValue: defaultFrameSettings.enableShadow);
                area.Add(p.enableContactShadow, contactShadowContent, () => p.overridesContactShadow, a => p.overridesContactShadow = a, defaultValue: defaultFrameSettings.enableContactShadows);
                area.Add(p.enableShadowMask, shadowMaskContent, () => p.overridesShadowMask, a => p.overridesShadowMask = a, () => hdrpSettings.supportShadowMask, defaultValue: defaultFrameSettings.enableShadowMask);
                area.Add(p.enableSSR, ssrContent, () => p.overridesSSR, a => p.overridesSSR = a, () => hdrpSettings.supportSSR, defaultValue: defaultFrameSettings.enableSSR);
                area.Add(p.enableSSAO, ssaoContent, () => p.overridesSSAO, a => p.overridesSSAO = a, () => hdrpSettings.supportSSAO, defaultValue: defaultFrameSettings.enableSSAO);
                area.Add(p.enableSubsurfaceScattering, subsurfaceScatteringContent, () => p.overridesSubsurfaceScattering, a => p.overridesSubsurfaceScattering = a, () => hdrpSettings.supportSubsurfaceScattering, defaultValue: defaultFrameSettings.enableSubsurfaceScattering);
                area.Add(p.enableTransmission, transmissionContent, () => p.overridesTransmission, a => p.overridesTransmission = a, defaultValue: defaultFrameSettings.enableTransmission);
                area.Add(p.enableAtmosphericScattering, atmosphericScatteringContent, () => p.overridesAtmosphericScaterring, a => p.overridesAtmosphericScaterring = a, defaultValue: defaultFrameSettings.enableAtmosphericScattering);
                area.Add(p.enableVolumetrics, volumetricContent, () => p.overridesVolumetrics, a => p.overridesVolumetrics = a, () => hdrpSettings.supportVolumetrics && p.enableAtmosphericScattering.boolValue, defaultValue: defaultFrameSettings.enableAtmosphericScattering, indent: 1);
                area.Add(p.enableReprojectionForVolumetrics, reprojectionForVolumetricsContent, () => p.overridesProjectionForVolumetrics, a => p.overridesProjectionForVolumetrics = a, () => hdrpSettings.supportVolumetrics && p.enableAtmosphericScattering.boolValue, defaultValue: defaultFrameSettings.enableVolumetrics, indent: 1);
                area.Add(p.enableLightLayers, lightLayerContent, () => p.overridesLightLayers, a => p.overridesLightLayers = a, () => hdrpSettings.supportLightLayers, defaultValue: defaultFrameSettings.enableLightLayers);
                area.Draw(withOverride);
            }
        }

        static void Drawer_FieldStereoEnabled(FrameSettingsUI s, SerializedFrameSettings p, Editor owner, bool withOverride)
        {
            OverridableSettingsArea area = new OverridableSettingsArea(2);
            FrameSettings defaultFrameSettings = GetDefaultFrameSettingsFor(owner);
            area.Add(p.enableStereo, stereoContent, () => p.overridesStereo, a => p.overridesStereo = a, defaultValue: defaultFrameSettings.enableStereo);
            //need to add support for xrGraphicConfig to show it
            area.Add(p.xrGraphicsConfig, xrGraphicConfigContent, () => p.overridesXrGraphicSettings, a => p.overridesXrGraphicSettings = a, () => XRGraphicsConfig.tryEnable, defaultValue: defaultFrameSettings.xrGraphicsConfig);
            area.Draw(withOverride);
        }
    }
}<|MERGE_RESOLUTION|>--- conflicted
+++ resolved
@@ -138,10 +138,7 @@
                 area.Add(p.enableAsyncCompute, asyncComputeContent, () => p.overridesAsyncCompute, a => p.overridesAsyncCompute = a, () => SystemInfo.supportsAsyncCompute, defaultValue: defaultFrameSettings.enableAsyncCompute);
                 area.Add(p.enableOpaqueObjects, opaqueObjectsContent, () => p.overridesOpaqueObjects, a => p.overridesOpaqueObjects = a, defaultValue: defaultFrameSettings.enableOpaqueObjects);
                 area.Add(p.enableTransparentObjects, transparentObjectsContent, () => p.overridesTransparentObjects, a => p.overridesTransparentObjects = a, defaultValue: defaultFrameSettings.enableTransparentObjects);
-<<<<<<< HEAD
-=======
                 area.Add(p.enableRealtimePlanarReflection, realtimePlanarReflectionContent, () => p.overridesRealtimePlanarReflection, a => p.overridesRealtimePlanarReflection = a, defaultValue: defaultFrameSettings.enableRealtimePlanarReflection);
->>>>>>> c5821cb8
                 area.Draw(withOverride);
             }
         }
