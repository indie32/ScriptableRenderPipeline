using UnityEditor.AnimatedValues;
using UnityEngine;
using UnityEngine.Events;

namespace UnityEditor.Experimental.Rendering.HDPipeline
{
    partial class FrameSettingsUI
    {
        const string renderingPassesHeaderContent = "Rendering Passes";
        const string renderingSettingsHeaderContent = "Rendering Settings";
        const string xrSettingsHeaderContent = "XR Settings";
        const string lightSettingsHeaderContent = "Lighting Settings";
        
        static readonly GUIContent transparentPrepassContent = CoreEditorUtils.GetContent("Transparent Prepass");
        static readonly GUIContent transparentPostpassContent = CoreEditorUtils.GetContent("Transparent Postpass");
        static readonly GUIContent motionVectorContent = CoreEditorUtils.GetContent("Motion Vectors");
        static readonly GUIContent objectMotionVectorsContent = CoreEditorUtils.GetContent("Object Motion Vectors");
        static readonly GUIContent decalsContent = CoreEditorUtils.GetContent("Decals");
        static readonly GUIContent roughRefractionContent = CoreEditorUtils.GetContent("Rough Refraction");
        static readonly GUIContent distortionContent = CoreEditorUtils.GetContent("Distortion");
        static readonly GUIContent postprocessContent = CoreEditorUtils.GetContent("Postprocess");
        static readonly GUIContent forwardRenderingOnlyContent = CoreEditorUtils.GetContent("Forward Rendering Only");
        static readonly GUIContent depthPrepassWithDeferredRenderingContent = CoreEditorUtils.GetContent("Depth Prepass With Deferred Rendering");
        static readonly GUIContent asyncComputeContent = CoreEditorUtils.GetContent("Async Compute");
        static readonly GUIContent opaqueObjectsContent = CoreEditorUtils.GetContent("Opaque Objects");
        static readonly GUIContent transparentObjectsContent = CoreEditorUtils.GetContent("Transparent Objects");
<<<<<<< HEAD
=======
        static readonly GUIContent realtimePlanarReflectionContent = CoreEditorUtils.GetContent("Enable Realtime Planar Reflection"); 
>>>>>>> c5821cb8
        static readonly GUIContent msaaContent = CoreEditorUtils.GetContent("MSAA");
        static readonly GUIContent stereoContent = CoreEditorUtils.GetContent("Stereo");
        static readonly GUIContent xrGraphicConfigContent = CoreEditorUtils.GetContent("XR Graphics Config");
        static readonly GUIContent shadowContent = CoreEditorUtils.GetContent("Shadow");
        static readonly GUIContent contactShadowContent = CoreEditorUtils.GetContent("Contact Shadows");
        static readonly GUIContent shadowMaskContent = CoreEditorUtils.GetContent("Shadow Masks");
        static readonly GUIContent ssrContent = CoreEditorUtils.GetContent("SSR");
        static readonly GUIContent ssaoContent = CoreEditorUtils.GetContent("SSAO");
        static readonly GUIContent subsurfaceScatteringContent = CoreEditorUtils.GetContent("Subsurface Scattering");
        static readonly GUIContent transmissionContent = CoreEditorUtils.GetContent("Transmission");
        static readonly GUIContent atmosphericScatteringContent = CoreEditorUtils.GetContent("Atmospheric Scattering");
        static readonly GUIContent volumetricContent = CoreEditorUtils.GetContent("Volumetric");
        static readonly GUIContent reprojectionForVolumetricsContent = CoreEditorUtils.GetContent("Reprojection For Volumetrics");
        static readonly GUIContent lightLayerContent = CoreEditorUtils.GetContent("LightLayers");

        static readonly GUIContent frameSettingsHeaderContent = CoreEditorUtils.GetContent("Frame Settings Override|Default FrameSettings are defined in HDRenderPipelineAsset.");
    }
}<|MERGE_RESOLUTION|>--- conflicted
+++ resolved
@@ -24,10 +24,7 @@
         static readonly GUIContent asyncComputeContent = CoreEditorUtils.GetContent("Async Compute");
         static readonly GUIContent opaqueObjectsContent = CoreEditorUtils.GetContent("Opaque Objects");
         static readonly GUIContent transparentObjectsContent = CoreEditorUtils.GetContent("Transparent Objects");
-<<<<<<< HEAD
-=======
         static readonly GUIContent realtimePlanarReflectionContent = CoreEditorUtils.GetContent("Enable Realtime Planar Reflection"); 
->>>>>>> c5821cb8
         static readonly GUIContent msaaContent = CoreEditorUtils.GetContent("MSAA");
         static readonly GUIContent stereoContent = CoreEditorUtils.GetContent("Stereo");
         static readonly GUIContent xrGraphicConfigContent = CoreEditorUtils.GetContent("XR Graphics Config");
