--- conflicted
+++ resolved
@@ -1834,26 +1834,6 @@
 
         public void ApplyDebugDisplaySettings(HDCamera hdCamera, CommandBuffer cmd)
         {
-<<<<<<< HEAD
-            // See ShaderPassForward.hlsl: for forward shaders, if DEBUG_DISPLAY is enabled and no DebugLightingMode or DebugMipMapMod 
-            // modes have been set, lighting is automatically escaped. This isn't so for shaders supporting deferred. Since the 
-            // colorPickerModes and false color don't need DEBUG_DISPLAY anyway, make those behave like for deferred materials 
-            // by disabling DEBUG_DISPLAY independently of those:
-            if (m_CurrentDebugDisplaySettings.IsDebugDisplayEnabled())
-            {
-                // enable globally the keyword DEBUG_DISPLAY on shader that support it with multicompile
-                cmd.EnableShaderKeyword("DEBUG_DISPLAY");
-            }
-            else
-            {
-                // TODO: Be sure that if there is no change in the state of this keyword, it doesn't imply any work on CPU side! else we will need to save the sate somewher
-                cmd.DisableShaderKeyword("DEBUG_DISPLAY");
-            }
-
-            if (m_CurrentDebugDisplaySettings.IsDebugDisplayEnabled() ||
-                m_CurrentDebugDisplaySettings.colorPickerDebugSettings.colorPickerMode != ColorPickerDebugMode.None)
-            {
-=======
             // See ShaderPassForward.hlsl: for forward shaders, if DEBUG_DISPLAY is enabled and no DebugLightingMode or DebugMipMapMod
             // modes have been set, lighting is automatically skipped (To avoid some crashed due to lighting RT not set on console).
             // However debug mode like colorPickerModes and false color don't need DEBUG_DISPLAY and must work with the lighting.
@@ -1865,7 +1845,6 @@
             if (m_CurrentDebugDisplaySettings.IsDebugDisplayEnabled() ||
                 m_CurrentDebugDisplaySettings.colorPickerDebugSettings.colorPickerMode != ColorPickerDebugMode.None)
             {
->>>>>>> 561afecc
                 // This is for texture streaming
                 m_CurrentDebugDisplaySettings.UpdateMaterials();
 
