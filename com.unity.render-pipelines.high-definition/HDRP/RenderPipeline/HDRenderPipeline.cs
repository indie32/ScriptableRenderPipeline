using System.Collections.Generic;
using UnityEngine.Rendering;
using System;
using System.Diagnostics;
using System.Linq;
using UnityEngine.Experimental.GlobalIllumination;

namespace UnityEngine.Experimental.Rendering.HDPipeline
{
    public class HDRenderPipeline : RenderPipeline
    {
        enum ForwardPass
        {
            Opaque,
            PreRefraction,
            Transparent
        }

        static readonly string[] k_ForwardPassDebugName =
        {
            "Forward Opaque Debug",
            "Forward PreRefraction Debug",
            "Forward Transparent Debug"
        };

        static readonly string[] k_ForwardPassName =
        {
            "Forward Opaque",
            "Forward PreRefraction",
            "Forward Transparent"
        };

        readonly HDRenderPipelineAsset m_Asset;
        public HDRenderPipelineAsset asset { get { return m_Asset; } }

        DiffusionProfileSettings m_InternalSSSAsset;
        public DiffusionProfileSettings diffusionProfileSettings
        {
            get
            {
                // If no SSS asset is set, build / reuse an internal one for simplicity
                var asset = m_Asset.diffusionProfileSettings;

                if (asset == null)
                {
                    if (m_InternalSSSAsset == null)
                        m_InternalSSSAsset = ScriptableObject.CreateInstance<DiffusionProfileSettings>();

                    asset = m_InternalSSSAsset;
                }

                return asset;
            }
        }
        public RenderPipelineSettings renderPipelineSettings { get { return m_Asset.renderPipelineSettings; } }

        public bool IsInternalDiffusionProfile(DiffusionProfileSettings profile)
        {
            return m_InternalSSSAsset == profile;
        }

        readonly RenderPipelineMaterial m_DeferredMaterial;
        readonly List<RenderPipelineMaterial> m_MaterialList = new List<RenderPipelineMaterial>();

        readonly GBufferManager m_GbufferManager;
        readonly DBufferManager m_DbufferManager;
        readonly SubsurfaceScatteringManager m_SSSBufferManager = new SubsurfaceScatteringManager();
        readonly NormalBufferManager m_NormalBufferManager = new NormalBufferManager();
        readonly PostProcessSystem m_PostProcessSystem;

        // Renderer Bake configuration can vary depends on if shadow mask is enabled or no
        RendererConfiguration m_currentRendererConfigurationBakedLighting = HDUtils.k_RendererConfigurationBakedLighting;
        Material m_CopyStencilForNoLighting;
        Material m_CopyDepth;
        GPUCopy m_GPUCopy;
        MipGenerator m_MipGenerator;

        IBLFilterGGX m_IBLFilterGGX = null;

        ComputeShader m_ScreenSpaceReflectionsCS { get { return m_Asset.renderPipelineResources.screenSpaceReflectionsCS; } }
        int m_SsrTracingKernel      = -1;
        int m_SsrReprojectionKernel = -1;

        ComputeShader m_applyDistortionCS { get { return m_Asset.renderPipelineResources.applyDistortionCS; } }
        int m_applyDistortionKernel;

        Material m_CameraMotionVectorsMaterial;
        Material m_DecalNormalBufferMaterial;

        // Debug material
        Material m_DebugViewMaterialGBuffer;
        Material m_DebugViewMaterialGBufferShadowMask;
        Material m_currentDebugViewMaterialGBuffer;
        Material m_DebugDisplayLatlong;
        Material m_DebugFullScreen;
        Material m_DebugColorPicker;
        Material m_Blit;
        Material m_ErrorMaterial;

        RenderTargetIdentifier[] m_MRTCache2 = new RenderTargetIdentifier[2];

        // 'm_CameraColorBuffer' does not contain diffuse lighting of SSS materials until the SSS pass. It is stored within 'm_CameraSssDiffuseLightingBuffer'.
        RTHandleSystem.RTHandle m_CameraColorBuffer;
        RTHandleSystem.RTHandle m_CameraColorBufferMipChain;
        RTHandleSystem.RTHandle m_CameraSssDiffuseLightingBuffer;

        RTHandleSystem.RTHandle    m_CameraDepthStencilBuffer;
        RTHandleSystem.RTHandle    m_CameraDepthBufferMipChain;     // This texture contains the full Min Depth MIP chain packed in a single MIP level
        HDUtils.PackedMipChainInfo m_CameraDepthBufferMipChainInfo; // This is metadata
        RTHandleSystem.RTHandle    m_CameraStencilBufferCopy;

        RTHandleSystem.RTHandle m_VelocityBuffer;
        RTHandleSystem.RTHandle m_ScreenSpaceShadowsBuffer;
        RTHandleSystem.RTHandle m_DistortionBuffer;

        // TODO: remove me, I am just a temporary debug texture. :-)
        // RTHandleSystem.RTHandle m_SsrDebugTexture;
        RTHandleSystem.RTHandle m_SsrHitPointTexture;
        RTHandleSystem.RTHandle m_SsrLightingTexture;

        // The pass "SRPDefaultUnlit" is a fall back to legacy unlit rendering and is required to support unity 2d + unity UI that render in the scene.
        ShaderPassName[] m_ForwardAndForwardOnlyPassNames = { HDShaderPassNames.s_ForwardOnlyName, HDShaderPassNames.s_ForwardName, HDShaderPassNames.s_SRPDefaultUnlitName };
        ShaderPassName[] m_ForwardOnlyPassNames = { HDShaderPassNames.s_ForwardOnlyName, HDShaderPassNames.s_SRPDefaultUnlitName };

        ShaderPassName[] m_AllTransparentPassNames = {  HDShaderPassNames.s_TransparentBackfaceName,
                                                        HDShaderPassNames.s_ForwardOnlyName,
                                                        HDShaderPassNames.s_ForwardName,
                                                        HDShaderPassNames.s_SRPDefaultUnlitName };

        ShaderPassName[] m_AllForwardOpaquePassNames = {    HDShaderPassNames.s_ForwardOnlyName,
                                                            HDShaderPassNames.s_ForwardName,
                                                            HDShaderPassNames.s_SRPDefaultUnlitName };

        ShaderPassName[] m_DepthOnlyAndDepthForwardOnlyPassNames = { HDShaderPassNames.s_DepthForwardOnlyName, HDShaderPassNames.s_DepthOnlyName };
        ShaderPassName[] m_DepthForwardOnlyPassNames = { HDShaderPassNames.s_DepthForwardOnlyName };
        ShaderPassName[] m_DepthOnlyPassNames = { HDShaderPassNames.s_DepthOnlyName };
        ShaderPassName[] m_TransparentDepthPrepassNames = { HDShaderPassNames.s_TransparentDepthPrepassName };
        ShaderPassName[] m_TransparentDepthPostpassNames = { HDShaderPassNames.s_TransparentDepthPostpassName };
        ShaderPassName[] m_ForwardErrorPassNames = { HDShaderPassNames.s_AlwaysName, HDShaderPassNames.s_ForwardBaseName, HDShaderPassNames.s_DeferredName, HDShaderPassNames.s_PrepassBaseName, HDShaderPassNames.s_VertexName, HDShaderPassNames.s_VertexLMRGBMName, HDShaderPassNames.s_VertexLMName };
        ShaderPassName[] m_SinglePassName = new ShaderPassName[1];

        // Stencil usage in HDRenderPipeline.
        // Currently we use only 2 bits to identify the kind of lighting that is expected from the render pipeline
        // Usage is define in LightDefinitions.cs
        [Flags]
        public enum StencilBitMask
        {
            Clear                           = 0,    // 0x0
            LightingMask                    = 7,    // 0x7  - 3 bit
            Decals                          = 8,    // 0x8  - 1 bit
            DecalsForwardOutputNormalBuffer = 16,   // 0x10  - 1 bit
            ObjectVelocity                  = 128,  // 0x80 - 1 bit
            All                             = 255   // 0xFF - 8 bit
        }

        RenderStateBlock m_DepthStateOpaque;

        // Detect when windows size is changing
        int m_CurrentWidth;
        int m_CurrentHeight;

        // Use to detect frame changes
        uint  m_FrameCount;
        float m_LastTime, m_Time;

        public int GetCurrentShadowCount() { return m_LightLoop.GetCurrentShadowCount(); }
        public int GetShadowAtlasCount() { return m_LightLoop.GetShadowAtlasCount(); }
        public int GetDecalAtlasMipCount()
        {
            int highestDim = Math.Max(renderPipelineSettings.decalSettings.atlasWidth, renderPipelineSettings.decalSettings.atlasHeight);
            return (int)Math.Log(highestDim, 2);
        }

        public int GetShadowSliceCount(uint atlasIndex) { return m_LightLoop.GetShadowSliceCount(atlasIndex); }

        readonly SkyManager m_SkyManager = new SkyManager();
        readonly LightLoop m_LightLoop = new LightLoop();
        readonly ShadowSettings m_ShadowSettings = new ShadowSettings();
        readonly VolumetricLightingSystem m_VolumetricLightingSystem = new VolumetricLightingSystem();
        readonly AmbientOcclusionSystem m_AmbientOcclusionSystem;

        // Debugging
        MaterialPropertyBlock m_SharedPropertyBlock = new MaterialPropertyBlock();
        DebugDisplaySettings m_DebugDisplaySettings = new DebugDisplaySettings();
        public DebugDisplaySettings debugDisplaySettings { get { return m_DebugDisplaySettings; } }
        static DebugDisplaySettings s_NeutralDebugDisplaySettings = new DebugDisplaySettings();
        DebugDisplaySettings m_CurrentDebugDisplaySettings;
        RTHandleSystem.RTHandle         m_DebugColorPickerBuffer;
        RTHandleSystem.RTHandle         m_DebugFullScreenTempBuffer;
        bool                            m_FullScreenDebugPushed;
        bool                            m_ValidAPI; // False by default mean we render normally, true mean we don't render anything

        public Material GetBlitMaterial() { return m_Blit; }

        ComputeBuffer m_DebugScreenSpaceTracingData = null;
        ScreenSpaceTracingDebug[] m_DebugScreenSpaceTracingDataArray = new ScreenSpaceTracingDebug[1];

        public HDRenderPipeline(HDRenderPipelineAsset asset)
        {
            DebugManager.instance.RefreshEditor();

            m_ValidAPI = true;

            if (!SetRenderingFeatures())
            {
                m_ValidAPI = false;

                return;
            }

            m_Asset = asset;

            // Upgrade the resources (re-import every references in RenderPipelineResources) if the resource version mismatches
            // It's done here because we know every HDRP assets have been imported before
            UpgradeResourcesIfNeeded();


            // Initial state of the RTHandle system.
            // Tells the system that we will require MSAA or not so that we can avoid wasteful render texture allocation.
            // TODO: Might want to initialize to at least the window resolution to avoid un-necessary re-alloc in the player
            RTHandles.Initialize(1, 1, m_Asset.renderPipelineSettings.supportMSAA, m_Asset.renderPipelineSettings.msaaSampleCount);

            m_GPUCopy = new GPUCopy(asset.renderPipelineResources.copyChannelCS);

            m_MipGenerator = new MipGenerator(m_Asset);

            EncodeBC6H.DefaultInstance = EncodeBC6H.DefaultInstance ?? new EncodeBC6H(asset.renderPipelineResources.encodeBC6HCS);

            m_ReflectionProbeCullResults = new ReflectionProbeCullResults(asset.reflectionSystemParameters);
            ReflectionSystem.SetParameters(asset.reflectionSystemParameters);

            // Scan material list and assign it
            m_MaterialList = HDUtils.GetRenderPipelineMaterialList();
            // Find first material that have non 0 Gbuffer count and assign it as deferredMaterial
            m_DeferredMaterial = null;
            foreach (var material in m_MaterialList)
            {
                if (material.IsDefferedMaterial())
                    m_DeferredMaterial = material;
            }

            // TODO: Handle the case of no Gbuffer material
            // TODO: I comment the assert here because m_DeferredMaterial for whatever reasons contain the correct class but with a "null" in the name instead of the real name and then trigger the assert
            // whereas it work. Don't know what is happening, DebugDisplay use the same code and name is correct there.
            // Debug.Assert(m_DeferredMaterial != null);

            m_GbufferManager = new GBufferManager(asset, m_DeferredMaterial);
            m_DbufferManager = new DBufferManager();

            m_SSSBufferManager.Build(asset);
            m_NormalBufferManager.Build(asset);

            m_PostProcessSystem = new PostProcessSystem(asset);
            m_AmbientOcclusionSystem = new AmbientOcclusionSystem(asset);

            // Initialize various compute shader resources
            m_applyDistortionKernel = m_applyDistortionCS.FindKernel("KMain");
            m_SsrTracingKernel      = m_ScreenSpaceReflectionsCS.FindKernel("ScreenSpaceReflectionsTracing");
            m_SsrReprojectionKernel = m_ScreenSpaceReflectionsCS.FindKernel("ScreenSpaceReflectionsReprojection");

            // General material
            m_CopyStencilForNoLighting = CoreUtils.CreateEngineMaterial(asset.renderPipelineResources.copyStencilBuffer);
            m_CopyStencilForNoLighting.SetInt(HDShaderIDs._StencilRef, (int)StencilLightingUsage.NoLighting);
            m_CopyStencilForNoLighting.SetInt(HDShaderIDs._StencilMask, (int)StencilBitMask.LightingMask);
            m_CameraMotionVectorsMaterial = CoreUtils.CreateEngineMaterial(asset.renderPipelineResources.cameraMotionVectors);
            m_DecalNormalBufferMaterial = CoreUtils.CreateEngineMaterial(asset.renderPipelineResources.decalNormalBuffer);

            m_CopyDepth = CoreUtils.CreateEngineMaterial(asset.renderPipelineResources.copyDepthBuffer);

            InitializeDebugMaterials();

            m_MaterialList.ForEach(material => material.Build(asset));

            m_IBLFilterGGX = new IBLFilterGGX(asset.renderPipelineResources, m_MipGenerator);

            m_LightLoop.Build(asset, m_ShadowSettings, m_IBLFilterGGX);

            m_SkyManager.Build(asset, m_IBLFilterGGX);

            m_VolumetricLightingSystem.Build(asset);

            m_DebugDisplaySettings.RegisterDebug();
#if UNITY_EDITOR
            // We don't need the debug of Scene View at runtime (each camera have its own debug settings)
            FrameSettings.RegisterDebug("Scene View", m_Asset.GetFrameSettings());
#endif
            m_DebugScreenSpaceTracingData = new ComputeBuffer(1, System.Runtime.InteropServices.Marshal.SizeOf(typeof(ScreenSpaceTracingDebug)));

            InitializeRenderTextures();

            // For debugging
            MousePositionDebug.instance.Build();

            InitializeRenderStateBlocks();
        }

        void UpgradeResourcesIfNeeded()
        {
#if UNITY_EDITOR
            m_Asset.renderPipelineResources.UpgradeIfNeeded();
#endif
        }

        Vector2Int ComputeDepthBufferMipChainSize(Vector2Int screenSize)
        {
            m_CameraDepthBufferMipChainInfo.ComputePackedMipChainInfo(screenSize);

            return m_CameraDepthBufferMipChainInfo.textureSize;
        }

        void InitializeRenderTextures()
        {
            RenderPipelineSettings settings = m_Asset.renderPipelineSettings;

            if (!settings.supportOnlyForward)
                m_GbufferManager.CreateBuffers();

            if (settings.supportDecals)
                m_DbufferManager.CreateBuffers();

            m_SSSBufferManager.InitSSSBuffers(m_GbufferManager, settings);
            m_NormalBufferManager.InitNormalBuffers(m_GbufferManager, settings);

            m_CameraColorBuffer = RTHandles.Alloc(Vector2.one, filterMode: FilterMode.Point, colorFormat: RenderTextureFormat.ARGBHalf, sRGB: false, enableRandomWrite: true, enableMSAA: true, useMipMap: false, name: "CameraColor");
            m_CameraColorBufferMipChain = RTHandles.Alloc(Vector2.one, filterMode: FilterMode.Point, colorFormat: RenderTextureFormat.ARGBHalf, sRGB: false, enableRandomWrite: true, enableMSAA: false, useMipMap: true, autoGenerateMips: false, name: "CameraColorBufferMipChain");
            m_CameraSssDiffuseLightingBuffer = RTHandles.Alloc(Vector2.one, filterMode: FilterMode.Point, colorFormat: RenderTextureFormat.RGB111110Float, sRGB: false, enableRandomWrite: true, enableMSAA: true, name: "CameraSSSDiffuseLighting");

            m_CameraDepthStencilBuffer = RTHandles.Alloc(Vector2.one, depthBufferBits: DepthBits.Depth32, colorFormat: RenderTextureFormat.Depth, filterMode: FilterMode.Point, bindTextureMS: true, enableMSAA: true, name: "CameraDepthStencil");

            if (NeedDepthBufferCopy())
            {
                m_CameraDepthBufferMipChainInfo = new HDUtils.PackedMipChainInfo();
                m_CameraDepthBufferMipChainInfo.Allocate();
                m_CameraDepthBufferMipChain = RTHandles.Alloc(ComputeDepthBufferMipChainSize, colorFormat: RenderTextureFormat.RFloat, filterMode: FilterMode.Point, sRGB: false, bindTextureMS: true, enableMSAA: true, enableRandomWrite: true, name: "CameraDepthBufferMipChain");
            }

            // Technically we won't need this buffer in some cases, but nothing that we can determine at init time.
            m_CameraStencilBufferCopy = RTHandles.Alloc(Vector2.one, depthBufferBits: DepthBits.None, colorFormat: RenderTextureFormat.R8, sRGB: false, filterMode: FilterMode.Point, enableMSAA: true, name: "CameraStencilCopy"); // DXGI_FORMAT_R8_UINT is not supported by Unity

<<<<<<< HEAD
            if (m_Asset.renderPipelineSettings.supportMotionVectors)
=======
            if (settings.supportSSAO)
            {
                m_AmbientOcclusionBuffer = RTHandles.Alloc(Vector2.one, filterMode: FilterMode.Bilinear, colorFormat: RenderTextureFormat.R8, sRGB: false, enableRandomWrite: true, name: "AmbientOcclusion");
            }

            if (settings.supportMotionVectors)
>>>>>>> d2deb42b
            {
                m_VelocityBuffer = RTHandles.Alloc(Vector2.one, filterMode: FilterMode.Point, colorFormat: Builtin.GetVelocityBufferFormat(), sRGB: Builtin.GetVelocityBufferSRGBFlag(), enableMSAA: true, name: "Velocity");
            }

            m_DistortionBuffer = RTHandles.Alloc(Vector2.one, filterMode: FilterMode.Point, colorFormat: Builtin.GetDistortionBufferFormat(), sRGB: Builtin.GetDistortionBufferSRGBFlag(), name: "Distortion");

            // TODO: For MSAA, we'll need to add a Draw path in order to support MSAA properlye
            // Use RG16 as we only have one deferred directional and one screen space shadow light currently
            m_ScreenSpaceShadowsBuffer = RTHandles.Alloc(Vector2.one, filterMode: FilterMode.Point, colorFormat: RenderTextureFormat.RG16, sRGB: false, enableRandomWrite: true, name: "ScreenSpaceShadowsBuffer");

            if (settings.supportSSR)
            {
                // m_SsrDebugTexture    = RTHandles.Alloc(Vector2.one, filterMode: FilterMode.Point, colorFormat: RenderTextureFormat.ARGBFloat, sRGB: false, enableRandomWrite: true, name: "SSR_Debug_Texture");
                m_SsrHitPointTexture = RTHandles.Alloc(Vector2.one, filterMode: FilterMode.Point, colorFormat: RenderTextureFormat.RG32,      sRGB: false, enableRandomWrite: true, name: "SSR_Hit_Point_Texture");
                m_SsrLightingTexture = RTHandles.Alloc(Vector2.one, filterMode: FilterMode.Point, colorFormat: RenderTextureFormat.ARGBHalf,  sRGB: false, enableRandomWrite: true, name: "SSR_Lighting_Texture");
            }

            if (Debug.isDebugBuild)
            {
                m_DebugColorPickerBuffer = RTHandles.Alloc(Vector2.one, filterMode: FilterMode.Point, colorFormat: RenderTextureFormat.ARGBHalf, sRGB: false, name: "DebugColorPicker");
                m_DebugFullScreenTempBuffer = RTHandles.Alloc(Vector2.one, filterMode: FilterMode.Point, colorFormat: RenderTextureFormat.ARGBHalf, sRGB: false, name: "DebugFullScreen");
            }
        }

        void DestroyRenderTextures()
        {
            m_GbufferManager.DestroyBuffers();
            m_DbufferManager.DestroyBuffers();
            m_MipGenerator.Release();

            RTHandles.Release(m_CameraColorBuffer);
            RTHandles.Release(m_CameraColorBufferMipChain);
            RTHandles.Release(m_CameraSssDiffuseLightingBuffer);

            RTHandles.Release(m_CameraDepthStencilBuffer);
            RTHandles.Release(m_CameraDepthBufferMipChain);
            RTHandles.Release(m_CameraStencilBufferCopy);

            RTHandles.Release(m_VelocityBuffer);
            RTHandles.Release(m_DistortionBuffer);
            RTHandles.Release(m_ScreenSpaceShadowsBuffer);

            // RTHandles.Release(m_SsrDebugTexture);
            RTHandles.Release(m_SsrHitPointTexture);
            RTHandles.Release(m_SsrLightingTexture);

            RTHandles.Release(m_DebugColorPickerBuffer);
            RTHandles.Release(m_DebugFullScreenTempBuffer);

            m_DebugScreenSpaceTracingData.Release();

            HDCamera.ClearAll();
        }

        bool SetRenderingFeatures()
        {
            // Set subshader pipeline tag
            Shader.globalRenderPipeline = "HDRenderPipeline";

            // HD use specific GraphicsSettings
            GraphicsSettings.lightsUseLinearIntensity = true;
            GraphicsSettings.lightsUseColorTemperature = true;
            // HD should always use the new batcher - TODO once fix are backport in 2018.2/staging
            //GraphicsSettings.useScriptableRenderPipelineBatching = true;

            SupportedRenderingFeatures.active = new SupportedRenderingFeatures()
            {
                reflectionProbeSupportFlags = SupportedRenderingFeatures.ReflectionProbeSupportFlags.Rotation,
                defaultMixedLightingMode = SupportedRenderingFeatures.LightmapMixedBakeMode.IndirectOnly,
                supportedMixedLightingModes = SupportedRenderingFeatures.LightmapMixedBakeMode.IndirectOnly | SupportedRenderingFeatures.LightmapMixedBakeMode.Shadowmask,
                supportedLightmapBakeTypes = LightmapBakeType.Baked | LightmapBakeType.Mixed | LightmapBakeType.Realtime,
                supportedLightmapsModes = LightmapsMode.NonDirectional | LightmapsMode.CombinedDirectional,
                rendererSupportsLightProbeProxyVolumes = true,
                rendererSupportsMotionVectors = true,
                rendererSupportsReceiveShadows = false,
                rendererSupportsReflectionProbes = true,
                rendererSupportsRendererPriority = true
            };

            Lightmapping.SetDelegate(GlobalIlluminationUtils.hdLightsDelegate);

#if UNITY_EDITOR
            SceneViewDrawMode.SetupDrawMode();

            if (UnityEditor.PlayerSettings.colorSpace == ColorSpace.Gamma)
            {
                Debug.LogError("High Definition Render Pipeline doesn't support Gamma mode, change to Linear mode");
            }
#endif

            if (!IsSupportedPlatform())
            {
                CoreUtils.DisplayUnsupportedAPIMessage();

                // Display more information to the users when it should have use Metal instead of OpenGL
                if (SystemInfo.graphicsDeviceType.ToString().StartsWith("OpenGL"))
                {
                    if (SystemInfo.operatingSystem.StartsWith("Mac"))
                        CoreUtils.DisplayUnsupportedMessage("Use Metal API instead.");
                    else if (SystemInfo.operatingSystem.StartsWith("Windows"))
                        CoreUtils.DisplayUnsupportedMessage("Use Vulkan API instead.");
                }

                return false;
            }

            // VR is not supported currently in HD
            if (XRGraphicsConfig.enabled)
            {
                CoreUtils.DisplayUnsupportedXRMessage();
                return false;
            }
            return true;
        }

        bool IsSupportedPlatform()
        {
            // Note: If you add new platform in this function, think about adding support when building the player to in HDRPCustomBuildProcessor.cs

            if (!SystemInfo.supportsComputeShaders)
                return false;

            if (SystemInfo.graphicsDeviceType == GraphicsDeviceType.Direct3D11 ||
                SystemInfo.graphicsDeviceType == GraphicsDeviceType.Direct3D12 ||
                SystemInfo.graphicsDeviceType == GraphicsDeviceType.PlayStation4 ||
                SystemInfo.graphicsDeviceType == GraphicsDeviceType.XboxOne ||
                SystemInfo.graphicsDeviceType == GraphicsDeviceType.XboxOneD3D12 ||
                SystemInfo.graphicsDeviceType == GraphicsDeviceType.Vulkan ||
                SystemInfo.graphicsDeviceType == (GraphicsDeviceType)22 /*GraphicsDeviceType.Switch*/)
            {
                return true;
            }

            if (SystemInfo.graphicsDeviceType == GraphicsDeviceType.Metal)
            {
                string os = SystemInfo.operatingSystem;

                // Metal support depends on OS version:
                // macOS 10.11.x doesn't have tessellation / earlydepthstencil support, early driver versions were buggy in general
                // macOS 10.12.x should usually work with AMD, but issues with Intel/Nvidia GPUs. Regardless of the GPU, there are issues with MTLCompilerService crashing with some shaders
                // macOS 10.13.x is expected to work, and if it's a driver/shader compiler issue, there's still hope on getting it fixed to next shipping OS patch release
                //
                // Has worked experimentally with iOS in the past, but it's not currently supported
                //

                if (os.StartsWith("Mac"))
                {
                    // TODO: Expose in C# version number, for now assume "Mac OS X 10.10.4" format with version 10 at least
                    int startIndex = os.LastIndexOf(" ");
                    var parts = os.Substring(startIndex + 1).Split('.');
                    int a = Convert.ToInt32(parts[0]);
                    int b = Convert.ToInt32(parts[1]);
                    // In case in the future there's a need to disable specific patch releases
                    // int c = Convert.ToInt32(parts[2]);

                    if (a >= 10 && b >= 13)
                        return true;
                }
            }

            return false;
        }

        void UnsetRenderingFeatures()
        {
            Shader.globalRenderPipeline = "";

            SupportedRenderingFeatures.active = new SupportedRenderingFeatures();

            Lightmapping.ResetDelegate();
        }

        void InitializeDebugMaterials()
        {
            m_DebugViewMaterialGBuffer = CoreUtils.CreateEngineMaterial(m_Asset.renderPipelineResources.debugViewMaterialGBufferShader);
            m_DebugViewMaterialGBufferShadowMask = CoreUtils.CreateEngineMaterial(m_Asset.renderPipelineResources.debugViewMaterialGBufferShader);
            m_DebugViewMaterialGBufferShadowMask.EnableKeyword("SHADOWS_SHADOWMASK");
            m_DebugDisplayLatlong = CoreUtils.CreateEngineMaterial(m_Asset.renderPipelineResources.debugDisplayLatlongShader);
            m_DebugFullScreen = CoreUtils.CreateEngineMaterial(m_Asset.renderPipelineResources.debugFullScreenShader);
            m_DebugColorPicker = CoreUtils.CreateEngineMaterial(m_Asset.renderPipelineResources.debugColorPickerShader);
            m_Blit = CoreUtils.CreateEngineMaterial(m_Asset.renderPipelineResources.blit);
            m_ErrorMaterial = CoreUtils.CreateEngineMaterial("Hidden/InternalErrorShader");
        }

        void InitializeRenderStateBlocks()
        {
            m_DepthStateOpaque = new RenderStateBlock
            {
                depthState = new DepthState(true, CompareFunction.LessEqual),
                mask = RenderStateMask.Depth
            };
        }

        public void OnSceneLoad()
        {
            // Recreate the textures which went NULL
            m_MaterialList.ForEach(material => material.Build(m_Asset));
        }

        public override void Dispose()
        {
            UnsetRenderingFeatures();

            if (!m_ValidAPI)
                return;

            base.Dispose();

            m_DebugDisplaySettings.UnregisterDebug();

            m_LightLoop.Cleanup();

            // For debugging
            MousePositionDebug.instance.Cleanup();

            DecalSystem.instance.Cleanup();

            m_MaterialList.ForEach(material => material.Cleanup());

            CoreUtils.Destroy(m_CopyStencilForNoLighting);
            CoreUtils.Destroy(m_CameraMotionVectorsMaterial);
            CoreUtils.Destroy(m_DecalNormalBufferMaterial);

            CoreUtils.Destroy(m_DebugViewMaterialGBuffer);
            CoreUtils.Destroy(m_DebugViewMaterialGBufferShadowMask);
            CoreUtils.Destroy(m_DebugDisplayLatlong);
            CoreUtils.Destroy(m_DebugFullScreen);
            CoreUtils.Destroy(m_DebugColorPicker);
            CoreUtils.Destroy(m_Blit);
            CoreUtils.Destroy(m_CopyDepth);
            CoreUtils.Destroy(m_ErrorMaterial);

            m_SSSBufferManager.Cleanup();
            m_NormalBufferManager.Cleanup();
            m_SkyManager.Cleanup();
            m_VolumetricLightingSystem.Cleanup();
            m_IBLFilterGGX.Cleanup();
            m_PostProcessSystem.Cleanup();
            m_AmbientOcclusionSystem.Cleanup();

            HDCamera.ClearAll();

            DestroyRenderTextures();

#if UNITY_EDITOR
            SceneViewDrawMode.ResetDrawMode();
            FrameSettings.UnRegisterDebug("Scene View");
#endif
        }

        void Resize(HDCamera hdCamera)
        {
            bool resolutionChanged = (hdCamera.actualWidth != m_CurrentWidth) || (hdCamera.actualHeight != m_CurrentHeight);

            if (resolutionChanged || m_LightLoop.NeedResize())
            {
                if (m_CurrentWidth > 0 && m_CurrentHeight > 0)
                    m_LightLoop.ReleaseResolutionDependentBuffers();

                m_LightLoop.AllocResolutionDependentBuffers((int)hdCamera.screenSize.x, (int)hdCamera.screenSize.y, hdCamera.frameSettings.enableStereo);
            }

            // update recorded window resolution
            m_CurrentWidth = hdCamera.actualWidth;
            m_CurrentHeight = hdCamera.actualHeight;
        }

        public void PushGlobalParams(HDCamera hdCamera, CommandBuffer cmd, DiffusionProfileSettings sssParameters)
        {
            using (new ProfilingSample(cmd, "Push Global Parameters", CustomSamplerId.PushGlobalParameters.GetSampler()))
            {
                // Set up UnityPerFrame CBuffer.
                m_SSSBufferManager.PushGlobalParams(hdCamera, cmd, sssParameters);

                m_DbufferManager.PushGlobalParams(hdCamera, cmd);

                m_VolumetricLightingSystem.PushGlobalParams(hdCamera, cmd, m_FrameCount);

                var ssRefraction = VolumeManager.instance.stack.GetComponent<ScreenSpaceRefraction>()
                    ?? ScreenSpaceRefraction.@default;
                ssRefraction.PushShaderParameters(cmd);
                var ssReflection = VolumeManager.instance.stack.GetComponent<ScreenSpaceReflection>()
                    ?? ScreenSpaceReflection.@default;
                ssReflection.PushShaderParameters(cmd);

                // Set up UnityPerView CBuffer.
                hdCamera.SetupGlobalParams(cmd, m_Time, m_LastTime, m_FrameCount);
                if (hdCamera.frameSettings.enableStereo)
                    hdCamera.SetupGlobalStereoParams(cmd);

                cmd.SetGlobalVector(HDShaderIDs._IndirectLightingMultiplier, new Vector4(VolumeManager.instance.stack.GetComponent<IndirectLightingController>().indirectDiffuseIntensity, 0, 0, 0));

                PushGlobalRTHandle(
                    cmd,
                    m_CameraDepthBufferMipChain,
                    HDShaderIDs._DepthPyramidTexture,
                    HDShaderIDs._DepthPyramidSize,
                    HDShaderIDs._DepthPyramidScale
                );
                PushGlobalRTHandle(
                    cmd,
                    m_CameraColorBufferMipChain,
                    HDShaderIDs._ColorPyramidTexture,
                    HDShaderIDs._ColorPyramidSize,
                    HDShaderIDs._ColorPyramidScale
                );
                PushGlobalRTHandle(
                    cmd,
                    m_VelocityBuffer,
                    HDShaderIDs._CameraMotionVectorsTexture,
                    HDShaderIDs._CameraMotionVectorsSize,
                    HDShaderIDs._CameraMotionVectorsScale
                );

                cmd.SetGlobalBuffer(HDShaderIDs._DebugScreenSpaceTracingData, m_DebugScreenSpaceTracingData);

                // Light loop stuff...
                if (hdCamera.frameSettings.enableSSR)
                    cmd.SetGlobalTexture(HDShaderIDs._SsrLightingTexture, m_SsrLightingTexture);
                else
                    cmd.SetGlobalTexture(HDShaderIDs._SsrLightingTexture, Texture2D.blackTexture);
            }
        }

        bool IsConsolePlatform()
        {
            return SystemInfo.graphicsDeviceType == GraphicsDeviceType.PlayStation4 ||
                SystemInfo.graphicsDeviceType == GraphicsDeviceType.XboxOne ||
                SystemInfo.graphicsDeviceType == GraphicsDeviceType.XboxOneD3D12;
        }

        bool NeedDepthBufferCopy()
        {
            // We always need a copy for SSR, so make one in all cases.
            return true;
        }

        bool NeedStencilBufferCopy()
        {
            // Currently, Unity does not offer a way to bind the stencil buffer as a texture in a compute shader.
            // Therefore, it's manually copied using a pixel shader.
            return m_LightLoop.GetFeatureVariantsEnabled();
        }

        RTHandleSystem.RTHandle GetDepthTexture()
        {
            return NeedDepthBufferCopy() ? m_CameraDepthBufferMipChain : m_CameraDepthStencilBuffer;
        }

        void CopyDepthBufferIfNeeded(CommandBuffer cmd)
        {
            using (new ProfilingSample(cmd, NeedDepthBufferCopy() ? "Copy DepthBuffer" : "Set DepthBuffer", CustomSamplerId.CopySetDepthBuffer.GetSampler()))
            {
                if (NeedDepthBufferCopy())
                {
                    using (new ProfilingSample(cmd, "Copy depth buffer", CustomSamplerId.CopyDepthBuffer.GetSampler()))
                    {
                        // TODO: maybe we don't actually need the top MIP level?
                        // That way we could avoid making the copy, and build the MIP hierarchy directly.
                        // The downside is that our SSR tracing accuracy would decrease a little bit.
                        // But since we never render SSR at full resolution, this may be acceptable.
                        m_GPUCopy.SampleCopyChannel_xyzw2x(cmd, m_CameraDepthStencilBuffer, m_CameraDepthBufferMipChain, new RectInt(0, 0, m_CurrentWidth, m_CurrentHeight));
                    }
                }
            }
        }

        public void UpdateShadowSettings(HDCamera hdCamera)
        {
            var shadowSettings = VolumeManager.instance.stack.GetComponent<HDShadowSettings>();

            m_ShadowSettings.maxShadowDistance = shadowSettings.maxShadowDistance;
            //m_ShadowSettings.directionalLightNearPlaneOffset = commonSettings.shadowNearPlaneOffset;

            m_ShadowSettings.enabled = hdCamera.frameSettings.enableShadow;
        }

        public void ConfigureForShadowMask(bool enableBakeShadowMask, CommandBuffer cmd)
        {
            // Globally enable (for GBuffer shader and forward lit (opaque and transparent) the keyword SHADOWS_SHADOWMASK
            CoreUtils.SetKeyword(cmd, "SHADOWS_SHADOWMASK", enableBakeShadowMask);

            // Configure material to use depends on shadow mask option
            m_currentRendererConfigurationBakedLighting = enableBakeShadowMask ? HDUtils.k_RendererConfigurationBakedLightingWithShadowMask : HDUtils.k_RendererConfigurationBakedLighting;
            m_currentDebugViewMaterialGBuffer = enableBakeShadowMask ? m_DebugViewMaterialGBufferShadowMask : m_DebugViewMaterialGBuffer;
        }

        public void ConfigureForLightLayers(bool enableLightLayers, CommandBuffer cmd)
        {
            CoreUtils.SetKeyword(cmd, "LIGHT_LAYERS", enableLightLayers);
            cmd.SetGlobalInt(HDShaderIDs._EnableLightLayers, enableLightLayers ? 1 : 0);
        }

        public void ConfigureForDecal(CommandBuffer cmd)
        {
            if (m_Asset.renderPipelineSettings.supportDecals)
            {
                CoreUtils.SetKeyword(cmd, "DECALS_OFF", false);
                CoreUtils.SetKeyword(cmd, "DECALS_3RT", !m_Asset.GetRenderPipelineSettings().decalSettings.perChannelMask);
                CoreUtils.SetKeyword(cmd, "DECALS_4RT", m_Asset.GetRenderPipelineSettings().decalSettings.perChannelMask);
            }
            else
            {
                CoreUtils.SetKeyword(cmd, "DECALS_OFF", true);
                CoreUtils.SetKeyword(cmd, "DECALS_3RT", false);
                CoreUtils.SetKeyword(cmd, "DECALS_4RT", false);
            }
        }

        CullResults m_CullResults;
        ReflectionProbeCullResults m_ReflectionProbeCullResults;
        public override void Render(ScriptableRenderContext renderContext, Camera[] cameras)
        {
            if (!m_ValidAPI)
                return;
            if (XRGraphicsConfig.enabled)
            {
                // FIXME add support for renderscale, viewportscale, etc.
                renderPipelineSettings.xrConfig.SetConfig();
            }

            base.Render(renderContext, cameras);
            RenderPipeline.BeginFrameRendering(cameras);

            {
                // SRP.Render() can be called several times per frame.
                // Also, most Time variables do not consistently update in the Scene View.
                // This makes reliable detection of the start of the new frame VERY hard.
                // One of the exceptions is 'Time.realtimeSinceStartup'.
                // Therefore, outside of the Play Mode we update the time at 60 fps,
                // and in the Play Mode we rely on 'Time.frameCount'.
                float t = Time.realtimeSinceStartup;
                uint c = (uint)Time.frameCount;

                bool newFrame;

                if (Application.isPlaying)
                {
                    newFrame = m_FrameCount != c;

                    m_FrameCount = c;
                }
                else
                {
                    newFrame = (t - m_Time) > 0.0166f;

                    if (newFrame)
                        m_FrameCount++;
                }

                if (newFrame)
                {
                    HDCamera.CleanUnused();

                    // Make sure both are never 0.
                    m_LastTime = (m_Time > 0) ? m_Time : t;
                    m_Time = t;
                }
            }

            // TODO: Render only visible probes
            var probeTypeToRender = ReflectionProbeType.ReflectionProbe;
            var isPlanarReflection = cameras.Any(c => c.cameraType == CameraType.Reflection);
            if (isPlanarReflection)
                probeTypeToRender |= ReflectionProbeType.PlanarReflection;
            ReflectionSystem.RenderAllRealtimeProbes(probeTypeToRender);

            // We first update the state of asset frame settings as they can be use by various camera
            // but we keep the dirty state to correctly reset other camera that use RenderingPath.Default.
            bool assetFrameSettingsIsDirty = m_Asset.frameSettingsIsDirty;
            m_Asset.UpdateDirtyFrameSettings();

            foreach (var camera in cameras)
            {
                if (camera == null)
                    continue;

                RenderPipeline.BeginCameraRendering(camera);

                // First, get aggregate of frame settings base on global settings, camera frame settings and debug settings
                // Note: the SceneView camera will never have additionalCameraData
                var additionalCameraData = camera.GetComponent<HDAdditionalCameraData>();

                // Init effective frame settings of each camera
                // Each camera have its own debug frame settings control from the debug windows
                // debug frame settings can't be aggregate with frame settings (i.e we can't aggregate forward only control for example)
                // so debug settings (when use) are the effective frame settings
                // To be able to have this behavior we init effective frame settings with serialized frame settings and copy
                // debug settings change on top of it. Each time frame settings are change in the editor, we reset all debug settings
                // to stay in sync. The loop below allow to update all frame settings correctly and is required because
                // camera can rely on default frame settings from the HDRendeRPipelineAsset
                FrameSettings srcFrameSettings;
                if (additionalCameraData)
                {
                    additionalCameraData.UpdateDirtyFrameSettings(assetFrameSettingsIsDirty, m_Asset.GetFrameSettings());
                    srcFrameSettings = additionalCameraData.GetFrameSettings();
                }
                else
                {
                    srcFrameSettings = m_Asset.GetFrameSettings();
                }

                FrameSettings currentFrameSettings = new FrameSettings();
                // Get the effective frame settings for this camera taking into account the global setting and camera type
                FrameSettings.InitializeFrameSettings(camera, m_Asset.GetRenderPipelineSettings(), srcFrameSettings, ref currentFrameSettings);

                // This is the main command buffer used for the frame.
                var cmd = CommandBufferPool.Get("");

                // Specific pass to simply display the content of the camera buffer if users have fill it themselves (like video player)
                if (additionalCameraData && additionalCameraData.renderingPath == HDAdditionalCameraData.RenderingPath.FullscreenPassthrough)
                {
                    renderContext.ExecuteCommandBuffer(cmd);
                    CommandBufferPool.Release(cmd);
                    renderContext.Submit();
                    continue;
                }

                // Don't render reflection in Preview, it prevent them to display
                if (camera.cameraType != CameraType.Reflection && camera.cameraType != CameraType.Preview
                    // Planar probes rendering is not currently supported for orthographic camera
                    // Avoid rendering to prevent error log spamming
                    && !camera.orthographic)
                    // TODO: Render only visible probes
                    ReflectionSystem.RenderAllRealtimeViewerDependentProbesFor(ReflectionProbeType.PlanarReflection, camera);

                // Init material if needed
                // TODO: this should be move outside of the camera loop but we have no command buffer, ask details to Tim or Julien to do this
                if (!m_IBLFilterGGX.IsInitialized())
                    m_IBLFilterGGX.Initialize(cmd);

                foreach (var material in m_MaterialList)
                    material.RenderInit(cmd);

                using (new ProfilingSample(cmd, "HDRenderPipeline::Render", CustomSamplerId.HDRenderPipelineRender.GetSampler()))
                {
                    // If we render a reflection view or a preview we should not display any debug information
                    // This need to be call before ApplyDebugDisplaySettings()
                    if (camera.cameraType == CameraType.Reflection || camera.cameraType == CameraType.Preview)
                    {
                        // Neutral allow to disable all debug settings
                        m_CurrentDebugDisplaySettings = s_NeutralDebugDisplaySettings;
                    }
                    else
                    {
                        m_CurrentDebugDisplaySettings = m_DebugDisplaySettings;
                    }

                    // Disable post process if we enable debug mode or if the post process layer is disabled
                    if (m_CurrentDebugDisplaySettings.IsDebugDisplayRemovePostprocess())
                    {
                        currentFrameSettings.enablePostprocess = false;
                    }

                    // Disable SSS if luxmeter is enabled
                    if (debugDisplaySettings.lightingDebugSettings.debugLightingMode == DebugLightingMode.LuxMeter)
                    {
                        currentFrameSettings.enableSubsurfaceScattering = false;
                    }

                    var hdCamera = HDCamera.Get(camera);

                    if (hdCamera == null)
                    {
                        hdCamera = HDCamera.Create(camera, m_VolumetricLightingSystem);
                    }

                    // From this point, we should only use frame settings from the camera
                    hdCamera.Update(currentFrameSettings, m_VolumetricLightingSystem);

                    using (new ProfilingSample(cmd, "Volume Update", CustomSamplerId.VolumeUpdate.GetSampler()))
                    {
                        VolumeManager.instance.Update(hdCamera.volumeAnchor, hdCamera.volumeLayerMask);
                    }

                    // Do anything we need to do upon a new frame.
                    // The NewFrame must be after the VolumeManager update and before Resize because it uses properties set in NewFrame
                    m_LightLoop.NewFrame(currentFrameSettings);

                    Resize(hdCamera);

                    m_PostProcessSystem.BeginFrame(cmd, hdCamera);

                    ApplyDebugDisplaySettings(hdCamera, cmd);
                    UpdateShadowSettings(hdCamera);
                    m_SkyManager.UpdateCurrentSkySettings(hdCamera);

                    ScriptableCullingParameters cullingParams;
                    if (!CullResults.GetCullingParameters(camera, hdCamera.frameSettings.enableStereo, out cullingParams))
                    {
                        renderContext.Submit();
                        continue;
                    }

                    m_LightLoop.UpdateCullingParameters(ref cullingParams);
                    hdCamera.UpdateStereoDependentState(ref cullingParams);

#if UNITY_EDITOR
                    // emit scene view UI
                    if (camera.cameraType == CameraType.SceneView)
                    {
                        ScriptableRenderContext.EmitWorldGeometryForSceneView(camera);
                    }
#endif

                    if (hdCamera.frameSettings.enableDecals)
                    {
                        // decal system needs to be updated with current camera, it needs it to set up culling and light list generation parameters
                        DecalSystem.instance.CurrentCamera = camera;
                        DecalSystem.instance.BeginCull();
                    }

                    ReflectionSystem.PrepareCull(camera, m_ReflectionProbeCullResults);

                    using (new ProfilingSample(cmd, "CullResults.Cull", CustomSamplerId.CullResultsCull.GetSampler()))
                    {
                        CullResults.Cull(ref cullingParams, renderContext, ref m_CullResults);
                    }

                    m_ReflectionProbeCullResults.Cull();

                    m_DbufferManager.enableDecals = false;
                    if (hdCamera.frameSettings.enableDecals)
                    {
                        using (new ProfilingSample(cmd, "DBufferPrepareDrawData", CustomSamplerId.DBufferPrepareDrawData.GetSampler()))
                        {
                            DecalSystem.instance.EndCull();
                            m_DbufferManager.enableDecals = true;              // mesh decals are renderers managed by c++ runtime and we have no way to query if any are visible, so set to true
                            DecalSystem.instance.UpdateCachedMaterialData();    // textures, alpha or fade distances could've changed
                            DecalSystem.instance.CreateDrawData();              // prepare data is separate from draw
                            DecalSystem.instance.UpdateTextureAtlas(cmd);       // as this is only used for transparent pass, would've been nice not to have to do this if no transparent renderers are visible, needs to happen after CreateDrawData
                        }
                    }

                    renderContext.SetupCameraProperties(camera, hdCamera.frameSettings.enableStereo);

                    PushGlobalParams(hdCamera, cmd, diffusionProfileSettings);

                    // TODO: Find a correct place to bind these material textures
                    // We have to bind the material specific global parameters in this mode
                    m_MaterialList.ForEach(material => material.Bind());

                    // Frustum cull density volumes on the CPU. Can be performed as soon as the camera is set up.
                    DensityVolumeList densityVolumes = m_VolumetricLightingSystem.PrepareVisibleDensityVolumeList(hdCamera, cmd, m_Time);

                    // Note: Legacy Unity behave like this for ShadowMask
                    // When you select ShadowMask in Lighting panel it recompile shaders on the fly with the SHADOW_MASK keyword.
                    // However there is no C# function that we can query to know what mode have been select in Lighting Panel and it will be wrong anyway. Lighting Panel setup what will be the next bake mode. But until light is bake, it is wrong.
                    // Currently to know if you need shadow mask you need to go through all visible lights (of CullResult), check the LightBakingOutput struct and look at lightmapBakeType/mixedLightingMode. If one light have shadow mask bake mode, then you need shadow mask features (i.e extra Gbuffer).
                    // It mean that when we build a standalone player, if we detect a light with bake shadow mask, we generate all shader variant (with and without shadow mask) and at runtime, when a bake shadow mask light is visible, we dynamically allocate an extra GBuffer and switch the shader.
                    // So the first thing to do is to go through all the light: PrepareLightsForGPU
                    bool enableBakeShadowMask;
                    using (new ProfilingSample(cmd, "TP_PrepareLightsForGPU", CustomSamplerId.TPPrepareLightsForGPU.GetSampler()))
                    {
                        enableBakeShadowMask = m_LightLoop.PrepareLightsForGPU(cmd, hdCamera, m_ShadowSettings, m_CullResults, m_ReflectionProbeCullResults, densityVolumes, m_DebugDisplaySettings);
                    }
                    ConfigureForShadowMask(enableBakeShadowMask, cmd);
                    ConfigureForLightLayers(hdCamera.frameSettings.enableLightLayers, cmd);
                    ConfigureForDecal(cmd);

                    StartStereoRendering(cmd, renderContext, hdCamera);

                    ClearBuffers(hdCamera, cmd);

                    // TODO: Add stereo occlusion mask
                    RenderDepthPrepass(m_CullResults, hdCamera, renderContext, cmd);

                    // This will bind the depth buffer if needed for DBuffer)
                    RenderDBuffer(hdCamera, cmd, renderContext, m_CullResults);

                    RenderGBuffer(m_CullResults, hdCamera, renderContext, cmd);

                    // We can now bind the normal buffer to be use by any effect
                    m_NormalBufferManager.BindNormalBuffers(cmd);

                    if (!hdCamera.frameSettings.enableMSAA) // MSAA not supported
                    {
                        using (new ProfilingSample(cmd, "DBuffer Normal (forward)", CustomSamplerId.DBufferNormal.GetSampler()))
                        {
                            int stencilMask;
                            int stencilRef;
                            if (hdCamera.frameSettings.enableForwardRenderingOnly) // in forward rendering all pixels that decals wrote into have to be composited
                            {
                                stencilMask = (int)StencilBitMask.Decals;
                                stencilRef = (int)StencilBitMask.Decals;
                            }
                            else // in deferred rendering only pixels affected by both forward materials and decals need to be composited
                            {
                                stencilMask = (int)StencilBitMask.Decals | (int)StencilBitMask.DecalsForwardOutputNormalBuffer;
                                stencilRef = (int)StencilBitMask.Decals | (int)StencilBitMask.DecalsForwardOutputNormalBuffer;
                            }

                            m_DecalNormalBufferMaterial.SetInt(HDShaderIDs._DecalNormalBufferStencilReadMask, stencilMask);
                            m_DecalNormalBufferMaterial.SetInt(HDShaderIDs._DecalNormalBufferStencilRef, stencilRef);

                            HDUtils.SetRenderTarget(cmd, hdCamera, m_CameraDepthStencilBuffer);
                            cmd.SetRandomWriteTarget(1, m_NormalBufferManager.GetNormalBuffer(0));
                            cmd.DrawProcedural(Matrix4x4.identity, m_DecalNormalBufferMaterial, 0, MeshTopology.Triangles, 3, 1);
                            cmd.ClearRandomWriteTargets();
                        }
                    }

                    // In both forward and deferred, everything opaque should have been rendered at this point so we can safely copy the depth buffer for later processing.
                    GenerateDepthPyramid(hdCamera, cmd, FullScreenDebugMode.DepthPyramid);
                    // Depth texture is now ready, bind it (Depth buffer could have been bind before if DBuffer is enable)
                    cmd.SetGlobalTexture(HDShaderIDs._CameraDepthTexture, GetDepthTexture());

                    // TODO: In the future we will render object velocity at the same time as depth prepass (we need C++ modification for this)
                    // Once the C++ change is here we will first render all object without motion vector then motion vector object
                    // We can't currently render object velocity after depth prepass because if there is no depth prepass we can have motion vector write that should have been rejected
                    RenderObjectsVelocity(m_CullResults, hdCamera, renderContext, cmd);
                    RenderCameraVelocity(m_CullResults, hdCamera, renderContext, cmd);


                    // Caution: We require sun light here as some skies use the sun light to render, it means that UpdateSkyEnvironment must be called after PrepareLightsForGPU.
                    // TODO: Try to arrange code so we can trigger this call earlier and use async compute here to run sky convolution during other passes (once we move convolution shader to compute).
                    UpdateSkyEnvironment(hdCamera, cmd);

                    StopStereoRendering(cmd, renderContext, hdCamera);

                    if (m_CurrentDebugDisplaySettings.IsDebugMaterialDisplayEnabled())
                    {
                        RenderDebugViewMaterial(m_CullResults, hdCamera, renderContext, cmd);

                        PushColorPickerDebugTexture(cmd, m_CameraColorBuffer, hdCamera);
                    }
                    else
                    {
                        StartStereoRendering(cmd, renderContext, hdCamera);

                        // TODO: Everything here (SSAO, Shadow, Build light list, deferred shadow, material and light classification can be parallelize with Async compute)
<<<<<<< HEAD
                        m_AmbientOcclusionSystem.Render(cmd, hdCamera, GetDepthTexture());
=======
                        RenderSSAO(cmd, hdCamera, renderContext, postProcessLayer);

                        // Needs the depth pyramid and motion vectors, as well as the render of the previous frame.
                        RenderSSR(hdCamera, cmd);
>>>>>>> d2deb42b

                        // Clear and copy the stencil texture needs to be moved to before we invoke the async light list build,
                        // otherwise the async compute queue can end up using that texture before the graphics queue is done with it.
                        // TODO: Move this code inside LightLoop
                        if (m_LightLoop.GetFeatureVariantsEnabled())
                        {
                            // For material classification we use compute shader and so can't read into the stencil, so prepare it.
                            using (new ProfilingSample(cmd, "Clear and copy stencil texture", CustomSamplerId.ClearAndCopyStencilTexture.GetSampler()))
                            {
                                HDUtils.SetRenderTarget(cmd, hdCamera, m_CameraStencilBufferCopy, ClearFlag.Color, CoreUtils.clearColorAllBlack);

                                // In the material classification shader we will simply test is we are no lighting
                                // Use ShaderPassID 1 => "Pass 1 - Write 1 if value different from stencilRef to output"
                                HDUtils.DrawFullScreen(cmd, hdCamera, m_CopyStencilForNoLighting, m_CameraStencilBufferCopy, m_CameraDepthStencilBuffer, null, 1);
                            }
                        }

                        StopStereoRendering(cmd, renderContext, hdCamera);

                        GPUFence buildGPULightListsCompleteFence = new GPUFence();
                        if (hdCamera.frameSettings.enableAsyncCompute)
                        {
                            GPUFence startFence = cmd.CreateGPUFence();
                            renderContext.ExecuteCommandBuffer(cmd);
                            cmd.Clear();

                            buildGPULightListsCompleteFence = m_LightLoop.BuildGPULightListsAsyncBegin(hdCamera, renderContext, m_CameraDepthStencilBuffer, m_CameraStencilBufferCopy, startFence, m_SkyManager.IsLightingSkyValid());
                        }

                        using (new ProfilingSample(cmd, "Render shadows", CustomSamplerId.RenderShadows.GetSampler()))
                        {
                            // This call overwrites camera properties passed to the shader system.
                            m_LightLoop.RenderShadows(renderContext, cmd, m_CullResults);

                            // Overwrite camera properties set during the shadow pass with the original camera properties.
                            renderContext.SetupCameraProperties(camera, hdCamera.frameSettings.enableStereo);
                            hdCamera.SetupGlobalParams(cmd, m_Time, m_LastTime, m_FrameCount);
                            if (hdCamera.frameSettings.enableStereo)
                                hdCamera.SetupGlobalStereoParams(cmd);
                        }

                        using (new ProfilingSample(cmd, "Screen space shadows", CustomSamplerId.ScreenSpaceShadows.GetSampler()))
                        {
                            // When debug is enabled we need to clear otherwise we may see non-shadows areas with stale values.
                            if (m_CurrentDebugDisplaySettings.fullScreenDebugMode == FullScreenDebugMode.ScreenSpaceShadows)
                            {
                                HDUtils.SetRenderTarget(cmd, hdCamera, m_ScreenSpaceShadowsBuffer, ClearFlag.Color, CoreUtils.clearColorAllBlack);
                            }

                            // In some cases when loading a project for the first time in the editor, the internal resource is destroyed.
                            // When used as render target, the C++ code will re-create the resource automatically. Since here it's used directly as an UAV, we need to check manually
                            if (!m_ScreenSpaceShadowsBuffer.rt.IsCreated())
                                m_ScreenSpaceShadowsBuffer.rt.Create();

                            m_LightLoop.RenderScreenSpaceShadows(hdCamera, m_ScreenSpaceShadowsBuffer, GetDepthTexture(), cmd);
                            PushFullScreenDebugTexture(hdCamera, cmd, m_ScreenSpaceShadowsBuffer, FullScreenDebugMode.ScreenSpaceShadows);
                        }

                        if (hdCamera.frameSettings.enableAsyncCompute)
                        {
                            m_LightLoop.BuildGPULightListAsyncEnd(hdCamera, cmd, buildGPULightListsCompleteFence);
                        }
                        else
                        {
                            using (new ProfilingSample(cmd, "Build Light list", CustomSamplerId.BuildLightList.GetSampler()))
                            {
                                m_LightLoop.BuildGPULightLists(hdCamera, cmd, m_CameraDepthStencilBuffer, m_CameraStencilBufferCopy, m_SkyManager.IsLightingSkyValid());
                            }
                        }

                        {
                            // Set fog parameters for volumetric lighting.
                            var visualEnv = VolumeManager.instance.stack.GetComponent<VisualEnvironment>();
                            visualEnv.PushFogShaderParameters(hdCamera, cmd);
                        }

                        // Perform the voxelization step which fills the density 3D texture.
                        // Requires the clustered lighting data structure to be built, and can run async.
                        m_VolumetricLightingSystem.VolumeVoxelizationPass(hdCamera, cmd, m_FrameCount, densityVolumes);

                        // Render the volumetric lighting.
                        // The pass requires the volume properties, the light list and the shadows, and can run async.
                        m_VolumetricLightingSystem.VolumetricLightingPass(hdCamera, cmd, m_FrameCount);

                        RenderDeferredLighting(hdCamera, cmd);

                        // Might float this higher if we enable stereo w/ deferred
                        StartStereoRendering(cmd, renderContext, hdCamera);

                        RenderForward(m_CullResults, hdCamera, renderContext, cmd, ForwardPass.Opaque);

                        // SSS pass here handle both SSS material from deferred and forward
                        m_SSSBufferManager.SubsurfaceScatteringPass(hdCamera, cmd, diffusionProfileSettings,
                            m_CameraColorBuffer, m_CameraSssDiffuseLightingBuffer, m_CameraDepthStencilBuffer, GetDepthTexture());

                        RenderSky(hdCamera, cmd);

                        RenderTransparentDepthPrepass(m_CullResults, hdCamera, renderContext, cmd);

                        // Render pre refraction objects
                        RenderForward(m_CullResults, hdCamera, renderContext, cmd, ForwardPass.PreRefraction);

                        RenderColorPyramid(hdCamera, cmd, true);

                        // Render all type of transparent forward (unlit, lit, complex (hair...)) to keep the sorting between transparent objects.
                        RenderForward(m_CullResults, hdCamera, renderContext, cmd, ForwardPass.Transparent);

                        // Render All forward error
                        RenderForwardError(m_CullResults, hdCamera, renderContext, cmd);

                        // Fill depth buffer to reduce artifact for transparent object during postprocess
                        RenderTransparentDepthPostpass(m_CullResults, hdCamera, renderContext, cmd);

                        RenderColorPyramid(hdCamera, cmd, false);

                        AccumulateDistortion(m_CullResults, hdCamera, renderContext, cmd);
                        RenderDistortion(hdCamera, cmd);

                        StopStereoRendering(cmd, renderContext, hdCamera);

                        PushFullScreenDebugTexture(hdCamera, cmd, m_CameraColorBuffer, FullScreenDebugMode.NanTracker);
                        PushColorPickerDebugTexture(cmd, m_CameraColorBuffer, hdCamera);

                        // The final pass either postprocess of Blit will flip the screen (as it is reverse by default due to Unity openGL legacy)
                        // Postprocess system (that doesn't use cmd.Blit) handle it with configuration (and do not flip in SceneView) or it is automatically done in Blit

                        StartStereoRendering(cmd, renderContext, hdCamera);


                        //>>> -- TEMP
                        if (currentFrameSettings.enablePostprocess)
                        {
                            m_PostProcessSystem.Render(
                                cmd: cmd,
                                camera: hdCamera,
                                colorBuffer: m_CameraColorBuffer,
                                lightingBuffer: null,
                                depthBuffer: GetDepthTexture(),
                                velocityBuffer: m_VelocityBuffer
                            );
                        }
                        //<<<

                        // Final blit
                        // TODO: Should be handled by PostProcessSystem
                        using (new ProfilingSample(cmd, "Blit to final RT", CustomSamplerId.BlitToFinalRT.GetSampler()))
                        {
<<<<<<< HEAD
                            // This Blit will flip the screen on anything other than openGL
                            HDUtils.BlitCameraTexture(cmd, hdCamera, m_CameraColorBuffer, BuiltinRenderTextureType.CameraTarget);
=======
                            using (new ProfilingSample(cmd, "Blit to final RT", CustomSamplerId.BlitToFinalRT.GetSampler()))
                            {
                                // This Blit will flip the screen on anything other than openGL
                                if (srcFrameSettings.enableStereo && (XRGraphicsConfig.eyeTextureDesc.vrUsage == VRTextureUsage.TwoEyes))
                                {
                                    cmd.BlitFullscreenTriangle(m_CameraColorBuffer, BuiltinRenderTextureType.CameraTarget); // If double-wide, only blit once (not once per-eye)
                                }
                                else
                                {
                                    HDUtils.BlitCameraTexture(cmd, hdCamera, m_CameraColorBuffer, BuiltinRenderTextureType.CameraTarget);
                                }
                            }
>>>>>>> d2deb42b
                        }

                        StopStereoRendering(cmd, renderContext, hdCamera);
                        // Pushes to XR headset and/or display mirror
                        if (hdCamera.frameSettings.enableStereo)
                            renderContext.StereoEndRender(hdCamera.camera);
                    }


#if UNITY_EDITOR
                    // During rendering we use our own depth buffer instead of the one provided by the scene view (because we need to be able to control its life cycle)
                    // In order for scene view gizmos/icons etc to be depth test correctly, we need to copy the content of our own depth buffer into the scene view depth buffer.
                    // On subtlety here is that our buffer can be bigger than the camera one so we need to copy only the corresponding portion
                    // (it's handled automatically by the copy shader because it uses a load in pixel coordinates based on the target).
                    // This copy will also have the effect of re-binding this depth buffer correctly for subsequent editor rendering.

                    // NOTE: This needs to be done before the call to RenderDebug because debug overlays need to update the depth for the scene view as well.
                    // Make sure RenderDebug does not change the current Render Target
                    if (camera.cameraType == CameraType.SceneView)
                    {
                        using (new ProfilingSample(cmd, "Copy Depth For SceneView", CustomSamplerId.CopyDepthForSceneView.GetSampler()))
                        {
                            m_CopyDepth.SetTexture(HDShaderIDs._InputDepth, m_CameraDepthStencilBuffer);
                            cmd.Blit(null, BuiltinRenderTextureType.CameraTarget, m_CopyDepth);
                        }
                    }
#endif
                    PushFullScreenDebugTexture(hdCamera, cmd, m_CameraColorBuffer, FullScreenDebugMode.ScreenSpaceTracing);
                    // Caution: RenderDebug need to take into account that we have flip the screen (so anything capture before the flip will be flipped)
                    RenderDebug(hdCamera, cmd, m_CullResults);

#if UNITY_EDITOR
                    // We need to make sure the viewport is correctly set for the editor rendering. It might have been changed by debug overlay rendering just before.
                    cmd.SetViewport(new Rect(0.0f, 0.0f, hdCamera.actualWidth, hdCamera.actualHeight));
#endif
                }

                // Caution: ExecuteCommandBuffer must be outside of the profiling bracket
                renderContext.ExecuteCommandBuffer(cmd);

                CommandBufferPool.Release(cmd);
                renderContext.Submit();

                if (m_CurrentDebugDisplaySettings.fullScreenDebugMode == FullScreenDebugMode.ScreenSpaceTracing)
                {
                    m_DebugScreenSpaceTracingData.GetData(m_DebugScreenSpaceTracingDataArray);
                    var data = m_DebugScreenSpaceTracingDataArray[0];
                    m_CurrentDebugDisplaySettings.screenSpaceTracingDebugData = data;

                    // Assign -1 in tracing model to notifiy we took the data.
                    // When debugging in forward, we want only the first time the pixel is drawn
                    data.tracingModel = (ScreenSpaceLighting.ProjectionModel)(-1);
                    m_DebugScreenSpaceTracingDataArray[0] = data;
                    m_DebugScreenSpaceTracingData.SetData(m_DebugScreenSpaceTracingDataArray);
                }

            } // For each camera
        }

        void RenderOpaqueRenderList(CullResults cull,
            HDCamera hdCamera,
            ScriptableRenderContext renderContext,
            CommandBuffer cmd,
            ShaderPassName passName,
            RendererConfiguration rendererConfiguration = 0,
            RenderQueueRange? inRenderQueueRange = null,
            RenderStateBlock? stateBlock = null,
            Material overrideMaterial = null)
        {
            m_SinglePassName[0] = passName;
            RenderOpaqueRenderList(cull, hdCamera, renderContext, cmd, m_SinglePassName, rendererConfiguration, inRenderQueueRange, stateBlock, overrideMaterial);
        }

        void RenderOpaqueRenderList(CullResults cull,
            HDCamera hdCamera,
            ScriptableRenderContext renderContext,
            CommandBuffer cmd,
            ShaderPassName[] passNames,
            RendererConfiguration rendererConfiguration = 0,
            RenderQueueRange? inRenderQueueRange = null,
            RenderStateBlock? stateBlock = null,
            Material overrideMaterial = null)
        {
            if (!hdCamera.frameSettings.enableOpaqueObjects)
                return;

            // This is done here because DrawRenderers API lives outside command buffers so we need to make call this before doing any DrawRenders
            renderContext.ExecuteCommandBuffer(cmd);
            cmd.Clear();

            var drawSettings = new DrawRendererSettings(hdCamera.camera, HDShaderPassNames.s_EmptyName)
            {
                rendererConfiguration = rendererConfiguration,
                sorting = { flags = SortFlags.CommonOpaque }
            };

            for (int i = 0; i < passNames.Length; ++i)
            {
                drawSettings.SetShaderPassName(i, passNames[i]);
            }

            if (overrideMaterial != null)
                drawSettings.SetOverrideMaterial(overrideMaterial, 0);

            var filterSettings = new FilterRenderersSettings(true)
            {
                renderQueueRange = inRenderQueueRange == null ? HDRenderQueue.k_RenderQueue_AllOpaque : inRenderQueueRange.Value
            };

            if (stateBlock == null)
                renderContext.DrawRenderers(cull.visibleRenderers, ref drawSettings, filterSettings);
            else
                renderContext.DrawRenderers(cull.visibleRenderers, ref drawSettings, filterSettings, stateBlock.Value);
        }

        void RenderTransparentRenderList(CullResults cull,
            HDCamera hdCamera,
            ScriptableRenderContext renderContext,
            CommandBuffer cmd,
            ShaderPassName passName,
            RendererConfiguration rendererConfiguration = 0,
            RenderQueueRange? inRenderQueueRange = null,
            RenderStateBlock? stateBlock = null,
            Material overrideMaterial = null)
        {
            m_SinglePassName[0] = passName;
            RenderTransparentRenderList(cull, hdCamera, renderContext, cmd, m_SinglePassName,
                rendererConfiguration, inRenderQueueRange, stateBlock, overrideMaterial);
        }

        void RenderTransparentRenderList(CullResults cull,
            HDCamera hdCamera,
            ScriptableRenderContext renderContext,
            CommandBuffer cmd,
            ShaderPassName[] passNames,
            RendererConfiguration rendererConfiguration = 0,
            RenderQueueRange? inRenderQueueRange = null,
            RenderStateBlock? stateBlock = null,
            Material overrideMaterial = null
            )
        {
            if (!hdCamera.frameSettings.enableTransparentObjects)
                return;

            // This is done here because DrawRenderers API lives outside command buffers so we need to make call this before doing any DrawRenders
            renderContext.ExecuteCommandBuffer(cmd);
            cmd.Clear();

            var drawSettings = new DrawRendererSettings(hdCamera.camera, HDShaderPassNames.s_EmptyName)
            {
                rendererConfiguration = rendererConfiguration,
                sorting = { flags = SortFlags.CommonTransparent | SortFlags.RendererPriority }
            };

            for (int i = 0; i < passNames.Length; ++i)
            {
                drawSettings.SetShaderPassName(i, passNames[i]);
            }

            if (overrideMaterial != null)
                drawSettings.SetOverrideMaterial(overrideMaterial, 0);

            var filterSettings = new FilterRenderersSettings(true)
            {
                renderQueueRange = inRenderQueueRange == null ? HDRenderQueue.k_RenderQueue_AllTransparent : inRenderQueueRange.Value
            };

            if (stateBlock == null)
                renderContext.DrawRenderers(cull.visibleRenderers, ref drawSettings, filterSettings);
            else
                renderContext.DrawRenderers(cull.visibleRenderers, ref drawSettings, filterSettings, stateBlock.Value);
        }

        void AccumulateDistortion(CullResults cullResults, HDCamera hdCamera, ScriptableRenderContext renderContext, CommandBuffer cmd)
        {
            if (!hdCamera.frameSettings.enableDistortion)
                return;

            using (new ProfilingSample(cmd, "Distortion", CustomSamplerId.Distortion.GetSampler()))
            {
                HDUtils.SetRenderTarget(cmd, hdCamera, m_DistortionBuffer, m_CameraDepthStencilBuffer, ClearFlag.Color, Color.clear);

                // Only transparent object can render distortion vectors
                RenderTransparentRenderList(cullResults, hdCamera, renderContext, cmd, HDShaderPassNames.s_DistortionVectorsName);
            }
        }

        void RenderDistortion(HDCamera hdCamera, CommandBuffer cmd)
        {
            if (!hdCamera.frameSettings.enableDistortion)
                return;

            using (new ProfilingSample(cmd, "ApplyDistortion", CustomSamplerId.ApplyDistortion.GetSampler()))
            {
                var size = new Vector4(hdCamera.actualWidth, hdCamera.actualHeight, 1f / hdCamera.actualWidth, 1f / hdCamera.actualHeight);
                uint x, y, z;
                m_applyDistortionCS.GetKernelThreadGroupSizes(m_applyDistortionKernel, out x, out y, out z);
                cmd.SetComputeTextureParam(m_applyDistortionCS, m_applyDistortionKernel, HDShaderIDs._DistortionTexture, m_DistortionBuffer);
                cmd.SetComputeTextureParam(m_applyDistortionCS, m_applyDistortionKernel, HDShaderIDs._ColorPyramidTexture, m_CameraColorBufferMipChain);
                cmd.SetComputeTextureParam(m_applyDistortionCS, m_applyDistortionKernel, HDShaderIDs._Destination, m_CameraColorBuffer);
                cmd.SetComputeVectorParam(m_applyDistortionCS, HDShaderIDs._Size, size);

                cmd.DispatchCompute(m_applyDistortionCS, m_applyDistortionKernel, Mathf.CeilToInt(size.x / x), Mathf.CeilToInt(size.y / y), 1);
            }
        }

        // RenderDepthPrepass render both opaque and opaque alpha tested based on engine configuration.
        // Forward only renderer: We always render everything
        // Deferred renderer: We always render depth prepass for alpha tested (optimization), other object are render based on engine configuration.
        // Forward opaque with deferred renderer (DepthForwardOnly pass): We always render everything
        void RenderDepthPrepass(CullResults cull, HDCamera hdCamera, ScriptableRenderContext renderContext, CommandBuffer cmd)
        {
            // In case of deferred renderer, we can have forward opaque material. These materials need to be render in the depth buffer to correctly build the light list.
            // And they will tag the stencil to not be lit during the deferred lighting pass.

            // Guidelines: In deferred by default there is no opaque in forward. However it is possible to force an opaque material to render in forward
            // by using the pass "ForwardOnly". In this case the .shader should not have "Forward" but only a "ForwardOnly" pass.
            // It must also have a "DepthForwardOnly" and no "DepthOnly" pass as forward material (either deferred or forward only rendering) have always a depth pass.
            // If a forward material have no depth prepass, then lighting can be incorrect (deferred sahdowing, SSAO), this may be acceptable depends on usage

            // Whatever the configuration we always render first the opaque object as opaque alpha tested are more costly to render and could be reject by early-z
            // (but not Hi-z as it is disable with clip instruction). This is handled automatically with the RenderQueue value (OpaqueAlphaTested have a different value and thus are sorted after Opaque)

            // Forward material always output normal buffer (unless they don't participate to shading)
            // Deferred material never output normal buffer

            // Note: Unlit object use a ForwardOnly pass and don't have normal, they will write 0 in the normal buffer. This should be safe
            // as they will not use the result of lighting anyway. However take care of effect that will try to filter normal buffer.
            // TODO: maybe we can use a stencil to tag when Forward unlit touch normal buffer
            if (hdCamera.frameSettings.enableForwardRenderingOnly)
            {
                using (new ProfilingSample(cmd, "Depth Prepass (forward)", CustomSamplerId.DepthPrepass.GetSampler()))
                {
                    cmd.EnableShaderKeyword("WRITE_NORMAL_BUFFER");

                    HDUtils.SetRenderTarget(cmd, hdCamera, m_NormalBufferManager.GetBuffersRTI(), m_CameraDepthStencilBuffer);

                    // Full forward: Output normal buffer for both forward and forwardOnly
                    RenderOpaqueRenderList(cull, hdCamera, renderContext, cmd, m_DepthOnlyAndDepthForwardOnlyPassNames, 0, HDRenderQueue.k_RenderQueue_AllOpaque);
                }
            }
            // If we enable DBuffer, we need a full depth prepass
            else if (hdCamera.frameSettings.enableDepthPrepassWithDeferredRendering || m_DbufferManager.enableDecals)
            {
                using (new ProfilingSample(cmd, m_DbufferManager.enableDecals ? "Depth Prepass (deferred) force by Decals" : "Depth Prepass (deferred)", CustomSamplerId.DepthPrepass.GetSampler()))
                {
                    cmd.DisableShaderKeyword("WRITE_NORMAL_BUFFER"); // Note: This only disable the output of normal buffer for Lit shader, not the other shader that don't use multicompile

                    HDUtils.SetRenderTarget(cmd, hdCamera, m_CameraDepthStencilBuffer);

                    // First deferred material
                    RenderOpaqueRenderList(cull, hdCamera, renderContext, cmd, m_DepthOnlyPassNames, 0, HDRenderQueue.k_RenderQueue_AllOpaque);

                    HDUtils.SetRenderTarget(cmd, hdCamera, m_NormalBufferManager.GetBuffersRTI(), m_CameraDepthStencilBuffer);

                    // Then forward only material that output normal buffer
                    RenderOpaqueRenderList(cull, hdCamera, renderContext, cmd, m_DepthForwardOnlyPassNames, 0, HDRenderQueue.k_RenderQueue_AllOpaque);
                }
            }
            else // Deferred with partial depth prepass
            {
                using (new ProfilingSample(cmd, "Depth Prepass (deferred incomplete)", CustomSamplerId.DepthPrepass.GetSampler()))
                {
                    cmd.DisableShaderKeyword("WRITE_NORMAL_BUFFER");

                    HDUtils.SetRenderTarget(cmd, hdCamera, m_CameraDepthStencilBuffer);

                    // First deferred alpha tested materials. Alpha tested object have always a prepass even if enableDepthPrepassWithDeferredRendering is disabled
                    var renderQueueRange = new RenderQueueRange { min = (int)RenderQueue.AlphaTest, max = (int)RenderQueue.GeometryLast - 1 };
                    RenderOpaqueRenderList(cull, hdCamera, renderContext, cmd, m_DepthOnlyPassNames, 0, renderQueueRange);

                    HDUtils.SetRenderTarget(cmd, hdCamera, m_NormalBufferManager.GetBuffersRTI(), m_CameraDepthStencilBuffer);

                    // Then forward only material that output normal buffer
                    RenderOpaqueRenderList(cull, hdCamera, renderContext, cmd, m_DepthForwardOnlyPassNames, 0, HDRenderQueue.k_RenderQueue_AllOpaque);
                }
            }
        }

        // RenderGBuffer do the gbuffer pass. This is solely call with deferred. If we use a depth prepass, then the depth prepass will perform the alpha testing for opaque apha tested and we don't need to do it anymore
        // during Gbuffer pass. This is handled in the shader and the depth test (equal and no depth write) is done here.
        void RenderGBuffer(CullResults cull, HDCamera hdCamera, ScriptableRenderContext renderContext, CommandBuffer cmd)
        {
            if (hdCamera.frameSettings.enableForwardRenderingOnly)
                return;

            using (new ProfilingSample(cmd, m_CurrentDebugDisplaySettings.IsDebugDisplayEnabled() ? "GBuffer Debug" : "GBuffer", CustomSamplerId.GBuffer.GetSampler()))
            {
                // setup GBuffer for rendering
                HDUtils.SetRenderTarget(cmd, hdCamera, m_GbufferManager.GetBuffersRTI(hdCamera.frameSettings), m_CameraDepthStencilBuffer);
                RenderOpaqueRenderList(cull, hdCamera, renderContext, cmd, HDShaderPassNames.s_GBufferName, m_currentRendererConfigurationBakedLighting, HDRenderQueue.k_RenderQueue_AllOpaque);

                m_GbufferManager.BindBufferAsTextures(cmd);
            }
        }

        void RenderDBuffer(HDCamera hdCamera, CommandBuffer cmd, ScriptableRenderContext renderContext, CullResults cullResults)
        {
            if (!hdCamera.frameSettings.enableDecals)
                return;

            using (new ProfilingSample(cmd, "DBufferRender", CustomSamplerId.DBufferRender.GetSampler()))
            {
                // We need to copy depth buffer texture if we want to bind it at this stage
                CopyDepthBufferIfNeeded(cmd);

                bool rtCount4 = m_Asset.GetRenderPipelineSettings().decalSettings.perChannelMask;
                // Depth texture is now ready, bind it.
                cmd.SetGlobalTexture(HDShaderIDs._CameraDepthTexture, GetDepthTexture());
                m_DbufferManager.ClearAndSetTargets(cmd, hdCamera, rtCount4, m_CameraDepthStencilBuffer);
                renderContext.ExecuteCommandBuffer(cmd);
                cmd.Clear();

                DrawRendererSettings drawSettings = new DrawRendererSettings(hdCamera.camera, HDShaderPassNames.s_EmptyName)
                {
                    rendererConfiguration = 0,
                    sorting = { flags = SortFlags.CommonOpaque }
                };

                if (rtCount4)
                {
                    drawSettings.SetShaderPassName(0, HDShaderPassNames.s_MeshDecalsMName);
                    drawSettings.SetShaderPassName(1, HDShaderPassNames.s_MeshDecalsAOName);
                    drawSettings.SetShaderPassName(2, HDShaderPassNames.s_MeshDecalsMAOName);
                    drawSettings.SetShaderPassName(3, HDShaderPassNames.s_MeshDecalsSName);
                    drawSettings.SetShaderPassName(4, HDShaderPassNames.s_MeshDecalsMSName);
                    drawSettings.SetShaderPassName(5, HDShaderPassNames.s_MeshDecalsAOSName);
                    drawSettings.SetShaderPassName(6, HDShaderPassNames.s_MeshDecalsMAOSName);
                }
                else
                {
                    drawSettings.SetShaderPassName(0, HDShaderPassNames.s_MeshDecals3RTName);
                }

                FilterRenderersSettings filterRenderersSettings = new FilterRenderersSettings(true)
                {
                    renderQueueRange = HDRenderQueue.k_RenderQueue_AllOpaque
                };

                renderContext.DrawRenderers(cullResults.visibleRenderers, ref drawSettings, filterRenderersSettings);
                DecalSystem.instance.RenderIntoDBuffer(cmd);
                m_DbufferManager.UnSetHTile(cmd);
                m_DbufferManager.SetHTileTexture(cmd);  // mask per 8x8 tile used for optimization when looking up dbuffer values
            }
        }

        void RenderDebugViewMaterial(CullResults cull, HDCamera hdCamera, ScriptableRenderContext renderContext, CommandBuffer cmd)
        {
            using (new ProfilingSample(cmd, "DisplayDebug ViewMaterial", CustomSamplerId.DisplayDebugViewMaterial.GetSampler()))
            {
                if (m_CurrentDebugDisplaySettings.materialDebugSettings.IsDebugGBufferEnabled() && !hdCamera.frameSettings.enableForwardRenderingOnly)
                {
                    using (new ProfilingSample(cmd, "DebugViewMaterialGBuffer", CustomSamplerId.DebugViewMaterialGBuffer.GetSampler()))
                    {
                        HDUtils.DrawFullScreen(cmd, hdCamera, m_currentDebugViewMaterialGBuffer, m_CameraColorBuffer);
                    }
                }
                else
                {
                    // When rendering debug material we shouldn't rely on a depth prepass for optimizing the alpha clip test. As it is control on the material inspector side
                    // we must override the state here.

                    HDUtils.SetRenderTarget(cmd, hdCamera, m_CameraColorBuffer, m_CameraDepthStencilBuffer, ClearFlag.All, CoreUtils.clearColorAllBlack);
                    // Render Opaque forward
                    RenderOpaqueRenderList(cull, hdCamera, renderContext, cmd, m_AllForwardOpaquePassNames, m_currentRendererConfigurationBakedLighting, stateBlock: m_DepthStateOpaque);

                    // Render forward transparent
                    RenderTransparentRenderList(cull, hdCamera, renderContext, cmd, m_AllTransparentPassNames, m_currentRendererConfigurationBakedLighting, stateBlock: m_DepthStateOpaque);
                }
            }

            // Last blit
            {
                using (new ProfilingSample(cmd, "Blit DebugView Material Debug", CustomSamplerId.BlitDebugViewMaterialDebug.GetSampler()))
                {
                    // This Blit will flip the screen anything other than openGL
                    HDUtils.BlitCameraTexture(cmd, hdCamera, m_CameraColorBuffer, BuiltinRenderTextureType.CameraTarget);
                }
            }
        }

<<<<<<< HEAD
=======
        void RenderSSAO(CommandBuffer cmd, HDCamera hdCamera, ScriptableRenderContext renderContext, PostProcessLayer postProcessLayer)
        {
            var camera = hdCamera.camera;

            // Apply SSAO from PostProcessLayer
            if (hdCamera.frameSettings.enableSSAO && postProcessLayer != null && postProcessLayer.enabled)
            {
                var settings = postProcessLayer.GetSettings<AmbientOcclusion>();

                if (settings.IsEnabledAndSupported(null))
                {
                    using (new ProfilingSample(cmd, "Render SSAO", CustomSamplerId.RenderSSAO.GetSampler()))
                    {

                        postProcessLayer.BakeMSVOMap(cmd, camera, m_AmbientOcclusionBuffer, GetDepthTexture(), true);

                        cmd.SetGlobalTexture(HDShaderIDs._AmbientOcclusionTexture, m_AmbientOcclusionBuffer);
                        cmd.SetGlobalVector(HDShaderIDs._AmbientOcclusionParam, new Vector4(settings.color.value.r, settings.color.value.g, settings.color.value.b, settings.directLightingStrength.value));
                        PushFullScreenDebugTexture(hdCamera, cmd, m_AmbientOcclusionBuffer, FullScreenDebugMode.SSAO);
                    }
                    return;
                }
            }

            // No AO applied - neutral is black, see the comment in the shaders
            cmd.SetGlobalTexture(HDShaderIDs._AmbientOcclusionTexture, RuntimeUtilities.blackTexture);
            cmd.SetGlobalVector(HDShaderIDs._AmbientOcclusionParam, Vector4.zero);
        }

>>>>>>> d2deb42b
        void RenderDeferredLighting(HDCamera hdCamera, CommandBuffer cmd)
        {
            if (hdCamera.frameSettings.enableForwardRenderingOnly)
                return;

            m_MRTCache2[0] = m_CameraColorBuffer;
            m_MRTCache2[1] = m_CameraSssDiffuseLightingBuffer;
            var depthTexture = GetDepthTexture();

            var options = new LightLoop.LightingPassOptions();

            if (hdCamera.frameSettings.enableSubsurfaceScattering)
            {
                // Output split lighting for materials asking for it (masked in the stencil buffer)
                options.outputSplitLighting = true;

                m_LightLoop.RenderDeferredLighting(hdCamera, cmd, m_CurrentDebugDisplaySettings, m_MRTCache2, m_CameraDepthStencilBuffer, depthTexture, options, m_DebugScreenSpaceTracingData);
            }

            // Output combined lighting for all the other materials.
            options.outputSplitLighting = false;

            m_LightLoop.RenderDeferredLighting(hdCamera, cmd, m_CurrentDebugDisplaySettings, m_MRTCache2, m_CameraDepthStencilBuffer, depthTexture, options, m_DebugScreenSpaceTracingData);
        }

        void UpdateSkyEnvironment(HDCamera hdCamera, CommandBuffer cmd)
        {
            m_SkyManager.UpdateEnvironment(hdCamera, m_LightLoop.GetCurrentSunLight(), cmd);
        }

        void RenderSky(HDCamera hdCamera, CommandBuffer cmd)
        {
            var visualEnv = VolumeManager.instance.stack.GetComponent<VisualEnvironment>();

            m_SkyManager.RenderSky(hdCamera, m_LightLoop.GetCurrentSunLight(), m_CameraColorBuffer, m_CameraDepthStencilBuffer, m_CurrentDebugDisplaySettings, cmd);

            if (visualEnv.fogType.value != FogType.None)
                m_SkyManager.RenderOpaqueAtmosphericScattering(cmd);
        }

        public Texture2D ExportSkyToTexture()
        {
            return m_SkyManager.ExportSkyToTexture();
        }

        // Render forward is use for both transparent and opaque objects. In case of deferred we can still render opaque object in forward.
        void RenderForward(CullResults cullResults, HDCamera hdCamera, ScriptableRenderContext renderContext, CommandBuffer cmd, ForwardPass pass)
        {
            // Guidelines: In deferred by default there is no opaque in forward. However it is possible to force an opaque material to render in forward
            // by using the pass "ForwardOnly". In this case the .shader should not have "Forward" but only a "ForwardOnly" pass.
            // It must also have a "DepthForwardOnly" and no "DepthOnly" pass as forward material (either deferred or forward only rendering) have always a depth pass.
            // The RenderForward pass will render the appropriate pass depends on the engine settings. In case of forward only rendering, both "Forward" pass and "ForwardOnly" pass
            // material will be render for both transparent and opaque. In case of deferred, both path are used for transparent but only "ForwardOnly" is use for opaque.
            // (Thus why "Forward" and "ForwardOnly" are exclusive, else they will render two times"

            string profileName;
            if (m_CurrentDebugDisplaySettings.IsDebugDisplayEnabled())
            {
                profileName = k_ForwardPassDebugName[(int)pass];
            }
            else
            {
                profileName = k_ForwardPassName[(int)pass];
            }

            using (new ProfilingSample(cmd, profileName, CustomSamplerId.ForwardPassName.GetSampler()))
            {
                var camera = hdCamera.camera;

                m_LightLoop.RenderForward(camera, cmd, pass == ForwardPass.Opaque);
                var debugScreenSpaceTracing = m_CurrentDebugDisplaySettings.fullScreenDebugMode == FullScreenDebugMode.ScreenSpaceTracing;

                if (pass == ForwardPass.Opaque)
                {
                    // In case of forward SSS we will bind all the required target. It is up to the shader to write into it or not.
                    if (hdCamera.frameSettings.enableSubsurfaceScattering)
                    {
                        RenderTargetIdentifier[] m_MRTWithSSS = new RenderTargetIdentifier[2 + m_SSSBufferManager.sssBufferCount];
                        m_MRTWithSSS[0] = m_CameraColorBuffer; // Store the specular color
                        m_MRTWithSSS[1] = m_CameraSssDiffuseLightingBuffer;
                        for (int i = 0; i < m_SSSBufferManager.sssBufferCount; ++i)
                        {
                            m_MRTWithSSS[i + 2] = m_SSSBufferManager.GetSSSBuffer(i);
                        }

                        HDUtils.SetRenderTarget(cmd, hdCamera, m_MRTWithSSS, m_CameraDepthStencilBuffer);
                    }
                    else
                    {
                        HDUtils.SetRenderTarget(cmd, hdCamera, m_CameraColorBuffer, m_CameraDepthStencilBuffer);
                    }

                    var passNames = hdCamera.frameSettings.enableForwardRenderingOnly
                        ? m_ForwardAndForwardOnlyPassNames
                        : m_ForwardOnlyPassNames;
                    var debugSSTThisPass = debugScreenSpaceTracing && (m_CurrentDebugDisplaySettings.lightingDebugSettings.debugLightingMode == DebugLightingMode.ScreenSpaceTracingReflection);
                    if (debugSSTThisPass)
                        cmd.SetRandomWriteTarget(7, m_DebugScreenSpaceTracingData);
                    RenderOpaqueRenderList(cullResults, hdCamera, renderContext, cmd, passNames, m_currentRendererConfigurationBakedLighting);
                    if (debugSSTThisPass)
                        cmd.ClearRandomWriteTargets();
                }
                else
                {
                    HDUtils.SetRenderTarget(cmd, hdCamera, m_CameraColorBuffer, m_CameraDepthStencilBuffer);
                    if ((hdCamera.frameSettings.enableDecals) && (DecalSystem.m_DecalDatasCount > 0)) // enable d-buffer flag value is being interpreted more like enable decals in general now that we have clustered
                                                                                                      // decal datas count is 0 if no decals affect transparency
                    {
                        DecalSystem.instance.SetAtlas(cmd); // for clustered decals
                    }

                    var debugSSTThisPass = debugScreenSpaceTracing && (m_CurrentDebugDisplaySettings.lightingDebugSettings.debugLightingMode == DebugLightingMode.ScreenSpaceTracingRefraction);
                    if (debugSSTThisPass)
                        cmd.SetRandomWriteTarget(7, m_DebugScreenSpaceTracingData);
                    RenderTransparentRenderList(cullResults, hdCamera, renderContext, cmd, m_AllTransparentPassNames, m_currentRendererConfigurationBakedLighting, pass == ForwardPass.PreRefraction ? HDRenderQueue.k_RenderQueue_PreRefraction : HDRenderQueue.k_RenderQueue_Transparent);
                    if (debugSSTThisPass)
                        cmd.ClearRandomWriteTargets();
                }
            }
        }

        // This is use to Display legacy shader with an error shader
        [Conditional("DEVELOPMENT_BUILD"), Conditional("UNITY_EDITOR")]
        void RenderForwardError(CullResults cullResults, HDCamera hdCamera, ScriptableRenderContext renderContext, CommandBuffer cmd)
        {
            using (new ProfilingSample(cmd, "Render Forward Error", CustomSamplerId.RenderForwardError.GetSampler()))
            {
                HDUtils.SetRenderTarget(cmd, hdCamera, m_CameraColorBuffer, m_CameraDepthStencilBuffer);
                RenderOpaqueRenderList(cullResults, hdCamera, renderContext, cmd, m_ForwardErrorPassNames, 0, RenderQueueRange.all, null, m_ErrorMaterial);
            }
        }

        void RenderTransparentDepthPrepass(CullResults cull, HDCamera hdCamera, ScriptableRenderContext renderContext, CommandBuffer cmd)
        {
            if (hdCamera.frameSettings.enableTransparentPrepass)
            {
                // Render transparent depth prepass after opaque one
                using (new ProfilingSample(cmd, "Transparent Depth Prepass", CustomSamplerId.TransparentDepthPrepass.GetSampler()))
                {
                    RenderTransparentRenderList(cull, hdCamera, renderContext, cmd, m_TransparentDepthPrepassNames);
                }
            }
        }

        void RenderTransparentDepthPostpass(CullResults cullResults, HDCamera hdCamera, ScriptableRenderContext renderContext, CommandBuffer cmd)
        {
            if (!hdCamera.frameSettings.enableTransparentPostpass)
                return;

            using (new ProfilingSample(cmd, "Render Transparent Depth Post ", CustomSamplerId.TransparentDepthPostpass.GetSampler()))
            {
                HDUtils.SetRenderTarget(cmd, hdCamera, m_CameraDepthStencilBuffer);
                RenderTransparentRenderList(cullResults, hdCamera, renderContext, cmd, m_TransparentDepthPostpassNames);
            }
        }

        void RenderObjectsVelocity(CullResults cullResults, HDCamera hdCamera, ScriptableRenderContext renderContext, CommandBuffer cmd)
        {
            if (!hdCamera.frameSettings.enableMotionVectors || !hdCamera.frameSettings.enableObjectMotionVectors)
                return;

            using (new ProfilingSample(cmd, "Objects Velocity", CustomSamplerId.ObjectsVelocity.GetSampler()))
            {
                // These flags are still required in SRP or the engine won't compute previous model matrices...
                // If the flag hasn't been set yet on this camera, motion vectors will skip a frame.
                hdCamera.camera.depthTextureMode |= DepthTextureMode.MotionVectors | DepthTextureMode.Depth;

                HDUtils.SetRenderTarget(cmd, hdCamera, m_VelocityBuffer, m_CameraDepthStencilBuffer);
                RenderOpaqueRenderList(cullResults, hdCamera, renderContext, cmd, HDShaderPassNames.s_MotionVectorsName, RendererConfiguration.PerObjectMotionVectors);
            }
        }

        void RenderCameraVelocity(CullResults cullResults, HDCamera hdCamera, ScriptableRenderContext renderContext, CommandBuffer cmd)
        {
            if (!hdCamera.frameSettings.enableMotionVectors)
                return;

            using (new ProfilingSample(cmd, "Camera Velocity", CustomSamplerId.CameraVelocity.GetSampler()))
            {
                // These flags are still required in SRP or the engine won't compute previous model matrices...
                // If the flag hasn't been set yet on this camera, motion vectors will skip a frame.
                hdCamera.camera.depthTextureMode |= DepthTextureMode.MotionVectors | DepthTextureMode.Depth;

                HDUtils.DrawFullScreen(cmd, hdCamera, m_CameraMotionVectorsMaterial, m_VelocityBuffer, m_CameraDepthStencilBuffer, null, 0);
                PushFullScreenDebugTexture(hdCamera, cmd, m_VelocityBuffer, FullScreenDebugMode.MotionVectors);

#if UNITY_EDITOR
                // In scene view there is no motion vector, so we clear the RT to black
                if (hdCamera.camera.cameraType == CameraType.SceneView)
                {
                    HDUtils.SetRenderTarget(cmd, hdCamera, m_VelocityBuffer, m_CameraDepthStencilBuffer, ClearFlag.Color, CoreUtils.clearColorAllBlack);
                }
#endif
            }
        }

        void RenderSSR(HDCamera hdCamera, CommandBuffer cmd)
        {
            if (!hdCamera.frameSettings.enableSSR)
                return;

            var cs = m_ScreenSpaceReflectionsCS;

            using (new ProfilingSample(cmd, "SSR - Tracing", CustomSamplerId.SsrTracing.GetSampler()))
            {
                var volumeSettings = VolumeManager.instance.stack.GetComponent<ScreenSpaceReflection>();

                if (!volumeSettings) volumeSettings = ScreenSpaceReflection.@default;

                int kernel = m_SsrTracingKernel;

                int   w = hdCamera.actualWidth;
                int   h = hdCamera.actualHeight;
                float n = hdCamera.camera.nearClipPlane;
                float f = hdCamera.camera.farClipPlane;

                float thickness      = volumeSettings.depthBufferThickness;
                float thicknessScale = 1.0f / (1.0f + thickness);
                float thicknessBias  = -n / (f - n) * (thickness * thicknessScale);

                float rcpFadeDistance = Mathf.Min(1.0f / volumeSettings.screenWeightDistance, 65536.0f);

                HDUtils.PackedMipChainInfo info = m_CameraDepthBufferMipChainInfo;

                // Pack the integer array.
                int[] depthPyramidMipLevelOffsetsX = new int[8];
                int[] depthPyramidMipLevelOffsetsY = new int[8];

                for (int i = 0; i < 8; i++)
                {
                    int j = i << 1;
                    depthPyramidMipLevelOffsetsX[i] = info.mipLevelOffsets[j].x;
                    depthPyramidMipLevelOffsetsY[i] = info.mipLevelOffsets[Math.Max(0, j - 1)].y;
                }

                cmd.SetComputeIntParam(  cs, HDShaderIDs._SsrIterLimit,                    volumeSettings.rayMaxIterations);
                cmd.SetComputeFloatParam(cs, HDShaderIDs._SsrThicknessScale,               thicknessScale);
                cmd.SetComputeFloatParam(cs, HDShaderIDs._SsrThicknessBias,                thicknessBias);
                cmd.SetComputeFloatParam(cs, HDShaderIDs._SsrMaxRoughness,                 1 - volumeSettings.minSmoothness);
                cmd.SetComputeIntParam(  cs, HDShaderIDs._SsrDepthPyramidMaxMip,           info.mipLevelCount);
                cmd.SetComputeFloatParam(cs, HDShaderIDs._SsrRcpFade,                      rcpFadeDistance);
                cmd.SetComputeFloatParam(cs, HDShaderIDs._SsrOneMinusRcpFade,              1 - rcpFadeDistance);
                cmd.SetComputeIntParams( cs, HDShaderIDs._SsrDepthPyramidMipLevelOffsetsX, depthPyramidMipLevelOffsetsX);
                cmd.SetComputeIntParams( cs, HDShaderIDs._SsrDepthPyramidMipLevelOffsetsY, depthPyramidMipLevelOffsetsY);

                // cmd.SetComputeTextureParam(cs, kernel, "_SsrDebugTexture",    m_SsrDebugTexture);
                cmd.SetComputeTextureParam(cs, kernel, HDShaderIDs._SsrHitPointTexture, m_SsrHitPointTexture);

                cmd.DispatchCompute(cs, kernel, HDUtils.DivRoundUp(hdCamera.actualWidth, 8), HDUtils.DivRoundUp(hdCamera.actualHeight, 8), 1);
            }

            using (new ProfilingSample(cmd, "SSR - Reprojection", CustomSamplerId.SsrReprojection.GetSampler()))
            {
                int kernel = m_SsrReprojectionKernel;

                // cmd.SetComputeTextureParam(cs, kernel, "_SsrDebugTexture",    m_SsrDebugTexture);
                cmd.SetComputeTextureParam(cs, kernel, HDShaderIDs._VelocityTexture,      m_VelocityBuffer);
                cmd.SetComputeTextureParam(cs, kernel, HDShaderIDs._SsrHitPointTexture,   m_SsrHitPointTexture);
                cmd.SetComputeTextureParam(cs, kernel, HDShaderIDs._SsrLightingTextureRW, m_SsrLightingTexture);

                cmd.DispatchCompute(cs, kernel, HDUtils.DivRoundUp(hdCamera.actualWidth, 8), HDUtils.DivRoundUp(hdCamera.actualHeight, 8), 1);
            }
        }

        void RenderColorPyramid(HDCamera hdCamera, CommandBuffer cmd, bool isPreRefraction)
        {
            if (isPreRefraction)
            {
                if (!hdCamera.frameSettings.enableRoughRefraction)
                    return;
            }
            else
            {
                // TODO: This final Gaussian pyramid can be reuse by Bloom and SSR in the future, so disable it only if there is no postprocess AND no distortion
                if (!hdCamera.frameSettings.enableDistortion && !hdCamera.frameSettings.enablePostprocess && !hdCamera.frameSettings.enableSSR)
                    return;
            }

            int lodCount;

            using (new ProfilingSample(cmd, "Color Gaussian MIP Chain", CustomSamplerId.ColorPyramid))
            {
                var size = new Vector2Int(hdCamera.actualWidth, hdCamera.actualHeight);
                lodCount = m_MipGenerator.RenderColorGaussianPyramid(cmd, size, m_CameraColorBuffer, m_CameraColorBufferMipChain);
            }

            float scaleX = hdCamera.actualWidth / (float)m_CameraColorBufferMipChain.rt.width;
            float scaleY = hdCamera.actualHeight / (float)m_CameraColorBufferMipChain.rt.height;
            cmd.SetGlobalTexture(HDShaderIDs._ColorPyramidTexture, m_CameraColorBufferMipChain);
            cmd.SetGlobalVector(HDShaderIDs._ColorPyramidSize, new Vector4(hdCamera.actualWidth, hdCamera.actualHeight, 1f / hdCamera.actualWidth, 1f / hdCamera.actualHeight));
            cmd.SetGlobalVector(HDShaderIDs._ColorPyramidScale, new Vector4(scaleX, scaleY, lodCount, 0.0f));
            PushFullScreenDebugTextureMip(hdCamera, cmd, m_CameraColorBufferMipChain, lodCount, new Vector4(scaleX, scaleY, 0f, 0f), isPreRefraction ? FullScreenDebugMode.PreRefractionColorPyramid : FullScreenDebugMode.FinalColorPyramid);
        }

        void GenerateDepthPyramid(HDCamera hdCamera, CommandBuffer cmd, FullScreenDebugMode debugMode)
        {
            using (new ProfilingSample(cmd, "Copy Depth Buffer", CustomSamplerId.CopyDepthBuffer.GetSampler()))
            {
                // TODO: reading the depth buffer with a compute shader will cause it to decompress in place.
                // On console, to preserve the depth test performance, we must NOT decompress the 'm_CameraDepthStencilBuffer' in place.
                // We should call decompressDepthSurfaceToCopy() and decompress it to 'm_CameraDepthBufferMipChain'.
                m_GPUCopy.SampleCopyChannel_xyzw2x(cmd, m_CameraDepthStencilBuffer, m_CameraDepthBufferMipChain, new RectInt(0, 0, m_CurrentWidth, m_CurrentHeight));
            }

            int mipCount = m_CameraDepthBufferMipChainInfo.mipLevelCount;

            using (new ProfilingSample(cmd, "Generate Depth Buffer MIP Chain", CustomSamplerId.DepthPyramid))
            {
                m_MipGenerator.RenderMinDepthPyramid(cmd, m_CameraDepthBufferMipChain, m_CameraDepthBufferMipChainInfo);
            }

            float scaleX = hdCamera.actualWidth / (float)m_CameraDepthBufferMipChain.rt.width;
            float scaleY = hdCamera.actualHeight / (float)m_CameraDepthBufferMipChain.rt.height;
            cmd.SetGlobalTexture(HDShaderIDs._DepthPyramidTexture, m_CameraDepthBufferMipChain);
            cmd.SetGlobalVector(HDShaderIDs._DepthPyramidSize, new Vector4(hdCamera.actualWidth, hdCamera.actualHeight, 1f / hdCamera.actualWidth, 1f / hdCamera.actualHeight));
            cmd.SetGlobalVector(HDShaderIDs._DepthPyramidScale, new Vector4(scaleX, scaleY, mipCount, 0.0f));
            PushFullScreenDebugTextureMip(hdCamera, cmd, m_CameraDepthBufferMipChain, mipCount, new Vector4(scaleX, scaleY, 0f, 0f), debugMode);
        }

<<<<<<< HEAD
=======
        void RenderPostProcess(HDCamera hdcamera, CommandBuffer cmd, PostProcessLayer layer)
        {
            using (new ProfilingSample(cmd, "Post-processing", CustomSamplerId.PostProcessing.GetSampler()))
            {
                RenderTargetIdentifier source = m_CameraColorBuffer;

                // For console we are not allowed to resize the windows, so don't use our hack.
                // We also don't do the copy if viewport size and render texture size match.
                bool viewportAndRTSameSize = (hdcamera.actualWidth == m_CameraColorBuffer.rt.width && hdcamera.actualHeight == m_CameraColorBuffer.rt.height);
                bool tempHACK = !IsConsolePlatform() && !viewportAndRTSameSize;

                if (tempHACK)
                {
                    // TEMPORARY:
                    // Since we don't render to the full render textures, we need to feed the post processing stack with the right scale/bias.
                    // This feature not being implemented yet, we'll just copy the relevant buffers into an appropriately sized RT.
                    cmd.ReleaseTemporaryRT(HDShaderIDs._CameraDepthTexture);
                    cmd.ReleaseTemporaryRT(HDShaderIDs._CameraMotionVectorsTexture);
                    cmd.ReleaseTemporaryRT(HDShaderIDs._CameraColorTexture);

                    cmd.GetTemporaryRT(HDShaderIDs._CameraDepthTexture, hdcamera.actualWidth, hdcamera.actualHeight, m_CameraDepthStencilBuffer.rt.depth, FilterMode.Point, m_CameraDepthStencilBuffer.rt.format);
                    m_CopyDepth.SetTexture(HDShaderIDs._InputDepth, m_CameraDepthStencilBuffer);
                    cmd.Blit(null, HDShaderIDs._CameraDepthTexture, m_CopyDepth);
                    if (m_VelocityBuffer != null)
                    {
                        cmd.GetTemporaryRT(HDShaderIDs._CameraMotionVectorsTexture, hdcamera.actualWidth, hdcamera.actualHeight, 0, FilterMode.Point, m_VelocityBuffer.rt.format);
                        HDUtils.BlitCameraTexture(cmd, hdcamera, m_VelocityBuffer, HDShaderIDs._CameraMotionVectorsTexture);
                    }
                    cmd.GetTemporaryRT(HDShaderIDs._CameraColorTexture, hdcamera.actualWidth, hdcamera.actualHeight, 0, FilterMode.Point, m_CameraColorBuffer.rt.format);
                    HDUtils.BlitCameraTexture(cmd, hdcamera, m_CameraColorBuffer, HDShaderIDs._CameraColorTexture);
                    source = HDShaderIDs._CameraColorTexture;
                }
                else
                {
                    // Note: Here we don't use GetDepthTexture() to get the depth texture but m_CameraDepthStencilBuffer as the Forward transparent pass can
                    // write extra data to deal with DOF/MB
                    cmd.SetGlobalTexture(HDShaderIDs._CameraDepthTexture, m_CameraDepthStencilBuffer);
                    cmd.SetGlobalTexture(HDShaderIDs._CameraMotionVectorsTexture, m_VelocityBuffer);
                }

                var context = hdcamera.postprocessRenderContext;
                context.Reset();
                context.source = source;
                context.destination = BuiltinRenderTextureType.CameraTarget;
                context.command = cmd;
                context.camera = hdcamera.camera;
                context.sourceFormat = RenderTextureFormat.ARGBHalf;
                context.flip = (hdcamera.camera.targetTexture == null) && (!hdcamera.camera.stereoEnabled);

                layer.Render(context);
            }
        }

>>>>>>> d2deb42b
        public void ApplyDebugDisplaySettings(HDCamera hdCamera, CommandBuffer cmd)
        {
            // See ShaderPassForward.hlsl: for forward shaders, if DEBUG_DISPLAY is enabled and no DebugLightingMode or DebugMipMapMod
            // modes have been set, lighting is automatically skipped (To avoid some crashed due to lighting RT not set on console).
            // However debug mode like colorPickerModes and false color don't need DEBUG_DISPLAY and must work with the lighting.
            // So we will enabled DEBUG_DISPLAY independently

            // Enable globally the keyword DEBUG_DISPLAY on shader that support it with multicompile
            CoreUtils.SetKeyword(cmd, "DEBUG_DISPLAY", m_CurrentDebugDisplaySettings.IsDebugDisplayEnabled());

            if (m_CurrentDebugDisplaySettings.IsDebugDisplayEnabled() ||
                m_CurrentDebugDisplaySettings.colorPickerDebugSettings.colorPickerMode != ColorPickerDebugMode.None)
            {
                // This is for texture streaming
                m_CurrentDebugDisplaySettings.UpdateMaterials();

                var lightingDebugSettings = m_CurrentDebugDisplaySettings.lightingDebugSettings;
                var debugAlbedo = new Vector4(lightingDebugSettings.overrideAlbedo ? 1.0f : 0.0f, lightingDebugSettings.overrideAlbedoValue.r, lightingDebugSettings.overrideAlbedoValue.g, lightingDebugSettings.overrideAlbedoValue.b);
                var debugSmoothness = new Vector4(lightingDebugSettings.overrideSmoothness ? 1.0f : 0.0f, lightingDebugSettings.overrideSmoothnessValue, 0.0f, 0.0f);
                var debugNormal = new Vector4(lightingDebugSettings.overrideNormal ? 1.0f : 0.0f, 0.0f, 0.0f, 0.0f);
                var debugSpecularColor = new Vector4(lightingDebugSettings.overrideSpecularColor ? 1.0f : 0.0f, lightingDebugSettings.overrideSpecularColorValue.r, lightingDebugSettings.overrideSpecularColorValue.g, lightingDebugSettings.overrideSpecularColorValue.b);

                cmd.SetGlobalInt(HDShaderIDs._DebugViewMaterial, (int)m_CurrentDebugDisplaySettings.GetDebugMaterialIndex());
                cmd.SetGlobalInt(HDShaderIDs._DebugLightingMode, (int)m_CurrentDebugDisplaySettings.GetDebugLightingMode());
                cmd.SetGlobalInt(HDShaderIDs._DebugLightingSubMode, (int)m_CurrentDebugDisplaySettings.GetDebugLightingSubMode());
                cmd.SetGlobalInt(HDShaderIDs._DebugMipMapMode, (int)m_CurrentDebugDisplaySettings.GetDebugMipMapMode());
                cmd.SetGlobalInt(HDShaderIDs._DebugMipMapModeTerrainTexture, (int)m_CurrentDebugDisplaySettings.GetDebugMipMapModeTerrainTexture());
                cmd.SetGlobalInt(HDShaderIDs._ColorPickerMode, (int)m_CurrentDebugDisplaySettings.GetDebugColorPickerMode());

                cmd.SetGlobalVector(HDShaderIDs._DebugLightingAlbedo, debugAlbedo);
                cmd.SetGlobalVector(HDShaderIDs._DebugLightingSmoothness, debugSmoothness);
                cmd.SetGlobalVector(HDShaderIDs._DebugLightingNormal, debugNormal);
                cmd.SetGlobalVector(HDShaderIDs._DebugLightingSpecularColor, debugSpecularColor);

                cmd.SetGlobalVector(HDShaderIDs._MousePixelCoord, HDUtils.GetMouseCoordinates(hdCamera));
                cmd.SetGlobalVector(HDShaderIDs._MouseClickPixelCoord, HDUtils.GetMouseClickCoordinates(hdCamera));
                cmd.SetGlobalTexture(HDShaderIDs._DebugFont, m_Asset.renderPipelineResources.debugFontTexture);
                cmd.SetGlobalInt(HDShaderIDs._DebugStep, HDUtils.debugStep);
                cmd.SetGlobalInt(HDShaderIDs._ShowGrid, m_CurrentDebugDisplaySettings.showSSRayGrid ? 1 : 0);
                cmd.SetGlobalInt(HDShaderIDs._ShowDepthPyramidDebug, m_CurrentDebugDisplaySettings.showSSRayDepthPyramid ? 1 : 0);
                cmd.SetGlobalInt(HDShaderIDs._ShowSSRaySampledColor, m_CurrentDebugDisplaySettings.showSSSampledColor ? 1 : 0);

                // The DebugNeedsExposure test allows us to set a neutral value if exposure is not needed. This way we don't need to make various tests inside shaders but only in this function.
                cmd.SetGlobalFloat(HDShaderIDs._DebugExposure, m_CurrentDebugDisplaySettings.DebugNeedsExposure() ? lightingDebugSettings.debugExposure : 0.0f);
            }
        }

        public void PushColorPickerDebugTexture(CommandBuffer cmd, RTHandleSystem.RTHandle textureID, HDCamera hdCamera)
        {
            if (m_CurrentDebugDisplaySettings.colorPickerDebugSettings.colorPickerMode != ColorPickerDebugMode.None || m_DebugDisplaySettings.falseColorDebugSettings.falseColor || m_DebugDisplaySettings.lightingDebugSettings.debugLightingMode == DebugLightingMode.LuminanceMeter)
            {
                using (new ProfilingSample(cmd, "Push To Color Picker"))
                {
                    HDUtils.BlitCameraTexture(cmd, hdCamera, textureID, m_DebugColorPickerBuffer);
                }
            }
        }

        // TODO TEMP: Not sure I want to keep this special case. Gotta see how to get rid of it (not sure it will work correctly for non-full viewports.
        public void PushColorPickerDebugTexture(HDCamera hdCamera, CommandBuffer cmd, RenderTargetIdentifier textureID)
        {
            if (m_CurrentDebugDisplaySettings.colorPickerDebugSettings.colorPickerMode != ColorPickerDebugMode.None || m_DebugDisplaySettings.falseColorDebugSettings.falseColor || m_DebugDisplaySettings.lightingDebugSettings.debugLightingMode == DebugLightingMode.LuminanceMeter)
            {
                using (new ProfilingSample(cmd, "Push To Color Picker"))
                {
                    HDUtils.BlitCameraTexture(cmd, hdCamera, textureID, m_DebugColorPickerBuffer);
                }
            }
        }

        public void PushFullScreenDebugTexture(HDCamera hdCamera, CommandBuffer cmd, RTHandleSystem.RTHandle textureID, FullScreenDebugMode debugMode)
        {
            if (debugMode == m_CurrentDebugDisplaySettings.fullScreenDebugMode)
            {
                m_FullScreenDebugPushed = true; // We need this flag because otherwise if no full screen debug is pushed (like for example if the corresponding pass is disabled), when we render the result in RenderDebug m_DebugFullScreenTempBuffer will contain potential garbage
                HDUtils.BlitCameraTexture(cmd, hdCamera, textureID, m_DebugFullScreenTempBuffer);
            }
        }

        void PushFullScreenDebugTextureMip(HDCamera hdCamera, CommandBuffer cmd, RTHandleSystem.RTHandle texture, int lodCount, Vector4 scaleBias, FullScreenDebugMode debugMode)
        {
            if (debugMode == m_CurrentDebugDisplaySettings.fullScreenDebugMode)
            {
                var mipIndex = Mathf.FloorToInt(m_CurrentDebugDisplaySettings.fullscreenDebugMip * (lodCount));

                m_FullScreenDebugPushed = true; // We need this flag because otherwise if no full screen debug is pushed (like for example if the corresponding pass is disabled), when we render the result in RenderDebug m_DebugFullScreenTempBuffer will contain potential garbage
                HDUtils.BlitCameraTexture(cmd, hdCamera, texture, m_DebugFullScreenTempBuffer, scaleBias, mipIndex);
            }
        }

        void RenderDebug(HDCamera hdCamera, CommandBuffer cmd, CullResults cullResults)
        {
            // We don't want any overlay for these kind of rendering
            if (hdCamera.camera.cameraType == CameraType.Reflection || hdCamera.camera.cameraType == CameraType.Preview)
                return;

            using (new ProfilingSample(cmd, "Render Debug", CustomSamplerId.RenderDebug.GetSampler()))
            {
                // First render full screen debug texture
                if (m_CurrentDebugDisplaySettings.fullScreenDebugMode != FullScreenDebugMode.None && m_FullScreenDebugPushed)
                {
                    m_FullScreenDebugPushed = false;
                    cmd.SetGlobalTexture(HDShaderIDs._DebugFullScreenTexture, m_DebugFullScreenTempBuffer);
                    // TODO: Replace with command buffer call when available
                    m_DebugFullScreen.SetFloat(HDShaderIDs._FullScreenDebugMode, (float)m_CurrentDebugDisplaySettings.fullScreenDebugMode);
                    // Everything we have capture is flipped (as it happen before FinalPass/postprocess/Blit. So if we are not in SceneView
                    // (i.e. we have perform a flip, we need to flip the input texture)
                    m_DebugFullScreen.SetFloat(HDShaderIDs._RequireToFlipInputTexture, hdCamera.camera.cameraType != CameraType.SceneView ? 1.0f : 0.0f);
                    m_DebugFullScreen.SetBuffer(HDShaderIDs._DebugScreenSpaceTracingData, m_DebugScreenSpaceTracingData);
                    HDUtils.DrawFullScreen(cmd, hdCamera, m_DebugFullScreen, (RenderTargetIdentifier)BuiltinRenderTextureType.CameraTarget);

                    PushColorPickerDebugTexture(hdCamera, cmd, (RenderTargetIdentifier)BuiltinRenderTextureType.CameraTarget);
                }

                // Then overlays
                float x = 0;
                float overlayRatio = m_CurrentDebugDisplaySettings.debugOverlayRatio;
                float overlaySize = Math.Min(hdCamera.actualHeight, hdCamera.actualWidth) * overlayRatio;
                float y = hdCamera.actualHeight - overlaySize;

                var lightingDebug = m_CurrentDebugDisplaySettings.lightingDebugSettings;

                if (lightingDebug.displaySkyReflection)
                {
                    var skyReflection = m_SkyManager.skyReflection;
                    m_SharedPropertyBlock.SetTexture(HDShaderIDs._InputCubemap, skyReflection);
                    m_SharedPropertyBlock.SetFloat(HDShaderIDs._Mipmap, lightingDebug.skyReflectionMipmap);
                    m_SharedPropertyBlock.SetFloat(HDShaderIDs._RequireToFlipInputTexture, hdCamera.camera.cameraType != CameraType.SceneView ? 1.0f : 0.0f);
                    m_SharedPropertyBlock.SetFloat(HDShaderIDs._DebugExposure, lightingDebug.debugExposure);
                    cmd.SetViewport(new Rect(x, y, overlaySize, overlaySize));
                    cmd.DrawProcedural(Matrix4x4.identity, m_DebugDisplayLatlong, 0, MeshTopology.Triangles, 3, 1, m_SharedPropertyBlock);
                    HDUtils.NextOverlayCoord(ref x, ref y, overlaySize, overlaySize, hdCamera.actualWidth);
                }

                m_LightLoop.RenderDebugOverlay(hdCamera, cmd, m_CurrentDebugDisplaySettings, ref x, ref y, overlaySize, hdCamera.actualWidth, cullResults);

                DecalSystem.instance.RenderDebugOverlay(hdCamera, cmd, m_CurrentDebugDisplaySettings, ref x, ref y, overlaySize, hdCamera.actualWidth);

                if (m_CurrentDebugDisplaySettings.colorPickerDebugSettings.colorPickerMode != ColorPickerDebugMode.None || m_CurrentDebugDisplaySettings.falseColorDebugSettings.falseColor || m_CurrentDebugDisplaySettings.lightingDebugSettings.debugLightingMode == DebugLightingMode.LuminanceMeter)
                {
                    ColorPickerDebugSettings colorPickerDebugSettings = m_CurrentDebugDisplaySettings.colorPickerDebugSettings;
                    FalseColorDebugSettings falseColorDebugSettings = m_CurrentDebugDisplaySettings.falseColorDebugSettings;
                    var falseColorThresholds = new Vector4(falseColorDebugSettings.colorThreshold0, falseColorDebugSettings.colorThreshold1, falseColorDebugSettings.colorThreshold2, falseColorDebugSettings.colorThreshold3);

                    // Here we have three cases:
                    // - Material debug is enabled, this is the buffer we display
                    // - Otherwise we display the HDR buffer before postprocess and distortion
                    // - If fullscreen debug is enabled we always use it

                    cmd.SetGlobalTexture(HDShaderIDs._DebugColorPickerTexture, m_DebugColorPickerBuffer); // No SetTexture with RenderTarget identifier... so use SetGlobalTexture
                    // TODO: Replace with command buffer call when available
                    m_DebugColorPicker.SetColor(HDShaderIDs._ColorPickerFontColor, colorPickerDebugSettings.fontColor);
                    m_DebugColorPicker.SetInt(HDShaderIDs._FalseColorEnabled, falseColorDebugSettings.falseColor ? 1 : 0);
                    m_DebugColorPicker.SetVector(HDShaderIDs._FalseColorThresholds, falseColorThresholds);
                    // The material display debug perform sRGBToLinear conversion as the final blit currently hardcode a linearToSrgb conversion. As when we read with color picker this is not done,
                    // we perform it inside the color picker shader. But we shouldn't do it for HDR buffer.
                    m_DebugColorPicker.SetFloat(HDShaderIDs._ApplyLinearToSRGB, m_CurrentDebugDisplaySettings.IsDebugMaterialDisplayEnabled() ? 1.0f : 0.0f);
                    // Everything we have capture is flipped (as it happen before FinalPass/postprocess/Blit. So if we are not in SceneView
                    // (i.e. we have perform a flip, we need to flip the input texture) + we need to handle the case were we debug a fullscreen pass that have already perform the flip
                    m_DebugColorPicker.SetFloat(HDShaderIDs._RequireToFlipInputTexture, hdCamera.camera.cameraType != CameraType.SceneView ? 1.0f : 0.0f);
                    HDUtils.DrawFullScreen(cmd, hdCamera, m_DebugColorPicker, (RenderTargetIdentifier)BuiltinRenderTextureType.CameraTarget);
                }
            }
        }

        void ClearBuffers(HDCamera hdCamera, CommandBuffer cmd)
        {
            FrameSettings settings = hdCamera.frameSettings;

            using (new ProfilingSample(cmd, "ClearBuffers", CustomSamplerId.ClearBuffers.GetSampler()))
            {
                // We clear only the depth buffer, no need to clear the various color buffer as we overwrite them.
                // Clear depth/stencil and init buffers
                using (new ProfilingSample(cmd, "Clear Depth/Stencil", CustomSamplerId.ClearDepthStencil.GetSampler()))
                {
                    if (hdCamera.clearDepth)
                    {
                        HDUtils.SetRenderTarget(cmd, hdCamera, m_CameraColorBuffer, m_CameraDepthStencilBuffer, ClearFlag.Depth);
                    }
                }

                // Clear the HDR target
                using (new ProfilingSample(cmd, "Clear HDR target", CustomSamplerId.ClearHDRTarget.GetSampler()))
                {
                    if (hdCamera.clearColorMode == HDAdditionalCameraData.ClearColorMode.BackgroundColor ||
                        // If the luxmeter is enabled, the sky isn't rendered so we clear the background color
                        m_DebugDisplaySettings.lightingDebugSettings.debugLightingMode == DebugLightingMode.LuxMeter ||
                        // If we want the sky but the sky don't exist, still clear with background color
                        (hdCamera.clearColorMode == HDAdditionalCameraData.ClearColorMode.Sky && !m_SkyManager.IsVisualSkyValid()) ||
                        // Special handling for Preview we force to clear with background color (i.e black)
                        // Note that the sky use in this case is the last one setup. If there is no scene or game, there is no sky use as reflection in the preview
                        HDUtils.IsRegularPreviewCamera(hdCamera.camera)
                        )
                    {
                        Color clearColor = hdCamera.backgroundColorHDR;

                        // We set the background color to black when the luxmeter is enabled to avoid picking the sky color
                        if (m_DebugDisplaySettings.lightingDebugSettings.debugLightingMode == DebugLightingMode.LuxMeter)
                            clearColor = Color.black;

                        HDUtils.SetRenderTarget(cmd, hdCamera, m_CameraColorBuffer, m_CameraDepthStencilBuffer, ClearFlag.Color, clearColor);
                    }
                }

                if (settings.enableSubsurfaceScattering)
                {
                    using (new ProfilingSample(cmd, "Clear SSS Lighting Buffer", CustomSamplerId.ClearSssLightingBuffer.GetSampler()))
                    {
                        HDUtils.SetRenderTarget(cmd, hdCamera, m_CameraSssDiffuseLightingBuffer, ClearFlag.Color, CoreUtils.clearColorAllBlack);
                    }
                }

                if (settings.enableSSR)
                {
                    using (new ProfilingSample(cmd, "Clear SSR Buffers", CustomSamplerId.ClearSsrBuffers.GetSampler()))
                    {
                        // In practice, these textures are sparse (mostly black). Therefore, clearing them is fast (due to CMASK),
                        // and much faster than fully overwriting them from within SSR shaders.
                        // HDUtils.SetRenderTarget(cmd, hdCamera, m_SsrDebugTexture,    ClearFlag.Color, CoreUtils.clearColorAllBlack);
                        HDUtils.SetRenderTarget(cmd, hdCamera, m_SsrHitPointTexture, ClearFlag.Color, CoreUtils.clearColorAllBlack);
                        HDUtils.SetRenderTarget(cmd, hdCamera, m_SsrLightingTexture, ClearFlag.Color, CoreUtils.clearColorAllBlack);
                    }
                }

                // We don't need to clear the GBuffers as scene is rewrite and we are suppose to only access valid data (invalid data are tagged with stencil as StencilLightingUsage.NoLighting),
                // This is to save some performance
                if (!settings.enableForwardRenderingOnly)
                {
                    // We still clear in case of debug mode
                    if (m_CurrentDebugDisplaySettings.IsDebugDisplayEnabled())
                    {
                        using (new ProfilingSample(cmd, "Clear GBuffer", CustomSamplerId.ClearGBuffer.GetSampler()))
                        {
                            HDUtils.SetRenderTarget(cmd, hdCamera, m_GbufferManager.GetBuffersRTI(), m_CameraDepthStencilBuffer, ClearFlag.Color, CoreUtils.clearColorAllBlack);
                        }
                    }
                }
            }
        }

        void StartStereoRendering(CommandBuffer cmd, ScriptableRenderContext renderContext, HDCamera hdCamera)
        {
            if (hdCamera.frameSettings.enableStereo)
            {
                renderContext.ExecuteCommandBuffer(cmd);
                cmd.Clear();
                renderContext.StartMultiEye(hdCamera.camera);
            }
        }

        void StopStereoRendering(CommandBuffer cmd, ScriptableRenderContext renderContext, HDCamera hdCamera)
        {
            if (hdCamera.frameSettings.enableStereo)
            {
                renderContext.ExecuteCommandBuffer(cmd);
                cmd.Clear();
                renderContext.StopMultiEye(hdCamera.camera);
            }

        }

        /// <summary>
        /// Push a RenderTexture handled by a RTHandle in global parameters.
        /// </summary>
        /// <param name="cmd">Command buffer to queue commands</param>
        /// <param name="rth">RTHandle handling the RenderTexture</param>
        /// <param name="textureID">TextureID to use for texture binding.</param>
        /// <param name="sizeID">Property ID to store RTHandle size ((x,y) = Actual Pixel Size, (z,w) = 1 / Actual Pixel Size).</param>
        /// <param name="scaleID">PropertyID to store RTHandle scale ((x,y) = Screen Scale, z = lod count, w = unused).</param>
        void PushGlobalRTHandle(CommandBuffer cmd, RTHandleSystem.RTHandle rth, int textureID, int sizeID, int scaleID)
        {
            if (rth != null)
            {
                cmd.SetGlobalTexture(textureID, rth);
                cmd.SetGlobalVector(
                    sizeID,
                    new Vector4(
                    rth.referenceSize.x,
                    rth.referenceSize.y,
                    1f / rth.referenceSize.x,
                    1f / rth.referenceSize.y
                    )
                );
                cmd.SetGlobalVector(
                    scaleID,
                    new Vector4(
                    rth.referenceSize.x / (float)rth.rt.width,
                    rth.referenceSize.y / (float)rth.rt.height,
                    Mathf.Log(Mathf.Min(rth.rt.width, rth.rt.height), 2),
                    0.0f
                    )
                );
            }
            else
            {
                cmd.SetGlobalTexture(textureID, Texture2D.blackTexture);
                cmd.SetGlobalVector(sizeID, Vector4.one);
                cmd.SetGlobalVector(scaleID, Vector4.one);
            }
        }
    }
}<|MERGE_RESOLUTION|>--- conflicted
+++ resolved
@@ -337,16 +337,7 @@
             // Technically we won't need this buffer in some cases, but nothing that we can determine at init time.
             m_CameraStencilBufferCopy = RTHandles.Alloc(Vector2.one, depthBufferBits: DepthBits.None, colorFormat: RenderTextureFormat.R8, sRGB: false, filterMode: FilterMode.Point, enableMSAA: true, name: "CameraStencilCopy"); // DXGI_FORMAT_R8_UINT is not supported by Unity
 
-<<<<<<< HEAD
-            if (m_Asset.renderPipelineSettings.supportMotionVectors)
-=======
-            if (settings.supportSSAO)
-            {
-                m_AmbientOcclusionBuffer = RTHandles.Alloc(Vector2.one, filterMode: FilterMode.Bilinear, colorFormat: RenderTextureFormat.R8, sRGB: false, enableRandomWrite: true, name: "AmbientOcclusion");
-            }
-
             if (settings.supportMotionVectors)
->>>>>>> d2deb42b
             {
                 m_VelocityBuffer = RTHandles.Alloc(Vector2.one, filterMode: FilterMode.Point, colorFormat: Builtin.GetVelocityBufferFormat(), sRGB: Builtin.GetVelocityBufferSRGBFlag(), enableMSAA: true, name: "Velocity");
             }
@@ -1078,14 +1069,10 @@
                         StartStereoRendering(cmd, renderContext, hdCamera);
 
                         // TODO: Everything here (SSAO, Shadow, Build light list, deferred shadow, material and light classification can be parallelize with Async compute)
-<<<<<<< HEAD
                         m_AmbientOcclusionSystem.Render(cmd, hdCamera, GetDepthTexture());
-=======
-                        RenderSSAO(cmd, hdCamera, renderContext, postProcessLayer);
 
                         // Needs the depth pyramid and motion vectors, as well as the render of the previous frame.
                         RenderSSR(hdCamera, cmd);
->>>>>>> d2deb42b
 
                         // Clear and copy the stencil texture needs to be moved to before we invoke the async light list build,
                         // otherwise the async compute queue can end up using that texture before the graphics queue is done with it.
@@ -1233,23 +1220,15 @@
                         // TODO: Should be handled by PostProcessSystem
                         using (new ProfilingSample(cmd, "Blit to final RT", CustomSamplerId.BlitToFinalRT.GetSampler()))
                         {
-<<<<<<< HEAD
                             // This Blit will flip the screen on anything other than openGL
-                            HDUtils.BlitCameraTexture(cmd, hdCamera, m_CameraColorBuffer, BuiltinRenderTextureType.CameraTarget);
-=======
-                            using (new ProfilingSample(cmd, "Blit to final RT", CustomSamplerId.BlitToFinalRT.GetSampler()))
+                            if (srcFrameSettings.enableStereo && (XRGraphicsConfig.eyeTextureDesc.vrUsage == VRTextureUsage.TwoEyes))
                             {
-                                // This Blit will flip the screen on anything other than openGL
-                                if (srcFrameSettings.enableStereo && (XRGraphicsConfig.eyeTextureDesc.vrUsage == VRTextureUsage.TwoEyes))
-                                {
-                                    cmd.BlitFullscreenTriangle(m_CameraColorBuffer, BuiltinRenderTextureType.CameraTarget); // If double-wide, only blit once (not once per-eye)
-                                }
-                                else
-                                {
-                                    HDUtils.BlitCameraTexture(cmd, hdCamera, m_CameraColorBuffer, BuiltinRenderTextureType.CameraTarget);
-                                }
+                                cmd.Blit(m_CameraColorBuffer, BuiltinRenderTextureType.CameraTarget); // If double-wide, only blit once (not once per-eye)
                             }
->>>>>>> d2deb42b
+                            else
+                            {
+                                HDUtils.BlitCameraTexture(cmd, hdCamera, m_CameraColorBuffer, BuiltinRenderTextureType.CameraTarget);
+                            }
                         }
 
                         StopStereoRendering(cmd, renderContext, hdCamera);
@@ -1631,38 +1610,6 @@
             }
         }
 
-<<<<<<< HEAD
-=======
-        void RenderSSAO(CommandBuffer cmd, HDCamera hdCamera, ScriptableRenderContext renderContext, PostProcessLayer postProcessLayer)
-        {
-            var camera = hdCamera.camera;
-
-            // Apply SSAO from PostProcessLayer
-            if (hdCamera.frameSettings.enableSSAO && postProcessLayer != null && postProcessLayer.enabled)
-            {
-                var settings = postProcessLayer.GetSettings<AmbientOcclusion>();
-
-                if (settings.IsEnabledAndSupported(null))
-                {
-                    using (new ProfilingSample(cmd, "Render SSAO", CustomSamplerId.RenderSSAO.GetSampler()))
-                    {
-
-                        postProcessLayer.BakeMSVOMap(cmd, camera, m_AmbientOcclusionBuffer, GetDepthTexture(), true);
-
-                        cmd.SetGlobalTexture(HDShaderIDs._AmbientOcclusionTexture, m_AmbientOcclusionBuffer);
-                        cmd.SetGlobalVector(HDShaderIDs._AmbientOcclusionParam, new Vector4(settings.color.value.r, settings.color.value.g, settings.color.value.b, settings.directLightingStrength.value));
-                        PushFullScreenDebugTexture(hdCamera, cmd, m_AmbientOcclusionBuffer, FullScreenDebugMode.SSAO);
-                    }
-                    return;
-                }
-            }
-
-            // No AO applied - neutral is black, see the comment in the shaders
-            cmd.SetGlobalTexture(HDShaderIDs._AmbientOcclusionTexture, RuntimeUtilities.blackTexture);
-            cmd.SetGlobalVector(HDShaderIDs._AmbientOcclusionParam, Vector4.zero);
-        }
-
->>>>>>> d2deb42b
         void RenderDeferredLighting(HDCamera hdCamera, CommandBuffer cmd)
         {
             if (hdCamera.frameSettings.enableForwardRenderingOnly)
@@ -1982,62 +1929,6 @@
             PushFullScreenDebugTextureMip(hdCamera, cmd, m_CameraDepthBufferMipChain, mipCount, new Vector4(scaleX, scaleY, 0f, 0f), debugMode);
         }
 
-<<<<<<< HEAD
-=======
-        void RenderPostProcess(HDCamera hdcamera, CommandBuffer cmd, PostProcessLayer layer)
-        {
-            using (new ProfilingSample(cmd, "Post-processing", CustomSamplerId.PostProcessing.GetSampler()))
-            {
-                RenderTargetIdentifier source = m_CameraColorBuffer;
-
-                // For console we are not allowed to resize the windows, so don't use our hack.
-                // We also don't do the copy if viewport size and render texture size match.
-                bool viewportAndRTSameSize = (hdcamera.actualWidth == m_CameraColorBuffer.rt.width && hdcamera.actualHeight == m_CameraColorBuffer.rt.height);
-                bool tempHACK = !IsConsolePlatform() && !viewportAndRTSameSize;
-
-                if (tempHACK)
-                {
-                    // TEMPORARY:
-                    // Since we don't render to the full render textures, we need to feed the post processing stack with the right scale/bias.
-                    // This feature not being implemented yet, we'll just copy the relevant buffers into an appropriately sized RT.
-                    cmd.ReleaseTemporaryRT(HDShaderIDs._CameraDepthTexture);
-                    cmd.ReleaseTemporaryRT(HDShaderIDs._CameraMotionVectorsTexture);
-                    cmd.ReleaseTemporaryRT(HDShaderIDs._CameraColorTexture);
-
-                    cmd.GetTemporaryRT(HDShaderIDs._CameraDepthTexture, hdcamera.actualWidth, hdcamera.actualHeight, m_CameraDepthStencilBuffer.rt.depth, FilterMode.Point, m_CameraDepthStencilBuffer.rt.format);
-                    m_CopyDepth.SetTexture(HDShaderIDs._InputDepth, m_CameraDepthStencilBuffer);
-                    cmd.Blit(null, HDShaderIDs._CameraDepthTexture, m_CopyDepth);
-                    if (m_VelocityBuffer != null)
-                    {
-                        cmd.GetTemporaryRT(HDShaderIDs._CameraMotionVectorsTexture, hdcamera.actualWidth, hdcamera.actualHeight, 0, FilterMode.Point, m_VelocityBuffer.rt.format);
-                        HDUtils.BlitCameraTexture(cmd, hdcamera, m_VelocityBuffer, HDShaderIDs._CameraMotionVectorsTexture);
-                    }
-                    cmd.GetTemporaryRT(HDShaderIDs._CameraColorTexture, hdcamera.actualWidth, hdcamera.actualHeight, 0, FilterMode.Point, m_CameraColorBuffer.rt.format);
-                    HDUtils.BlitCameraTexture(cmd, hdcamera, m_CameraColorBuffer, HDShaderIDs._CameraColorTexture);
-                    source = HDShaderIDs._CameraColorTexture;
-                }
-                else
-                {
-                    // Note: Here we don't use GetDepthTexture() to get the depth texture but m_CameraDepthStencilBuffer as the Forward transparent pass can
-                    // write extra data to deal with DOF/MB
-                    cmd.SetGlobalTexture(HDShaderIDs._CameraDepthTexture, m_CameraDepthStencilBuffer);
-                    cmd.SetGlobalTexture(HDShaderIDs._CameraMotionVectorsTexture, m_VelocityBuffer);
-                }
-
-                var context = hdcamera.postprocessRenderContext;
-                context.Reset();
-                context.source = source;
-                context.destination = BuiltinRenderTextureType.CameraTarget;
-                context.command = cmd;
-                context.camera = hdcamera.camera;
-                context.sourceFormat = RenderTextureFormat.ARGBHalf;
-                context.flip = (hdcamera.camera.targetTexture == null) && (!hdcamera.camera.stereoEnabled);
-
-                layer.Render(context);
-            }
-        }
-
->>>>>>> d2deb42b
         public void ApplyDebugDisplaySettings(HDCamera hdCamera, CommandBuffer cmd)
         {
             // See ShaderPassForward.hlsl: for forward shaders, if DEBUG_DISPLAY is enabled and no DebugLightingMode or DebugMipMapMod
