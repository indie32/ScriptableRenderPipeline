--- conflicted
+++ resolved
@@ -1824,25 +1824,6 @@
         public void ApplyDebugDisplaySettings(HDCamera hdCamera, CommandBuffer cmd)
         {
             // See ShaderPassForward.hlsl: for forward shaders, if DEBUG_DISPLAY is enabled and no DebugLightingMode or DebugMipMapMod 
-<<<<<<< HEAD
-            // modes have been set, lighting is automatically escaped. This isn't so for shaders supporting deferred. Since the 
-            // colorPickerModes and false color don't need DEBUG_DISPLAY anyway, make those behave like for deferred materials 
-            // by disabling DEBUG_DISPLAY independently of those:
-            if (m_CurrentDebugDisplaySettings.IsDebugDisplayEnabled())
-            {
-                // enable globally the keyword DEBUG_DISPLAY on shader that support it with multicompile
-                cmd.EnableShaderKeyword("DEBUG_DISPLAY");
-            }
-            else
-            {
-                // TODO: Be sure that if there is no change in the state of this keyword, it doesn't imply any work on CPU side! else we will need to save the sate somewher
-                cmd.DisableShaderKeyword("DEBUG_DISPLAY");
-            }
-
-            if (m_CurrentDebugDisplaySettings.IsDebugDisplayEnabled() ||
-                m_CurrentDebugDisplaySettings.colorPickerDebugSettings.colorPickerMode != ColorPickerDebugMode.None)
-            {
-=======
             // modes have been set, lighting is automatically skipped (To avoid some crashed due to lighting RT not set on console).
             // However debug mode like colorPickerModes and false color don't need DEBUG_DISPLAY and must work with the lighting.
             // So we will enabled DEBUG_DISPLAY independently
@@ -1853,7 +1834,9 @@
             if (m_CurrentDebugDisplaySettings.IsDebugDisplayEnabled() ||
                 m_CurrentDebugDisplaySettings.colorPickerDebugSettings.colorPickerMode != ColorPickerDebugMode.None)
             {
->>>>>>> 7819ed0d
+            if (m_CurrentDebugDisplaySettings.IsDebugDisplayEnabled() ||
+                m_CurrentDebugDisplaySettings.colorPickerDebugSettings.colorPickerMode != ColorPickerDebugMode.None)
+            {
                 // This is for texture streaming
                 m_CurrentDebugDisplaySettings.UpdateMaterials();
 
