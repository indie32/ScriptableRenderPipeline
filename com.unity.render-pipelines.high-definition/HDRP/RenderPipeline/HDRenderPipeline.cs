--- conflicted
+++ resolved
@@ -104,12 +104,7 @@
         RTHandleSystem.RTHandle m_CameraStencilBufferCopy;
 
         RTHandleSystem.RTHandle m_VelocityBuffer;
-<<<<<<< HEAD
-        RTHandleSystem.RTHandle m_DeferredShadowBuffer;
-=======
         RTHandleSystem.RTHandle m_ScreenSpaceShadowsBuffer;
-        RTHandleSystem.RTHandle m_AmbientOcclusionBuffer;
->>>>>>> 3ad1808f
         RTHandleSystem.RTHandle m_DistortionBuffer;
 
         // The pass "SRPDefaultUnlit" is a fall back to legacy unlit rendering and is required to support unity 2d + unity UI that render in the scene.
@@ -1136,11 +1131,11 @@
                         //<<<
 
                         // Final blit
-                        if (hdCamera.frameSettings.enablePostprocess)
-                        {
-                            RenderPostProcess(hdCamera, cmd, postProcessLayer);
-                        }
-                        else
+                        //if (hdCamera.frameSettings.enablePostprocess)
+                        //{
+                        //    RenderPostProcess(hdCamera, cmd, postProcessLayer);
+                        //}
+                        //else
                         {
                             using (new ProfilingSample(cmd, "Blit to final RT", CustomSamplerId.BlitToFinalRT.GetSampler()))
                             {
