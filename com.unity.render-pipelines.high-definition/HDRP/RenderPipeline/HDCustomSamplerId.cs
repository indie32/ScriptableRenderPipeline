using UnityEngine.Profiling;

namespace UnityEngine.Experimental.Rendering.HDPipeline
{
    public enum CustomSamplerId
    {
        PushGlobalParameters,
        CopySetDepthBuffer,
        CopyDepthStencilbuffer,
        HTileForSSS,
        Forward,
        RenderSSAO,
        RenderShadows,
        RenderDeferredDirectionalShadow,
        BuildLightList,
        BlitToFinalRT,
        Distortion,
        ApplyDistortion,
        DepthPrepass,
        TransparentDepthPrepass,
        GBuffer,
        DBufferRender,
        DBufferPrepareDrawData,
        DisplayDebugDecalsAtlas,
        DisplayDebugViewMaterial,
        DebugViewMaterialGBuffer,
        BlitDebugViewMaterialDebug,
        SubsurfaceScattering,
        ForwardPassName,
        ForwardTransparentDepthPrepass,
        RenderForwardError,
        TransparentDepthPostpass,
        ObjectsVelocity,
        CameraVelocity,
        ColorPyramid,
        DepthPyramid,
        PostProcessing,
        RenderDebug,
        ClearBuffers,
        ClearDepthStencil,
        ClearSSSDiffuseTarget,
        ClearSSSFilteringTarget,
        ClearAndCopyStencilTexture,
        ClearHTile,
        ClearHDRTarget,
        ClearGBuffer,
        HDRenderPipelineRender,
        CullResultsCull,
        CopyDepthForSceneView,
        DisplayCookies,
<<<<<<< HEAD
=======
        DownsampleShadowMaps,
>>>>>>> 25c9ef83

        // Profile sampler for tile pass
        TPPrepareLightsForGPU,
        TPPushGlobalParameters,
        TPTiledLightingDebug,
        TPDeferredDirectionalShadow,
        TPTileSettingsEnableTileAndCluster,
        TPForwardPass,
        TPForwardTiledClusterpass,
        TPDisplayShadows,
        TPRenderDeferredLighting,

        // Misc
        VolumeUpdate,

        Max
    }

    public static class HDCustomSamplerExtension
    {
        static CustomSampler[] s_Samplers;

        public static CustomSampler GetSampler(this CustomSamplerId samplerId)
        {
            // Lazy init
            if (s_Samplers == null)
            {
                s_Samplers = new CustomSampler[(int)CustomSamplerId.Max];

                for (int i = 0; i < (int)CustomSamplerId.Max; i++)
                {
                    var id = (CustomSamplerId)i;
                    s_Samplers[i] = CustomSampler.Create("C#_" + id);
                }
            }

            return s_Samplers[(int)samplerId];
        }
    }
}<|MERGE_RESOLUTION|>--- conflicted
+++ resolved
@@ -48,10 +48,7 @@
         CullResultsCull,
         CopyDepthForSceneView,
         DisplayCookies,
-<<<<<<< HEAD
-=======
         DownsampleShadowMaps,
->>>>>>> 25c9ef83
 
         // Profile sampler for tile pass
         TPPrepareLightsForGPU,
