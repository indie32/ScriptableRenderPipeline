--- conflicted
+++ resolved
@@ -81,18 +81,12 @@
     int lightType;
     float3 right;
     float3 up;
-<<<<<<< HEAD
     float3 forward;
     int shadowIndex;
     int contactShadowIndex;
-=======
-    float diffuseScale;
     float2 unused0;
     int flagIndex;
     int flagCount;
-    float angleScale;
-    float angleOffset;
->>>>>>> 4c948453
     float shadowDimmer;
     float4 shadowMaskSelector;
     int nonLightmappedOnly;
@@ -132,252 +126,5 @@
     int envIndex;
 };
 
-<<<<<<< HEAD
-=======
-//
-// Accessors for UnityEngine.Experimental.Rendering.HDPipeline.DirectionalLightData
-//
-float3 GetPositionWS(DirectionalLightData value)
-{
-	return value.positionWS;
-}
-int GetTileCookie(DirectionalLightData value)
-{
-	return value.tileCookie;
-}
-float3 GetColor(DirectionalLightData value)
-{
-	return value.color;
-}
-int GetShadowIndex(DirectionalLightData value)
-{
-	return value.shadowIndex;
-}
-float3 GetForward(DirectionalLightData value)
-{
-	return value.forward;
-}
-int GetCookieIndex(DirectionalLightData value)
-{
-	return value.cookieIndex;
-}
-float3 GetRight(DirectionalLightData value)
-{
-	return value.right;
-}
-float GetSpecularScale(DirectionalLightData value)
-{
-	return value.specularScale;
-}
-float3 GetUp(DirectionalLightData value)
-{
-	return value.up;
-}
-float GetDiffuseScale(DirectionalLightData value)
-{
-	return value.diffuseScale;
-}
-float GetVolumetricDimmer(DirectionalLightData value)
-{
-	return value.volumetricDimmer;
-}
-int GetNonLightmappedOnly(DirectionalLightData value)
-{
-	return value.nonLightmappedOnly;
-}
-float4 GetShadowMaskSelector(DirectionalLightData value)
-{
-	return value.shadowMaskSelector;
-}
-
-//
-// Accessors for UnityEngine.Experimental.Rendering.HDPipeline.LightData
-//
-float3 GetPositionWS(LightData value)
-{
-	return value.positionWS;
-}
-float GetInvSqrAttenuationRadius(LightData value)
-{
-	return value.invSqrAttenuationRadius;
-}
-float3 GetColor(LightData value)
-{
-	return value.color;
-}
-int GetShadowIndex(LightData value)
-{
-	return value.shadowIndex;
-}
-float3 GetForward(LightData value)
-{
-	return value.forward;
-}
-int GetCookieIndex(LightData value)
-{
-	return value.cookieIndex;
-}
-float3 GetRight(LightData value)
-{
-	return value.right;
-}
-float GetSpecularScale(LightData value)
-{
-	return value.specularScale;
-}
-float3 GetUp(LightData value)
-{
-	return value.up;
-}
-float GetDiffuseScale(LightData value)
-{
-	return value.diffuseScale;
-}
-float2 GetUnused0(LightData value)
-{
-	return value.unused0;
-}
-int GetFlagIndex(LightData value)
-{
-	return value.flagIndex;
-}
-int GetFlagCount(LightData value)
-{
-	return value.flagCount;
-}
-float GetAngleScale(LightData value)
-{
-	return value.angleScale;
-}
-float GetAngleOffset(LightData value)
-{
-	return value.angleOffset;
-}
-float GetShadowDimmer(LightData value)
-{
-	return value.shadowDimmer;
-}
-int GetNonLightmappedOnly(LightData value)
-{
-	return value.nonLightmappedOnly;
-}
-float4 GetShadowMaskSelector(LightData value)
-{
-	return value.shadowMaskSelector;
-}
-float2 GetSize(LightData value)
-{
-	return value.size;
-}
-int GetLightType(LightData value)
-{
-	return value.lightType;
-}
-float GetMinRoughness(LightData value)
-{
-	return value.minRoughness;
-}
-float GetVolumetricDimmer(LightData value)
-{
-	return value.volumetricDimmer;
-}
-
-//
-// Accessors for UnityEngine.Experimental.Rendering.HDPipeline.EnvLightData
-//
-float3 GetCapturePositionWS(EnvLightData value)
-{
-	return value.capturePositionWS;
-}
-int GetInfluenceShapeType(EnvLightData value)
-{
-	return value.influenceShapeType;
-}
-float3 GetProxyExtents(EnvLightData value)
-{
-	return value.proxyExtents;
-}
-float GetMinProjectionDistance(EnvLightData value)
-{
-	return value.minProjectionDistance;
-}
-float3 GetProxyPositionWS(EnvLightData value)
-{
-	return value.proxyPositionWS;
-}
-float3 GetProxyForward(EnvLightData value)
-{
-	return value.proxyForward;
-}
-float3 GetProxyUp(EnvLightData value)
-{
-	return value.proxyUp;
-}
-float3 GetProxyRight(EnvLightData value)
-{
-	return value.proxyRight;
-}
-float3 GetInfluencePositionWS(EnvLightData value)
-{
-	return value.influencePositionWS;
-}
-float3 GetInfluenceForward(EnvLightData value)
-{
-	return value.influenceForward;
-}
-float3 GetInfluenceUp(EnvLightData value)
-{
-	return value.influenceUp;
-}
-float3 GetInfluenceRight(EnvLightData value)
-{
-	return value.influenceRight;
-}
-float3 GetInfluenceExtents(EnvLightData value)
-{
-	return value.influenceExtents;
-}
-float GetUnused00(EnvLightData value)
-{
-	return value.unused00;
-}
-float3 GetBlendDistancePositive(EnvLightData value)
-{
-	return value.blendDistancePositive;
-}
-float3 GetBlendDistanceNegative(EnvLightData value)
-{
-	return value.blendDistanceNegative;
-}
-float3 GetBlendNormalDistancePositive(EnvLightData value)
-{
-	return value.blendNormalDistancePositive;
-}
-float3 GetBlendNormalDistanceNegative(EnvLightData value)
-{
-	return value.blendNormalDistanceNegative;
-}
-float3 GetBoxSideFadePositive(EnvLightData value)
-{
-	return value.boxSideFadePositive;
-}
-float3 GetBoxSideFadeNegative(EnvLightData value)
-{
-	return value.boxSideFadeNegative;
-}
-float GetWeight(EnvLightData value)
-{
-	return value.weight;
-}
-float GetMultiplier(EnvLightData value)
-{
-	return value.multiplier;
-}
-int GetEnvIndex(EnvLightData value)
-{
-	return value.envIndex;
-}
-
->>>>>>> 4c948453
 
 #endif