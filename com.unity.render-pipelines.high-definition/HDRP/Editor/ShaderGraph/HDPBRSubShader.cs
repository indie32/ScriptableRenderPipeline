using System.Collections.Generic;
using System.IO;
using System.Linq;
using UnityEditor.Graphing;
using UnityEditor.ShaderGraph;

namespace UnityEditor.Experimental.Rendering.HDPipeline
{
    [FormerName("UnityEditor.ShaderGraph.HDPBRSubShader")]
    public class HDPBRSubShader : IPBRSubShader
    {
        Pass m_PassGBuffer = new Pass()
        {
            Name = "GBuffer",
            LightMode = "GBuffer",
            TemplateName = "HDPBRPass.template",
            ShaderPassName = "SHADERPASS_GBUFFER",
            StencilOverride = new List<string>()
            {
                "// Stencil setup for gbuffer",
                "Stencil",
                "{",
                "   WriteMask 7",       // [_StencilWriteMask]    // default: StencilMask.Lighting  (fixed at compile time)
                "   Ref  2",            // [_StencilRef]          // default: StencilLightingUsage.RegularLighting  (fixed at compile time)
                "   Comp Always",
                "   Pass Replace",
                "}"
            },
            ExtraDefines = new List<string>()
            {
                "#pragma multi_compile _ DEBUG_DISPLAY",
                "#pragma multi_compile _ LIGHTMAP_ON",
                "#pragma multi_compile _ DIRLIGHTMAP_COMBINED",
                "#pragma multi_compile _ DYNAMICLIGHTMAP_ON",
                "#pragma multi_compile _ SHADOWS_SHADOWMASK",
            },
            Includes = new List<string>()
            {
                "#include \"HDRP/ShaderPass/ShaderPassGBuffer.hlsl\"",
            },
            RequiredFields = new List<string>()
            {
                "FragInputs.worldToTangent",
                "FragInputs.positionWS",
                "FragInputs.texCoord1",
                "FragInputs.texCoord2"
            },
            PixelShaderSlots = new List<int>()
            {
                PBRMasterNode.AlbedoSlotId,
                PBRMasterNode.NormalSlotId,
                PBRMasterNode.MetallicSlotId,
                PBRMasterNode.SpecularSlotId,
                PBRMasterNode.EmissionSlotId,
                PBRMasterNode.SmoothnessSlotId,
                PBRMasterNode.OcclusionSlotId,
                PBRMasterNode.AlphaSlotId,
                PBRMasterNode.AlphaThresholdSlotId
            },
            VertexShaderSlots = new List<int>()
            {
                PBRMasterNode.PositionSlotId
            }
        };

        Pass m_PassGBufferWithPrepass = new Pass()
        {
            Name = "GBufferWithPrepass",
            LightMode = "GBufferWithPrepass",
            TemplateName = "HDPBRPass.template",
            ShaderPassName = "SHADERPASS_GBUFFER",
            StencilOverride = new List<string>()
            {
                "// Stencil setup for GBufferWithPrepass",
                "Stencil",
                "{",
                "   WriteMask 7",       // _StencilWriteMask    // StencilMask.Lighting  (fixed at compile time)
                "   Ref  2",            // _StencilRef          // StencilLightingUsage.RegularLighting  (fixed at compile time)
                "   Comp Always",
                "   Pass Replace",
                "}"
            },
            ExtraDefines = new List<string>()
            {
                "#pragma multi_compile _ DEBUG_DISPLAY",
                "#pragma multi_compile _ LIGHTMAP_ON",
                "#pragma multi_compile _ DIRLIGHTMAP_COMBINED",
                "#pragma multi_compile _ DYNAMICLIGHTMAP_ON",
                "#pragma multi_compile _ SHADOWS_SHADOWMASK",
                "#define SHADERPASS_GBUFFER_BYPASS_ALPHA_TEST",
            },
            Includes = new List<string>()
            {
                "#include \"HDRP/ShaderPass/ShaderPassGBuffer.hlsl\"",
            },
            RequiredFields = new List<string>()
            {
//                "FragInputs.worldToTangent",
//                "FragInputs.positionWS",
            },
            PixelShaderSlots = new List<int>()
            {
                PBRMasterNode.AlbedoSlotId,
                PBRMasterNode.NormalSlotId,
                PBRMasterNode.MetallicSlotId,
                PBRMasterNode.SpecularSlotId,
                PBRMasterNode.EmissionSlotId,
                PBRMasterNode.SmoothnessSlotId,
                PBRMasterNode.OcclusionSlotId,
                PBRMasterNode.AlphaSlotId,
                PBRMasterNode.AlphaThresholdSlotId
            },
            VertexShaderSlots = new List<int>()
            {
                PBRMasterNode.PositionSlotId
            }
        };

        Pass m_PassMETA = new Pass()
        {
            Name = "META",
            LightMode = "Meta",
            TemplateName = "HDPBRPass.template",
            ShaderPassName = "SHADERPASS_LIGHT_TRANSPORT",
            CullOverride = "Cull Off",
            Includes = new List<string>()
            {
                "#include \"HDRP/ShaderPass/ShaderPassLightTransport.hlsl\"",
            },
            RequiredFields = new List<string>()
            {
                "AttributesMesh.normalOS",
                "AttributesMesh.tangentOS",     // Always present as we require it also in case of anisotropic lighting
                "AttributesMesh.uv0",
                "AttributesMesh.uv1",
                "AttributesMesh.color",
                "AttributesMesh.uv2",           // SHADERPASS_LIGHT_TRANSPORT always uses uv2
            },
            PixelShaderSlots = new List<int>()
            {
                PBRMasterNode.AlbedoSlotId,
                PBRMasterNode.NormalSlotId,
                PBRMasterNode.MetallicSlotId,
                PBRMasterNode.SpecularSlotId,
                PBRMasterNode.EmissionSlotId,
                PBRMasterNode.SmoothnessSlotId,
                PBRMasterNode.OcclusionSlotId,
                PBRMasterNode.AlphaSlotId,
                PBRMasterNode.AlphaThresholdSlotId
            },
//             VertexShaderSlots = new List<int>()
//             {
//                 PBRMasterNode.PositionSlotId
//             }
        };

        Pass m_PassShadowCaster = new Pass()
        {
            Name = "ShadowCaster",
            LightMode = "ShadowCaster",
            TemplateName = "HDPBRPass.template",
            ShaderPassName = "SHADERPASS_SHADOWS",
            ColorMaskOverride = "ColorMask 0",
            ExtraDefines = new List<string>()
            {
                "#define USE_LEGACY_UNITY_MATRIX_VARIABLES",
            },
            Includes = new List<string>()
            {
                "#include \"HDRP/ShaderPass/ShaderPassDepthOnly.hlsl\"",
            },
            RequiredFields = new List<string>()
            {
//                "FragInputs.worldToTangent",
//                "FragInputs.positionWS",
            },
            PixelShaderSlots = new List<int>()
            {
                PBRMasterNode.AlphaSlotId,
                PBRMasterNode.AlphaThresholdSlotId
            },
            VertexShaderSlots = new List<int>()
            {
                PBRMasterNode.PositionSlotId
            }
        };

        Pass m_PassDepthOnly = new Pass()
        {
            Name = "DepthOnly",
            LightMode = "DepthOnly",
            TemplateName = "HDPBRPass.template",
            ShaderPassName = "SHADERPASS_DEPTH_ONLY",
            ColorMaskOverride = "ColorMask 0",
            Includes = new List<string>()
            {
                "#include \"HDRP/ShaderPass/ShaderPassDepthOnly.hlsl\"",
            },
            RequiredFields = new List<string>()
            {
//                "FragInputs.worldToTangent",
//                "FragInputs.positionWS",
            },
            PixelShaderSlots = new List<int>()
            {
                PBRMasterNode.AlphaSlotId,
                PBRMasterNode.AlphaThresholdSlotId
            },
            VertexShaderSlots = new List<int>()
            {
                PBRMasterNode.PositionSlotId
            }
        };

        Pass m_PassMotionVectors = new Pass()
        {
            Name = "Motion Vectors",
            LightMode = "MotionVectors",
            TemplateName = "HDPBRPass.template",
            ShaderPassName = "SHADERPASS_VELOCITY",
            Includes = new List<string>()
            {
                "#include \"HDRP/ShaderPass/ShaderPassVelocity.hlsl\"",
            },
            RequiredFields = new List<string>()
            {
                "FragInputs.positionWS",
            },
            StencilOverride = new List<string>()
            {
                "// If velocity pass (motion vectors) is enabled we tag the stencil so it don't perform CameraMotionVelocity",
                "Stencil",
                "{",
                "   WriteMask 128",         // [_StencilWriteMaskMV]        (int) HDRenderPipeline.StencilBitMask.ObjectVelocity   // this requires us to pull in the HD Pipeline assembly...
                "   Ref 128",               // [_StencilRefMV]
                "   Comp Always",
                "   Pass Replace",
                "}"
            },
            PixelShaderSlots = new List<int>()
            {
                PBRMasterNode.AlphaSlotId,
                PBRMasterNode.AlphaThresholdSlotId
            },
            VertexShaderSlots = new List<int>()
            {
                PBRMasterNode.PositionSlotId
            },
        };

        Pass m_PassDistortion = new Pass()
        {
            Name = "Distortion",
            LightMode = "DistortionVectors",
            TemplateName = "HDPBRPass.template",
            ShaderPassName = "SHADERPASS_DISTORTION",
            BlendOverride = "Blend One One, One One",   // [_DistortionSrcBlend] [_DistortionDstBlend], [_DistortionBlurSrcBlend] [_DistortionBlurDstBlend]
            BlendOpOverride = "BlendOp Add, Add",       // Add, [_DistortionBlurBlendOp]
            ZTestOverride = "ZTest LEqual",             // [_ZTestModeDistortion]
            ZWriteOverride = "ZWrite Off",
            Includes = new List<string>()
            {
                "#include \"HDRP/ShaderPass/ShaderPassDistortion.hlsl\"",
            },
            RequiredFields = new List<string>()
            {
//                "FragInputs.worldToTangent",
//                "FragInputs.positionWS",
            },
            PixelShaderSlots = new List<int>()
            {
                PBRMasterNode.AlphaSlotId,
                PBRMasterNode.AlphaThresholdSlotId
            },
            VertexShaderSlots = new List<int>()
            {
                PBRMasterNode.PositionSlotId
            },
        };

        Pass m_PassTransparentDepthPrepass = new Pass()
        {
            Name = "TransparentDepthPrepass",
            LightMode = "TransparentDepthPrepass",
            TemplateName = "HDPBRPass.template",
            ShaderPassName = "SHADERPASS_DEPTH_ONLY",
            ColorMaskOverride = "ColorMask 0",
            ExtraDefines = new List<string>()
            {
                "#define CUTOFF_TRANSPARENT_DEPTH_PREPASS",
            },
            Includes = new List<string>()
            {
                "#include \"HDRP/ShaderPass/ShaderPassDepthOnly.hlsl\"",
            },
            RequiredFields = new List<string>()
            {
//                "FragInputs.worldToTangent",
//                "FragInputs.positionWS",
            },
            PixelShaderSlots = new List<int>()
            {
                PBRMasterNode.AlphaSlotId,
                PBRMasterNode.AlphaThresholdSlotId
            },
            VertexShaderSlots = new List<int>()
            {
                PBRMasterNode.PositionSlotId
            },
        };

        Pass m_PassTransparentBackface = new Pass()
        {
            Name = "TransparentBackface",
            LightMode = "TransparentBackface",
            TemplateName = "HDPBRPass.template",
            ShaderPassName = "SHADERPASS_FORWARD",
            CullOverride = "Cull Front",
            ExtraDefines = new List<string>()
            {
                "#pragma multi_compile _ DEBUG_DISPLAY",
                "#pragma multi_compile _ LIGHTMAP_ON",
                "#pragma multi_compile _ DIRLIGHTMAP_COMBINED",
                "#pragma multi_compile _ DYNAMICLIGHTMAP_ON",
                "#pragma multi_compile _ SHADOWS_SHADOWMASK",
                "#pragma multi_compile LIGHTLOOP_SINGLE_PASS LIGHTLOOP_TILE_PASS",
                "#pragma multi_compile USE_FPTL_LIGHTLIST USE_CLUSTERED_LIGHTLIST",
            },
            Includes = new List<string>()
            {
                "#include \"HDRP/ShaderPass/ShaderPassForward.hlsl\"",
            },
            RequiredFields = new List<string>()
            {
//                "FragInputs.worldToTangent",
//                "FragInputs.positionWS",
            },
            PixelShaderSlots = new List<int>()
            {
                PBRMasterNode.AlbedoSlotId,
                PBRMasterNode.NormalSlotId,
                PBRMasterNode.MetallicSlotId,
                PBRMasterNode.SpecularSlotId,
                PBRMasterNode.EmissionSlotId,
                PBRMasterNode.SmoothnessSlotId,
                PBRMasterNode.OcclusionSlotId,
                PBRMasterNode.AlphaSlotId,
                PBRMasterNode.AlphaThresholdSlotId
            },
            VertexShaderSlots = new List<int>()
            {
                PBRMasterNode.PositionSlotId
            },
        };

        Pass m_PassForward = new Pass()
        {
            Name = "Forward",
            LightMode = "Forward",
            TemplateName = "HDPBRPass.template",
            ShaderPassName = "SHADERPASS_FORWARD",
            ExtraDefines = new List<string>()
            {
                "#pragma multi_compile _ DEBUG_DISPLAY",
                "#pragma multi_compile _ LIGHTMAP_ON",
                "#pragma multi_compile _ DIRLIGHTMAP_COMBINED",
                "#pragma multi_compile _ DYNAMICLIGHTMAP_ON",
                "#pragma multi_compile _ SHADOWS_SHADOWMASK",
                "#pragma multi_compile LIGHTLOOP_SINGLE_PASS LIGHTLOOP_TILE_PASS",
                "#pragma multi_compile USE_FPTL_LIGHTLIST USE_CLUSTERED_LIGHTLIST"
            },
            StencilOverride = new List<string>()
            {
                "// Stencil setup for forward",
                "Stencil",
                "{",
                "   WriteMask 7",       // [_StencilWriteMask]    // default: StencilMask.Lighting  (fixed at compile time)
                "   Ref  2",            // [_StencilRef]          // default: StencilLightingUsage.RegularLighting  (fixed at compile time)
                "   Comp Always",
                "   Pass Replace",
                "}"
            },
            Includes = new List<string>()
            {
                "#include \"HDRP/ShaderPass/ShaderPassForward.hlsl\"",
            },
            RequiredFields = new List<string>()
            {
                "FragInputs.worldToTangent",
//                "FragInputs.positionWS",
            },
            PixelShaderSlots = new List<int>()
            {
                PBRMasterNode.AlbedoSlotId,
                PBRMasterNode.NormalSlotId,
                PBRMasterNode.MetallicSlotId,
                PBRMasterNode.SpecularSlotId,
                PBRMasterNode.EmissionSlotId,
                PBRMasterNode.SmoothnessSlotId,
                PBRMasterNode.OcclusionSlotId,
                PBRMasterNode.AlphaSlotId,
                PBRMasterNode.AlphaThresholdSlotId
            },
            VertexShaderSlots = new List<int>()
            {
                PBRMasterNode.PositionSlotId
            },
        };

        Pass m_PassTransparentDepthPostpass = new Pass()
        {
            Name = "TransparentDepthPostpass",
            LightMode = "TransparentDepthPostpass",
            TemplateName = "HDPBRPass.template",
            ShaderPassName = "SHADERPASS_DEPTH_ONLY",
            ColorMaskOverride = "ColorMask 0",
            ExtraDefines = new List<string>()
            {
                "#define CUTOFF_TRANSPARENT_DEPTH_POSTPASS",
            },
            Includes = new List<string>()
            {
                "#include \"HDRP/ShaderPass/ShaderPassDepthOnly.hlsl\"",
            },
            RequiredFields = new List<string>()
            {
//                "FragInputs.worldToTangent",
//                "FragInputs.positionWS",
            },
            PixelShaderSlots = new List<int>()
            {
                PBRMasterNode.AlphaSlotId,
                PBRMasterNode.AlphaThresholdSlotId
            },
            VertexShaderSlots = new List<int>()
            {
                PBRMasterNode.PositionSlotId
            },
        };

        private static string GetVariantDefines(PBRMasterNode masterNode)
        {
            ShaderGenerator defines = new ShaderGenerator();

            // TODO:
            // _MATERIAL_FEATURE_SUBSURFACE_SCATTERING
            // _MATERIAL_FEATURE_TRANSMISSION
            // _MATERIAL_FEATURE_ANISOTROPY
            // _MATERIAL_FEATURE_CLEAR_COAT
            // _MATERIAL_FEATURE_IRIDESCENCE

            switch (masterNode.model)
            {
                case PBRMasterNode.Model.Metallic:
                    break;
                case PBRMasterNode.Model.Specular:
                    defines.AddShaderChunk("#define _MATERIAL_FEATURE_SPECULAR_COLOR 1", true);
                    break;
                default:
                    // TODO: error!
                    break;
            }

            // #pragma shader_feature _ALPHATEST_ON
            float constantAlpha = 0.0f;
            if (masterNode.IsSlotConnected(PBRMasterNode.AlphaThresholdSlotId) ||
                (float.TryParse(masterNode.GetSlotValue(PBRMasterNode.AlphaThresholdSlotId, GenerationMode.ForReals), out constantAlpha) && (constantAlpha > 0.0f)))
            {
                defines.AddShaderChunk("#define _ALPHATEST_ON 1", true);
            }

//             if (kTesselationMode != TessellationMode.None)
//             {
//                 defines.AddShaderChunk("#define _TESSELLATION_PHONG 1", true);
//             }

            // #pragma shader_feature _ _VERTEX_DISPLACEMENT _PIXEL_DISPLACEMENT
//             switch (kDisplacementMode)
//             {
//                 case DisplacementMode.None:
//                     break;
//                 case DisplacementMode.Vertex:
//                     defines.AddShaderChunk("#define _VERTEX_DISPLACEMENT 1", true);
//                     break;
//                 case DisplacementMode.Pixel:
//                     defines.AddShaderChunk("#define _PIXEL_DISPLACEMENT 1", true);
            // Depth offset is only enabled if per pixel displacement is
//                     if (kDepthOffsetEnable)
//                     {
//                         // #pragma shader_feature _DEPTHOFFSET_ON
//                         defines.AddShaderChunk("#define _DEPTHOFFSET_ON 1", true);
//                     }
//                     break;
//                 case DisplacementMode.Tessellation:
//                     if (kTessellationEnabled)
//                     {
//                         defines.AddShaderChunk("#define _TESSELLATION_DISPLACEMENT 1", true);
//                     }
//                     break;
//             }

            // #pragma shader_feature _VERTEX_DISPLACEMENT_LOCK_OBJECT_SCALE
            // #pragma shader_feature _DISPLACEMENT_LOCK_TILING_SCALE
            // #pragma shader_feature _PIXEL_DISPLACEMENT_LOCK_OBJECT_SCALE
            // #pragma shader_feature _VERTEX_WIND
            // #pragma shader_feature _ _REFRACTION_PLANE _REFRACTION_SPHERE
            //
            // #pragma shader_feature _ _MAPPING_PLANAR _MAPPING_TRIPLANAR          // MOVE to a node
            // #pragma shader_feature _NORMALMAP_TANGENT_SPACE
            // #pragma shader_feature _ _REQUIRE_UV2 _REQUIRE_UV3
            //
            // #pragma shader_feature _NORMALMAP
            if (masterNode.IsSlotConnected(PBRMasterNode.NormalSlotId))
            {
                defines.AddShaderChunk("#define _NORMALMAP 1", true);
            }

            // #pragma shader_feature _MASKMAP
            // #pragma shader_feature _BENTNORMALMAP
            // #pragma shader_feature _EMISSIVE_COLOR_MAP
            // #pragma shader_feature _ENABLESPECULAROCCLUSION
            // #pragma shader_feature _HEIGHTMAP
            // #pragma shader_feature _TANGENTMAP
            // #pragma shader_feature _ANISOTROPYMAP
            // #pragma shader_feature _SUBSURFACE_RADIUS_MAP
            // #pragma shader_feature _THICKNESSMAP
            // #pragma shader_feature _SPECULARCOLORMAP
            // #pragma shader_feature _TRANSMITTANCECOLORMAP

            // Keywords for transparent
            // #pragma shader_feature _SURFACE_TYPE_TRANSPARENT
            if (masterNode.surfaceType != SurfaceType.Opaque)
            {
                // transparent-only defines
                defines.AddShaderChunk("#define _SURFACE_TYPE_TRANSPARENT 1", true);

                // #pragma shader_feature _ _BLENDMODE_ALPHA _BLENDMODE_ADD _BLENDMODE_PRE_MULTIPLY
                if (masterNode.alphaMode == AlphaMode.Alpha)
                {
                    defines.AddShaderChunk("#define _BLENDMODE_ALPHA 1", true);
                }
                else if (masterNode.alphaMode == AlphaMode.Additive)
                {
                    defines.AddShaderChunk("#define _BLENDMODE_ADD 1", true);
                }
//                else if (masterNode.alphaMode == PBRMasterNode.AlphaMode.PremultiplyAlpha)            // TODO
//                {
//                    defines.AddShaderChunk("#define _BLENDMODE_PRE_MULTIPLY 1", true);
//                }

                // #pragma shader_feature _BLENDMODE_PRESERVE_SPECULAR_LIGHTING
//                 if (kEnableBlendModePreserveSpecularLighting)
//                 {
//                     defines.AddShaderChunk("#define _BLENDMODE_PRESERVE_SPECULAR_LIGHTING 1", true);
//                 }

                // #pragma shader_feature _ENABLE_FOG_ON_TRANSPARENT
//                 if (kEnableFogOnTransparent)
//                 {
//                     defines.AddShaderChunk("#define _ENABLE_FOG_ON_TRANSPARENT 1", true);
//                 }
            }
            else
            {
                // opaque-only defines
            }

            // MaterialId are used as shader feature to allow compiler to optimize properly
            // Note _MATID_STANDARD is not define as there is always the default case "_". We assign default as _MATID_STANDARD, so we never test _MATID_STANDARD
            // #pragma shader_feature _ _MATID_SSS _MATID_ANISO _MATID_SPECULAR _MATID_CLEARCOAT

            // enable dithering LOD crossfade
            // #pragma multi_compile _ LOD_FADE_CROSSFADE
            // TODO: We should have this keyword only if VelocityInGBuffer is enable, how to do that ?
            //#pragma multi_compile VELOCITYOUTPUT_OFF VELOCITYOUTPUT_ON

            return defines.GetShaderString(2);
        }

<<<<<<< HEAD
        private static bool GenerateShaderPass(PBRMasterNode masterNode, Pass pass, GenerationMode mode, SurfaceMaterialOptions materialOptions, ShaderGenerator result, List<string> sourceAssetDependencyPaths)
=======
        // TODO: this can be a shared function I think
        private static bool GenerateShaderPassLit(PBRMasterNode masterNode, Pass pass, GenerationMode mode, SurfaceMaterialOptions materialOptions, ShaderGenerator result)
>>>>>>> 81354ab7
        {
            var templateLocation = Path.Combine(Path.Combine(Path.Combine(HDEditorUtils.GetHDRenderPipelinePath(), "Editor"), "ShaderGraph"), pass.TemplateName);
            if (!File.Exists(templateLocation))
            {
                // TODO: produce error here
                return false;
            }

<<<<<<< HEAD
            if (sourceAssetDependencyPaths != null)
                sourceAssetDependencyPaths.Add(templateLocation);

            // grab all of the active nodes
            var activeNodeList = ListPool<INode>.Get();
            NodeUtils.DepthFirstCollectNodesFromNode(activeNodeList, masterNode, NodeUtils.IncludeSelf.Include, pass.PixelShaderSlots);
=======
            // grab all of the active nodes (for pixel and vertex graphs)
            var vertexNodes = ListPool<AbstractMaterialNode>.Get();
            NodeUtils.DepthFirstCollectNodesFromNode(vertexNodes, masterNode, NodeUtils.IncludeSelf.Include, pass.VertexShaderSlots);

            var pixelNodes = ListPool<INode>.Get();
            NodeUtils.DepthFirstCollectNodesFromNode(pixelNodes, masterNode, NodeUtils.IncludeSelf.Include, pass.PixelShaderSlots);
>>>>>>> 81354ab7

            // graph requirements describe what the graph itself requires
            var pixelRequirements = ShaderGraphRequirements.FromNodes(pixelNodes, ShaderStageCapability.Fragment, false);   // TODO: is ShaderStageCapability.Fragment correct?
            var vertexRequirements = ShaderGraphRequirements.FromNodes(vertexNodes, ShaderStageCapability.Vertex, false);

            // Function Registry tracks functions to remove duplicates, it wraps a string builder that stores the combined function string
            ShaderStringBuilder graphNodeFunctions = new ShaderStringBuilder();
            graphNodeFunctions.IncreaseIndent();
            var functionRegistry = new FunctionRegistry(graphNodeFunctions);

            // TODO: this can be a shared function for all HDRP master nodes -- From here through GraphUtil.GenerateSurfaceDescription(..)

            // Build the list of active slots based on what the pass requires
            var pixelSlots = HDSubShaderUtilities.FindMaterialSlotsOnNode(pass.PixelShaderSlots, masterNode);
            var vertexSlots = HDSubShaderUtilities.FindMaterialSlotsOnNode(pass.VertexShaderSlots, masterNode);

            // properties used by either pixel and vertex shader
            PropertyCollector sharedProperties = new PropertyCollector();

            // build the graph outputs structure to hold the results of each active slots (and fill out activeFields to indicate they are active)
            string pixelGraphInputStructName = "SurfaceDescriptionInputs";
            string pixelGraphOutputStructName = "SurfaceDescription";
            string pixelGraphEvalFunctionName = "SurfaceDescriptionFunction";
            ShaderStringBuilder pixelGraphEvalFunction = new ShaderStringBuilder();
            ShaderStringBuilder pixelGraphOutputs = new ShaderStringBuilder();

            // dependency tracker -- set of active fields
            HashSet<string> activeFields = new HashSet<string>();

            // build initial requirements
            HDRPShaderStructs.AddActiveFieldsFromPixelGraphRequirements(activeFields, pixelRequirements);

            // build the graph outputs structure, and populate activeFields with the fields of that structure
            GraphUtil.GenerateSurfaceDescriptionStruct(pixelGraphOutputs, pixelSlots, true, pixelGraphOutputStructName, activeFields);

            // Build the graph evaluation code, to evaluate the specified slots
            GraphUtil.GenerateSurfaceDescriptionFunction(
                pixelNodes,
                masterNode,
                masterNode.owner as AbstractMaterialGraph,
                pixelGraphEvalFunction,
                functionRegistry,
                sharedProperties,
                pixelRequirements,  // TODO : REMOVE UNUSED
                mode,
                pixelGraphEvalFunctionName,
                pixelGraphOutputStructName,
                null,
                pixelSlots,
                pixelGraphInputStructName);

            string vertexGraphInputStructName = "VertexDescriptionInputs";
            string vertexGraphOutputStructName = "VertexDescription";
            string vertexGraphEvalFunctionName = "VertexDescriptionFunction";
            ShaderStringBuilder vertexGraphEvalFunction = new ShaderStringBuilder();
            ShaderStringBuilder vertexGraphOutputs = new ShaderStringBuilder();

            // check for vertex animation -- enables HAVE_VERTEX_MODIFICATION
            bool vertexActive = false;
            if (masterNode.IsSlotConnected(PBRMasterNode.PositionSlotId))
            {
                vertexActive = true;
                activeFields.Add("features.modifyMesh");
                HDRPShaderStructs.AddActiveFieldsFromVertexGraphRequirements(activeFields, vertexRequirements);

                // -------------------------------------
                // Generate Output structure for Vertex Description function
                GraphUtil.GenerateVertexDescriptionStruct(vertexGraphOutputs, vertexSlots, vertexGraphOutputStructName, activeFields);

                // -------------------------------------
                // Generate Vertex Description function
                GraphUtil.GenerateVertexDescriptionFunction(
                    masterNode.owner as AbstractMaterialGraph,
                    vertexGraphEvalFunction,
                    functionRegistry,
                    sharedProperties,
                    mode,
                    vertexNodes,
                    vertexSlots,
                    vertexGraphInputStructName,
                    vertexGraphEvalFunctionName,
                    vertexGraphOutputStructName);
            }

            var blendCode = new ShaderStringBuilder();
            var cullCode = new ShaderStringBuilder();
            var zTestCode = new ShaderStringBuilder();
            var zWriteCode = new ShaderStringBuilder();
            var stencilCode = new ShaderStringBuilder();
            var colorMaskCode = new ShaderStringBuilder();
            HDSubShaderUtilities.BuildRenderStatesFromPassAndMaterialOptions(pass, materialOptions, blendCode, cullCode, zTestCode, zWriteCode, stencilCode, colorMaskCode);

            if (masterNode.twoSided.isOn)
            {
                activeFields.Add("DoubleSided");
                if (pass.ShaderPassName != "SHADERPASS_VELOCITY")   // HACK to get around lack of a good interpolator dependency system
                {                                                   // we need to be able to build interpolators using multiple input structs
                                                                    // also: should only require isFrontFace if Normals are required...
                    activeFields.Add("DoubleSided.Mirror");         // TODO: change this depending on what kind of normal flip you want..
                    activeFields.Add("FragInputs.isFrontFace");     // will need this for determining normal flip mode
                }
            }

            HDRPShaderStructs.AddRequiredFields(pass.RequiredFields, activeFields);

            // apply dependencies to the active fields, and build interpolators (TODO: split this function)
            var packedInterpolatorCode = new ShaderGenerator();
            HDRPShaderStructs.Generate(
                packedInterpolatorCode,
                activeFields);

            // debug output all active fields
            var interpolatorDefines = new ShaderGenerator();
            {
                interpolatorDefines.AddShaderChunk("// ACTIVE FIELDS:");
                foreach (string f in activeFields)
                {
                    interpolatorDefines.AddShaderChunk("//   " + f);
                }
            }

            // build graph inputs structures
            ShaderGenerator pixelGraphInputs = new ShaderGenerator();
            ShaderSpliceUtil.BuildType(typeof(HDRPShaderStructs.SurfaceDescriptionInputs), activeFields, pixelGraphInputs);
            ShaderGenerator vertexGraphInputs = new ShaderGenerator();
            ShaderSpliceUtil.BuildType(typeof(HDRPShaderStructs.VertexDescriptionInputs), activeFields, vertexGraphInputs);

            ShaderGenerator defines = new ShaderGenerator();
            {
                defines.AddShaderChunk(string.Format("#define SHADERPASS {0}", pass.ShaderPassName), true);
                if (pass.ExtraDefines != null)
                {
                    foreach (var define in pass.ExtraDefines)
                        defines.AddShaderChunk(define);
                }
                defines.AddGenerator(interpolatorDefines);
            }

            var shaderPassIncludes = new ShaderGenerator();
            if (pass.Includes != null)
            {
                foreach (var include in pass.Includes)
                    shaderPassIncludes.AddShaderChunk(include);
            }


            // build graph code
            var graph = new ShaderGenerator();
            {
                graph.AddShaderChunk("// Shared Graph Properties (uniform inputs)");
                graph.AddShaderChunk(sharedProperties.GetPropertiesDeclaration(1));

                graph.AddShaderChunk("// Shared Graph Node Functions");
                graph.AddShaderChunk(graphNodeFunctions.ToString());

                if (vertexActive)
                {
                    graph.AddShaderChunk("// Vertex Graph Inputs");
                    graph.Indent();
                    graph.AddGenerator(vertexGraphInputs);
                    graph.Deindent();
                    graph.AddShaderChunk("// Vertex Graph Outputs");
                    graph.Indent();
                    graph.AddShaderChunk(vertexGraphOutputs.ToString());
                    graph.Deindent();
                    graph.AddShaderChunk("// Vertex Graph Evaluation");
                    graph.Indent();
                    graph.AddShaderChunk(vertexGraphEvalFunction.ToString());
                    graph.Deindent();
                }

                graph.AddShaderChunk("// Pixel Graph Inputs");
                graph.Indent();
                graph.AddGenerator(pixelGraphInputs);
                graph.Deindent();
                graph.AddShaderChunk("// Pixel Graph Outputs");
                graph.Indent();
                graph.AddShaderChunk(pixelGraphOutputs.ToString());
                graph.Deindent();

                graph.AddShaderChunk("// Pixel Graph Evaluation");
                graph.Indent();
                graph.AddShaderChunk(pixelGraphEvalFunction.ToString());
                graph.Deindent();
            }

            // build the hash table of all named fragments      TODO: could make this Dictionary<string, ShaderGenerator / string>  ?
            Dictionary<string, string> namedFragments = new Dictionary<string, string>();
            namedFragments.Add("${Defines}",                defines.GetShaderString(2, false));
            namedFragments.Add("${Graph}",                  graph.GetShaderString(2, false));
            namedFragments.Add("${LightMode}",              pass.LightMode);
            namedFragments.Add("${PassName}",               pass.Name);
            namedFragments.Add("${Includes}",               shaderPassIncludes.GetShaderString(2, false));
            namedFragments.Add("${InterpolatorPacking}",    packedInterpolatorCode.GetShaderString(2, false));
            namedFragments.Add("${Blending}",               blendCode.ToString());
            namedFragments.Add("${Culling}",                cullCode.ToString());
            namedFragments.Add("${ZTest}",                  zTestCode.ToString());
            namedFragments.Add("${ZWrite}",                 zWriteCode.ToString());
            namedFragments.Add("${Stencil}",                stencilCode.ToString());
            namedFragments.Add("${ColorMask}",              colorMaskCode.ToString());
            namedFragments.Add("${LOD}",                    materialOptions.lod.ToString());
            namedFragments.Add("${VariantDefines}",         GetVariantDefines(masterNode));

            // process the template to generate the shader code for this pass   TODO: could make this a shared function
            string[] templateLines = File.ReadAllLines(templateLocation);
            System.Text.StringBuilder builder = new System.Text.StringBuilder();
            foreach (string line in templateLines)
            {
                ShaderSpliceUtil.PreprocessShaderCode(line, activeFields, namedFragments, builder);
                builder.AppendLine();
            }

            result.AddShaderChunk(builder.ToString(), false);

            return true;
        }

        public string GetSubshader(IMasterNode iMasterNode, GenerationMode mode, List<string> sourceAssetDependencyPaths = null)
        {
            if (sourceAssetDependencyPaths != null)
            {
                // HDPBRSubShader.cs
                sourceAssetDependencyPaths.Add(AssetDatabase.GUIDToAssetPath("c4e8610eb7ce19747bb637c68acc55cd"));
                // HDSubShaderUtilities.cs
                sourceAssetDependencyPaths.Add(AssetDatabase.GUIDToAssetPath("713ced4e6eef4a44799a4dd59041484b"));
            }

            var masterNode = iMasterNode as PBRMasterNode;
            var subShader = new ShaderGenerator();
            subShader.AddShaderChunk("SubShader", true);
            subShader.AddShaderChunk("{", true);
            subShader.Indent();
            {
                SurfaceMaterialOptions materialOptions = HDSubShaderUtilities.BuildMaterialOptions(masterNode.surfaceType, masterNode.alphaMode, masterNode.twoSided.isOn);

                // Add tags at the SubShader level
                {
                    var tagsVisitor = new ShaderStringBuilder();
                    materialOptions.GetTags(tagsVisitor);
                    subShader.AddShaderChunk(tagsVisitor.ToString(), false);
                }

                // generate the necessary shader passes
                bool opaque = (masterNode.surfaceType == SurfaceType.Opaque);
                bool transparent = (masterNode.surfaceType != SurfaceType.Opaque);
                bool distortionActive = false;
                bool transparentDepthPrepassActive = transparent && false;
                bool transparentBackfaceActive = transparent && false;
                bool transparentDepthPostpassActive = transparent && false;

                if (opaque)
                {
<<<<<<< HEAD
                    GenerateShaderPass(masterNode, m_PassGBuffer, mode, materialOptions, subShader, sourceAssetDependencyPaths);
                    GenerateShaderPass(masterNode, m_PassGBufferWithPrepass, mode, materialOptions, subShader, sourceAssetDependencyPaths);
                }

                GenerateShaderPass(masterNode, m_PassMETA, mode, materialOptions, subShader, sourceAssetDependencyPaths);
                GenerateShaderPass(masterNode, m_PassShadowCaster, mode, materialOptions, subShader, sourceAssetDependencyPaths);

                if (opaque)
                {
                    GenerateShaderPass(masterNode, m_PassDepthOnly, mode, materialOptions, subShader, sourceAssetDependencyPaths);
                    GenerateShaderPass(masterNode, m_PassMotionVectors, mode, materialOptions, subShader, sourceAssetDependencyPaths);
=======
                    GenerateShaderPassLit(masterNode, m_PassGBuffer, mode, materialOptions, subShader);
                    GenerateShaderPassLit(masterNode, m_PassGBufferWithPrepass, mode, materialOptions, subShader);
                }

                GenerateShaderPassLit(masterNode, m_PassMETA, mode, materialOptions, subShader);
                GenerateShaderPassLit(masterNode, m_PassShadowCaster, mode, materialOptions, subShader);

                if (opaque)
                {
                    GenerateShaderPassLit(masterNode, m_PassDepthOnly, mode, materialOptions, subShader);
                    GenerateShaderPassLit(masterNode, m_PassMotionVectors, mode, materialOptions, subShader);
>>>>>>> 81354ab7
                }

                if (distortionActive)
                {
<<<<<<< HEAD
                    GenerateShaderPass(masterNode, m_PassDistortion, mode, materialOptions, subShader, sourceAssetDependencyPaths);
=======
                    GenerateShaderPassLit(masterNode, m_PassDistortion, mode, materialOptions, subShader);
>>>>>>> 81354ab7
                }

                if (transparentDepthPrepassActive)
                {
<<<<<<< HEAD
                    GenerateShaderPass(masterNode, m_PassTransparentDepthPrepass, mode, materialOptions, subShader, sourceAssetDependencyPaths);
=======
                    GenerateShaderPassLit(masterNode, m_PassTransparentDepthPrepass, mode, materialOptions, subShader);
>>>>>>> 81354ab7
                }

                if (transparentBackfaceActive)
                {
<<<<<<< HEAD
                    GenerateShaderPass(masterNode, m_PassTransparentBackface, mode, materialOptions, subShader, sourceAssetDependencyPaths);
                }

                GenerateShaderPass(masterNode, m_PassForward, mode, materialOptions, subShader, sourceAssetDependencyPaths);

                if (transparentDepthPostpassActive)
                {
                    GenerateShaderPass(masterNode, m_PassTransparentDepthPostpass, mode, materialOptions, subShader, sourceAssetDependencyPaths);
=======
                    GenerateShaderPassLit(masterNode, m_PassTransparentBackface, mode, materialOptions, subShader);
                }

                GenerateShaderPassLit(masterNode, m_PassForward, mode, materialOptions, subShader);

                if (transparentDepthPostpassActive)
                {
                    GenerateShaderPassLit(masterNode, m_PassTransparentDepthPostpass, mode, materialOptions, subShader);
>>>>>>> 81354ab7
                }
            }
            subShader.Deindent();
            subShader.AddShaderChunk("}", true);

            return subShader.GetShaderString(0);
        }
    }
}<|MERGE_RESOLUTION|>--- conflicted
+++ resolved
@@ -577,12 +577,7 @@
             return defines.GetShaderString(2);
         }
 
-<<<<<<< HEAD
-        private static bool GenerateShaderPass(PBRMasterNode masterNode, Pass pass, GenerationMode mode, SurfaceMaterialOptions materialOptions, ShaderGenerator result, List<string> sourceAssetDependencyPaths)
-=======
-        // TODO: this can be a shared function I think
-        private static bool GenerateShaderPassLit(PBRMasterNode masterNode, Pass pass, GenerationMode mode, SurfaceMaterialOptions materialOptions, ShaderGenerator result)
->>>>>>> 81354ab7
+        private static bool GenerateShaderPassLit(PBRMasterNode masterNode, Pass pass, GenerationMode mode, SurfaceMaterialOptions materialOptions, ShaderGenerator result, List<string> sourceAssetDependencyPaths)
         {
             var templateLocation = Path.Combine(Path.Combine(Path.Combine(HDEditorUtils.GetHDRenderPipelinePath(), "Editor"), "ShaderGraph"), pass.TemplateName);
             if (!File.Exists(templateLocation))
@@ -591,21 +586,15 @@
                 return false;
             }
 
-<<<<<<< HEAD
             if (sourceAssetDependencyPaths != null)
                 sourceAssetDependencyPaths.Add(templateLocation);
 
-            // grab all of the active nodes
-            var activeNodeList = ListPool<INode>.Get();
-            NodeUtils.DepthFirstCollectNodesFromNode(activeNodeList, masterNode, NodeUtils.IncludeSelf.Include, pass.PixelShaderSlots);
-=======
             // grab all of the active nodes (for pixel and vertex graphs)
             var vertexNodes = ListPool<AbstractMaterialNode>.Get();
             NodeUtils.DepthFirstCollectNodesFromNode(vertexNodes, masterNode, NodeUtils.IncludeSelf.Include, pass.VertexShaderSlots);
 
             var pixelNodes = ListPool<INode>.Get();
             NodeUtils.DepthFirstCollectNodesFromNode(pixelNodes, masterNode, NodeUtils.IncludeSelf.Include, pass.PixelShaderSlots);
->>>>>>> 81354ab7
 
             // graph requirements describe what the graph itself requires
             var pixelRequirements = ShaderGraphRequirements.FromNodes(pixelNodes, ShaderStageCapability.Fragment, false);   // TODO: is ShaderStageCapability.Fragment correct?
@@ -858,72 +847,39 @@
 
                 if (opaque)
                 {
-<<<<<<< HEAD
-                    GenerateShaderPass(masterNode, m_PassGBuffer, mode, materialOptions, subShader, sourceAssetDependencyPaths);
-                    GenerateShaderPass(masterNode, m_PassGBufferWithPrepass, mode, materialOptions, subShader, sourceAssetDependencyPaths);
-                }
-
-                GenerateShaderPass(masterNode, m_PassMETA, mode, materialOptions, subShader, sourceAssetDependencyPaths);
-                GenerateShaderPass(masterNode, m_PassShadowCaster, mode, materialOptions, subShader, sourceAssetDependencyPaths);
+                    GenerateShaderPassLit(masterNode, m_PassGBuffer, mode, materialOptions, subShader, sourceAssetDependencyPaths);
+                    GenerateShaderPassLit(masterNode, m_PassGBufferWithPrepass, mode, materialOptions, subShader, sourceAssetDependencyPaths);
+                }
+
+                GenerateShaderPassLit(masterNode, m_PassMETA, mode, materialOptions, subShader, sourceAssetDependencyPaths);
+                GenerateShaderPassLit(masterNode, m_PassShadowCaster, mode, materialOptions, subShader, sourceAssetDependencyPaths);
 
                 if (opaque)
                 {
-                    GenerateShaderPass(masterNode, m_PassDepthOnly, mode, materialOptions, subShader, sourceAssetDependencyPaths);
-                    GenerateShaderPass(masterNode, m_PassMotionVectors, mode, materialOptions, subShader, sourceAssetDependencyPaths);
-=======
-                    GenerateShaderPassLit(masterNode, m_PassGBuffer, mode, materialOptions, subShader);
-                    GenerateShaderPassLit(masterNode, m_PassGBufferWithPrepass, mode, materialOptions, subShader);
-                }
-
-                GenerateShaderPassLit(masterNode, m_PassMETA, mode, materialOptions, subShader);
-                GenerateShaderPassLit(masterNode, m_PassShadowCaster, mode, materialOptions, subShader);
-
-                if (opaque)
-                {
-                    GenerateShaderPassLit(masterNode, m_PassDepthOnly, mode, materialOptions, subShader);
-                    GenerateShaderPassLit(masterNode, m_PassMotionVectors, mode, materialOptions, subShader);
->>>>>>> 81354ab7
+                    GenerateShaderPassLit(masterNode, m_PassDepthOnly, mode, materialOptions, subShader, sourceAssetDependencyPaths);
+                    GenerateShaderPassLit(masterNode, m_PassMotionVectors, mode, materialOptions, subShader, sourceAssetDependencyPaths);
                 }
 
                 if (distortionActive)
                 {
-<<<<<<< HEAD
-                    GenerateShaderPass(masterNode, m_PassDistortion, mode, materialOptions, subShader, sourceAssetDependencyPaths);
-=======
-                    GenerateShaderPassLit(masterNode, m_PassDistortion, mode, materialOptions, subShader);
->>>>>>> 81354ab7
+                    GenerateShaderPassLit(masterNode, m_PassDistortion, mode, materialOptions, subShader, sourceAssetDependencyPaths);
                 }
 
                 if (transparentDepthPrepassActive)
                 {
-<<<<<<< HEAD
-                    GenerateShaderPass(masterNode, m_PassTransparentDepthPrepass, mode, materialOptions, subShader, sourceAssetDependencyPaths);
-=======
-                    GenerateShaderPassLit(masterNode, m_PassTransparentDepthPrepass, mode, materialOptions, subShader);
->>>>>>> 81354ab7
+                    GenerateShaderPassLit(masterNode, m_PassTransparentDepthPrepass, mode, materialOptions, subShader, sourceAssetDependencyPaths);
                 }
 
                 if (transparentBackfaceActive)
                 {
-<<<<<<< HEAD
-                    GenerateShaderPass(masterNode, m_PassTransparentBackface, mode, materialOptions, subShader, sourceAssetDependencyPaths);
-                }
-
-                GenerateShaderPass(masterNode, m_PassForward, mode, materialOptions, subShader, sourceAssetDependencyPaths);
+                    GenerateShaderPassLit(masterNode, m_PassTransparentBackface, mode, materialOptions, subShader, sourceAssetDependencyPaths);
+                }
+
+                GenerateShaderPassLit(masterNode, m_PassForward, mode, materialOptions, subShader, sourceAssetDependencyPaths);
 
                 if (transparentDepthPostpassActive)
                 {
-                    GenerateShaderPass(masterNode, m_PassTransparentDepthPostpass, mode, materialOptions, subShader, sourceAssetDependencyPaths);
-=======
-                    GenerateShaderPassLit(masterNode, m_PassTransparentBackface, mode, materialOptions, subShader);
-                }
-
-                GenerateShaderPassLit(masterNode, m_PassForward, mode, materialOptions, subShader);
-
-                if (transparentDepthPostpassActive)
-                {
-                    GenerateShaderPassLit(masterNode, m_PassTransparentDepthPostpass, mode, materialOptions, subShader);
->>>>>>> 81354ab7
+                    GenerateShaderPassLit(masterNode, m_PassTransparentDepthPostpass, mode, materialOptions, subShader, sourceAssetDependencyPaths);
                 }
             }
             subShader.Deindent();
