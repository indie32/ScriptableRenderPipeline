--- conflicted
+++ resolved
@@ -236,10 +236,6 @@
             $SurfaceDescriptionInputs.ObjectSpaceNormal:         output.ObjectSpaceNormal =           mul(output.WorldSpaceNormal, (float3x3) unity_ObjectToWorld);      // transposed multiplication by inverse matrix to handle normal scale
             $SurfaceDescriptionInputs.ViewSpaceNormal:           output.ViewSpaceNormal =             mul(output.WorldSpaceNormal, (float3x3) UNITY_MATRIX_I_V);         // transposed multiplication by inverse matrix to handle normal scale
             $SurfaceDescriptionInputs.TangentSpaceNormal:        output.TangentSpaceNormal =          float3(0.0f, 0.0f, 1.0f);
-<<<<<<< HEAD
-=======
-
->>>>>>> 81b773e3
             $SurfaceDescriptionInputs.WorldSpaceTangent:         output.WorldSpaceTangent =           input.worldToTangent[0].xyz;
             $SurfaceDescriptionInputs.ObjectSpaceTangent:        output.ObjectSpaceTangent =          mul((float3x3) unity_WorldToObject, output.WorldSpaceTangent);
             $SurfaceDescriptionInputs.ViewSpaceTangent:          output.ViewSpaceTangent =            mul((float3x3) UNITY_MATRIX_V, output.WorldSpaceTangent);
@@ -260,25 +256,13 @@
             $SurfaceDescriptionInputs.ViewSpacePosition:         float4 posViewSpace =                mul(UNITY_MATRIX_V, float4(input.positionWS, 1.0f));
             $SurfaceDescriptionInputs.ViewSpacePosition:         output.ViewSpacePosition =           posViewSpace.xyz / posViewSpace.w;
             $SurfaceDescriptionInputs.TangentSpacePosition:      output.TangentSpacePosition =        float3(0.0f, 0.0f, 0.0f);
-<<<<<<< HEAD
             $SurfaceDescriptionInputs.ScreenPosition:            output.ScreenPosition =              ComputeScreenPos(TransformWorldToHClip(input.positionWS), _ProjectionParams.x);
             $SurfaceDescriptionInputs.uv0:                       output.uv0 =                         float4(input.texCoord0, 0.0f, 0.0f);
             $SurfaceDescriptionInputs.uv1:                       output.uv1 =                         float4(input.texCoord1, 0.0f, 0.0f);
             $SurfaceDescriptionInputs.uv2:                       output.uv2 =                         float4(input.texCoord2, 0.0f, 0.0f);
             $SurfaceDescriptionInputs.uv3:                       output.uv3 =                         float4(input.texCoord3, 0.0f, 0.0f);
+            
             $SurfaceDescriptionInputs.VertexColor:               output.VertexColor =                 input.color;
-=======
-
-            // TODO: positionSS is SV_Position, graph input expects screenPosition to be 0..1 across the active viewport (?)
-            $SurfaceDescriptionInputs.ScreenPosition:            output.ScreenPosition =             ComputeScreenPos(TransformWorldToHClip(input.positionWS), _ProjectionParams.x);
-
-            $SurfaceDescriptionInputs.uv0:                       output.uv0 =    float4(input.texCoord0, 0.0f, 0.0f);
-            $SurfaceDescriptionInputs.uv1:                       output.uv1 =    float4(input.texCoord1, 0.0f, 0.0f);
-            $SurfaceDescriptionInputs.uv2:                       output.uv2 =    float4(input.texCoord2, 0.0f, 0.0f);
-            $SurfaceDescriptionInputs.uv3:                       output.uv3 =    float4(input.texCoord3, 0.0f, 0.0f);
-
-            $SurfaceDescriptionInputs.VertexColor:               output.VertexColor =    input.color;
->>>>>>> 81b773e3
 
             $SurfaceDescriptionInputs.FaceSign:                  output.FaceSign =    input.isFrontFace;
 
