--- conflicted
+++ resolved
@@ -85,11 +85,7 @@
             {
                 material = new Material(Shader.Find("Debug/ReflectionProbePreview"));
             }
-<<<<<<< HEAD
             material.SetTexture("_Cubemap", a.texture);
-=======
-            material.SetTexture("_Cubemap", e.GetTexture());
->>>>>>> a3adbc93
             material.SetPass(0);
             Graphics.DrawMeshNow(sphere, Matrix4x4.TRS(p.transform.position, Quaternion.identity, Vector3.one));
         }
