--- conflicted
+++ resolved
@@ -61,7 +61,6 @@
   blitCubeTextureFace: {fileID: 4800000, guid: d850d0a2481878d4bbf17e5126b04163, type: 3}
   shadowClearShader: {fileID: 4800000, guid: e3cab24f27741f44d8af1e94d006267c, type: 3}
   shadowBlurMoments: {fileID: 7200000, guid: fb36979473602464fa32deacb9630c08, type: 3}
-<<<<<<< HEAD
   debugShadowMapShader: {fileID: 4800000, guid: ee25e539f5594f44085e0a9000c15d9b,
     type: 3}
   aoDownsample1: {fileID: 7200000, guid: f2242c3977ff794419fa0a2a3a08a1d5, type: 3}
@@ -70,7 +69,4 @@
   aoUpsample: {fileID: 7200000, guid: 52d2cfce57d98ca4b93049a7a6686ec6, type: 3}
   exposureCS: {fileID: 7200000, guid: 976d7bce54fae534fb9ec67e9c18570c, type: 3}
   uberPostCS: {fileID: 7200000, guid: f1bf52f7c71bffd4f91e6cd90d12a4f7, type: 3}
-  lutBuilder3DCS: {fileID: 7200000, guid: 37f2b1b0ecd6f1c439e4c1b4f2fdb524, type: 3}
-=======
-  debugShadowMapShader: {fileID: 4800000, guid: ee25e539f5594f44085e0a9000c15d9b, type: 3}
->>>>>>> c8b64dc9
+  lutBuilder3DCS: {fileID: 7200000, guid: 37f2b1b0ecd6f1c439e4c1b4f2fdb524, type: 3}