--- conflicted
+++ resolved
@@ -84,7 +84,6 @@
         public Shader shadowClearShader;
         public ComputeShader shadowBlurMoments;
         public Shader debugShadowMapShader;
-<<<<<<< HEAD
 
         // Ambient occlusion
         public ComputeShader aoDownsample1;
@@ -98,7 +97,6 @@
         public ComputeShader lutBuilder3DCS;
         public ComputeShader fxaaCS;
         public ComputeShader taaCS;
-=======
         
 #if UNITY_EDITOR
         public void UpgradeIfNeeded()
@@ -193,8 +191,20 @@
             shadowClearShader = Load<Shader>(CorePath + "Shadow/ShadowClear.shader");
             shadowBlurMoments = Load<ComputeShader>(CorePath + "Shadow/ShadowBlurMoments.compute");
             debugShadowMapShader = Load<Shader>(CorePath + "Shadow/DebugDisplayShadowMap.shader");
+
+            // Ambient occlusion
+            aoDownsample1 = Load<ComputeShader>(HDRenderPipelinePath + "Lighting/AODownsample1.compute");
+            aoDownsample2 = Load<ComputeShader>(HDRenderPipelinePath + "Lighting/AODownsample2.compute");
+            aoRender = Load<ComputeShader>(HDRenderPipelinePath + "Lighting/AORender.compute");
+            aoUpsample = Load<ComputeShader>(HDRenderPipelinePath + "Lighting/AOUpsample.compute");
+
+            // Post-processing
+            exposureCS = Load<ComputeShader>(HDRenderPipelinePath + "PostProcessing/Shaders/Exposure.compute");
+            uberPostCS = Load<ComputeShader>(HDRenderPipelinePath + "PostProcessing/Shaders/UberPost.compute");
+            lutBuilder3DCS = Load<ComputeShader>(HDRenderPipelinePath + "PostProcessing/Shaders/LutBuilder3D.compute");
+            fxaaCS = Load<ComputeShader>(HDRenderPipelinePath + "PostProcessing/Shaders/FXAA.compute");
+            taaCS = Load<ComputeShader>(HDRenderPipelinePath + "PostProcessing/Shaders/TAA.compute");
         }
 #endif
->>>>>>> 3ad1808f
     }
 }