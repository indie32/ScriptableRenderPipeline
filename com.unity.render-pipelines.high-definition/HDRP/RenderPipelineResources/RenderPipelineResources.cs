--- conflicted
+++ resolved
@@ -87,7 +87,9 @@
         public ComputeShader shadowBlurMoments;
         public Shader debugShadowMapShader;
 
-<<<<<<< HEAD
+        // Decal
+        public Shader decalNormalBuffer;
+
         // Ambient occlusion
         public ComputeShader aoDownsample1;
         public ComputeShader aoDownsample2;
@@ -100,10 +102,6 @@
         public ComputeShader lutBuilder3DCS;
         public ComputeShader fxaaCS;
         public ComputeShader taaCS;
-=======
-        // Decal
-        public Shader decalNormalBuffer;
->>>>>>> d2deb42b
         
 #if UNITY_EDITOR
         public void UpgradeIfNeeded()
@@ -200,7 +198,9 @@
             shadowBlurMoments = Load<ComputeShader>(CorePath + "Shadow/ShadowBlurMoments.compute");
             debugShadowMapShader = Load<Shader>(CorePath + "Shadow/DebugDisplayShadowMap.shader");
 
-<<<<<<< HEAD
+            // decal
+            decalNormalBuffer = Load<Shader>(HDRenderPipelinePath + "Material/Decal/DecalNormalBuffer.shader");
+
             // Ambient occlusion
             aoDownsample1 = Load<ComputeShader>(HDRenderPipelinePath + "Lighting/AODownsample1.compute");
             aoDownsample2 = Load<ComputeShader>(HDRenderPipelinePath + "Lighting/AODownsample2.compute");
@@ -213,10 +213,6 @@
             lutBuilder3DCS = Load<ComputeShader>(HDRenderPipelinePath + "PostProcessing/Shaders/LutBuilder3D.compute");
             fxaaCS = Load<ComputeShader>(HDRenderPipelinePath + "PostProcessing/Shaders/FXAA.compute");
             taaCS = Load<ComputeShader>(HDRenderPipelinePath + "PostProcessing/Shaders/TAA.compute");
-=======
-            // decal
-            decalNormalBuffer = Load<Shader>(HDRenderPipelinePath + "Material/Decal/DecalNormalBuffer.shader");
->>>>>>> d2deb42b
         }
 #endif
     }
