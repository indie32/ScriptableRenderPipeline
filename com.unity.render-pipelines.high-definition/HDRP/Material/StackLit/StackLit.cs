using System;
using UnityEngine.Rendering;
//using System.Runtime.InteropServices;

namespace UnityEngine.Experimental.Rendering.HDPipeline
{
    public class StackLit : RenderPipelineMaterial
    {
        [GenerateHLSL(PackingRules.Exact)]
        public enum MaterialFeatureFlags
        {
            StackLitStandard                = 1 << 0,
            StackLitDualSpecularLobe        = 1 << 1,
            StackLitAnisotropy              = 1 << 2,
            StackLitCoat                    = 1 << 3,
            StackLitIridescence             = 1 << 4,
            StackLitSubsurfaceScattering    = 1 << 5,
            StackLitTransmission            = 1 << 6,
            StackLitCoatNormalMap           = 1 << 7,
            StackLitSpecularColor           = 1 << 8,
            StackLitHazyGloss               = 1 << 9,
        };

        // We will use keywords no need for [GenerateHLSL] as we don't test in HLSL such a value
        public enum BaseParametrization
        {
            BaseMetallic = 0,
            SpecularColor = 1, // MaterialFeatureFlags.StackLitSpecularColor
        };

        // We will use keywords no need for [GenerateHLSL] as we don't test in HLSL such a value
        public enum DualSpecularLobeParametrization
        {
            Direct = 0,
            HazyGloss = 1, // MaterialFeatureFlags.StackLitHazyGloss
            // Pascal Barla, Romain Pacanowski, Peter Vangorp. A Composite BRDF Model for Hazy Gloss.
            // Computer Graphics Forum, Wiley, 2018, 37, <10.1111/cgf.13475>. <hal-01818666v2>
            // https://hal.inria.fr/hal-01818666v2
            // Submitted on 6 Jul 2018
        };

        //-----------------------------------------------------------------------------
        // SurfaceData
        //-----------------------------------------------------------------------------

        // Main structure that store the user data (i.e user input of master node in material graph)
        [GenerateHLSL(PackingRules.Exact, false, true, 1100)]
        public struct SurfaceData
        {
            [SurfaceDataAttributes("Material Features")]
            public uint materialFeatures;

            // Bottom interface (2 lobes BSDF)
            // Standard parametrization
            [SurfaceDataAttributes("Base Color", false, true)]
            public Vector3 baseColor;

            [SurfaceDataAttributes("Ambient Occlusion")]
            public float ambientOcclusion;

            [SurfaceDataAttributes("Metallic")]
            public float metallic;

            [SurfaceDataAttributes("IOR")]
            public float dielectricIor;

            [SurfaceDataAttributes("Specular Color", false, true)]
            public Vector3 specularColor;

            [SurfaceDataAttributes(new string[] {"Normal", "Normal View Space"}, true)]
            public Vector3 normalWS;

            [SurfaceDataAttributes(new string[] {"Geometric Normal", "Geometric Normal View Space"}, true)]
            public Vector3 geomNormalWS;

            [SurfaceDataAttributes(new string[] {"Coat Normal", "Coat Normal View Space"}, true)]
            public Vector3 coatNormalWS;

            [SurfaceDataAttributes(new string[] {"Bent Normal", "Bent Normal View Space"}, true)]
            public Vector3 bentNormalWS;

            [SurfaceDataAttributes("Smoothness A")]
            public float perceptualSmoothnessA;

            // Dual specular lobe: Direct parametrization (engine parameters)
            [SurfaceDataAttributes("Smoothness B")]
            public float perceptualSmoothnessB;

            [SurfaceDataAttributes("Lobe Mixing")]
            public float lobeMix;

            // Dual specular lobe: DualSpecularLobeParametrization == HazyGloss parametrization.
            //
            // Lobe B is the haze.
            //
            // In that mode, perceptual parameters of "haziness" and "hazeExtent" are used.
            // The base layer f0 parameter when the DualSpecularLobeParametrization was == "Direct"
            // is now also a perceptual parameter corresponding to a pseudo-f0 term, Fc(0) or
            // "coreFresnel0" (r_c in the paper). Although an intermediate value, this original
            // fresnel0 never reach the engine side (BSDFData). 
            //
            // [ Without the HazyGloss parametrization, the original base layer f0 is directly inferred
            // as f0 = f(baseColor, metallic) when the BaseParametrization is BaseMetallic
            // or directly given via f0 = SpecularColor when the BaseParametrization == SpecularColor.
            //
            // When the DualSpecularLobeParametrization is "HazyGloss", this base layer f0 is
            // now reinterpreted as the perceptual "core lobe reflectivity" or Fc(0) or r_c in
            // the paper.]
            //
            // From these perceptual parameters, the engine-used lobeMix, fresnel0 (SpecularColor)
            // and SmoothnessB parameters are set.
            //
            // [ TODO: We could actually scrap metallic and dielectricIor here and update specularColor
            // to always hold the f0 intermediate value (r_c), although you could then go further and
            // put the final "engine input" f0 in there, and other perceptuals like haziness and 
            // hazeExtent and update directly lobeMix here. For now we keep the shader mostly organized
            // like Lit ]
            [SurfaceDataAttributes("Haziness")]
            public float haziness;

            [SurfaceDataAttributes("Haze Extent")]
            public float hazeExtent;

            [SurfaceDataAttributes("Hazy Gloss Max Dielectric f0 When Using Metallic Input")]
            public float hazyGlossMaxDielectricF0;

            // Anisotropy
            [SurfaceDataAttributes("Tangent", true)]
            public Vector3 tangentWS;

            [SurfaceDataAttributes("AnisotropyA")]
            public float anisotropyA; // anisotropic ratio(0->no isotropic; 1->full anisotropy in tangent direction, -1->full anisotropy in bitangent direction)

            // Anisotropy for secondary specular lobe
            [SurfaceDataAttributes("AnisotropyB")]
            public float anisotropyB; // anisotropic ratio(0->no isotropic; 1->full anisotropy in tangent direction, -1->full anisotropy in bitangent direction)

            // Iridescence
            [SurfaceDataAttributes("IridescenceIor")]
            public float iridescenceIor;
            [SurfaceDataAttributes("IridescenceThickness")]
            public float iridescenceThickness;
            [SurfaceDataAttributes("Iridescence Mask")]
            public float iridescenceMask;

            // Top interface and media (clearcoat)
            [SurfaceDataAttributes("Coat Smoothness")]
            public float coatPerceptualSmoothness;
            [SurfaceDataAttributes("Coat IOR")]
            public float coatIor;
            [SurfaceDataAttributes("Coat Thickness")]
            public float coatThickness;
            [SurfaceDataAttributes("Coat Extinction Coefficient")]
            public Vector3 coatExtinction;

            // SSS
            [SurfaceDataAttributes("Diffusion Profile")]
            public uint diffusionProfile;
            [SurfaceDataAttributes("Subsurface Mask")]
            public float subsurfaceMask;

            // Transmission
            // + Diffusion Profile
            [SurfaceDataAttributes("Thickness")]
            public float thickness;
        };

        //-----------------------------------------------------------------------------
        // BSDFData
        //-----------------------------------------------------------------------------
        [GenerateHLSL(PackingRules.Exact, false, true, 1150)]
        public struct BSDFData
        {
            public uint materialFeatures;

            // Bottom interface (2 lobes BSDF)
            // Standard parametrization
            [SurfaceDataAttributes("", false, true)]
            public Vector3 diffuseColor;
            public Vector3 fresnel0;

            public float ambientOcclusion;

            [SurfaceDataAttributes(new string[] { "Normal WS", "Normal View Space" }, true)]
            public Vector3 normalWS;

            [SurfaceDataAttributes(new string[] {"Geometric Normal", "Geometric Normal View Space"}, true)]
            public Vector3 geomNormalWS;

            [SurfaceDataAttributes(new string[] {"Coat Normal", "Coat Normal View Space"}, true)]
            public Vector3 coatNormalWS;

            [SurfaceDataAttributes(new string[] {"Bent Normal", "Bent Normal View Space"}, true)]
            public Vector3 bentNormalWS;

            public float perceptualRoughnessA;

            // Dual specular lobe
            public float perceptualRoughnessB;
            public float lobeMix;

            // Anisotropic
            [SurfaceDataAttributes("", true)]
            public Vector3 tangentWS;
            [SurfaceDataAttributes("", true)]
            public Vector3 bitangentWS;
            public float roughnessAT;
            public float roughnessAB;
            public float roughnessBT;
            public float roughnessBB;
            public float anisotropyA;
            public float anisotropyB;

            // Top interface and media (clearcoat)
            public float coatRoughness;
            public float coatPerceptualRoughness;
            public float coatIor;
            public float coatThickness;
            public Vector3 coatExtinction;

            // iridescence
            public float iridescenceIor;
            public float iridescenceThickness;
            public float iridescenceMask;

            // SSS
            public uint diffusionProfile;
            public float subsurfaceMask;

            // Transmission
            // + Diffusion Profile
            public float thickness;
            public bool useThickObjectMode; // Read from the diffusion profile
            public Vector3 transmittance;   // Precomputation of transmittance
        };

        //-----------------------------------------------------------------------------
        // Init precomputed textures
        //-----------------------------------------------------------------------------

        public StackLit() {}

        public override void Build(HDRenderPipelineAsset hdAsset)
        {
            PreIntegratedFGD.instance.Build(PreIntegratedFGD.FGDIndex.FGD_GGXAndDisneyDiffuse);
<<<<<<< HEAD
            LTCAreaLight.instance.Build();
            SPTDistribution.instance.Build();

            m_isInit = false;
=======
            //LTCAreaLight.instance.Build();
>>>>>>> 25598b6f
        }

        public override void Cleanup()
        {
            PreIntegratedFGD.instance.Cleanup(PreIntegratedFGD.FGDIndex.FGD_GGXAndDisneyDiffuse);
<<<<<<< HEAD
            LTCAreaLight.instance.Cleanup();
            SPTDistribution.instance.Cleanup();

            m_isInit = false;
=======
            //LTCAreaLight.instance.Cleanup();
>>>>>>> 25598b6f
        }

        public override void RenderInit(CommandBuffer cmd)
        {
            PreIntegratedFGD.instance.RenderInit(PreIntegratedFGD.FGDIndex.FGD_GGXAndDisneyDiffuse, cmd);
        }

        public override void Bind()
        {
            PreIntegratedFGD.instance.Bind(PreIntegratedFGD.FGDIndex.FGD_GGXAndDisneyDiffuse);
            LTCAreaLight.instance.Bind();
            SPTDistribution.instance.Bind();
        }
    }
}<|MERGE_RESOLUTION|>--- conflicted
+++ resolved
@@ -243,27 +243,15 @@
         public override void Build(HDRenderPipelineAsset hdAsset)
         {
             PreIntegratedFGD.instance.Build(PreIntegratedFGD.FGDIndex.FGD_GGXAndDisneyDiffuse);
-<<<<<<< HEAD
             LTCAreaLight.instance.Build();
             SPTDistribution.instance.Build();
-
-            m_isInit = false;
-=======
-            //LTCAreaLight.instance.Build();
->>>>>>> 25598b6f
         }
 
         public override void Cleanup()
         {
             PreIntegratedFGD.instance.Cleanup(PreIntegratedFGD.FGDIndex.FGD_GGXAndDisneyDiffuse);
-<<<<<<< HEAD
             LTCAreaLight.instance.Cleanup();
             SPTDistribution.instance.Cleanup();
-
-            m_isInit = false;
-=======
-            //LTCAreaLight.instance.Cleanup();
->>>>>>> 25598b6f
         }
 
         public override void RenderInit(CommandBuffer cmd)
