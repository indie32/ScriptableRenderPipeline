--- conflicted
+++ resolved
@@ -107,13 +107,8 @@
                     var influenceRotationWS = mat.rotation;
 
                     // No custom proxy here, so proxyToWorld = influenceToWorld
-<<<<<<< HEAD
                     var proxyToWorld = Matrix4x4.TRS(influencePositionWS, influenceRotationWS, Vector3.one);
-                    var mirrorPositionPS = (Vector3)(proxyToWorld.inverse * legacyProbeData.mirrorPositionWS);
-=======
-                    var proxyToWorld = Matrix4x4.TRS(influencePositionWS, Quaternion.identity, Vector3.one);
                     var mirrorPositionPS = (Vector3)proxyToWorld.inverse.MultiplyPoint(legacyProbeData.mirrorPositionWS);
->>>>>>> 7ba5a09d
 
                     var instance = Object.Instantiate(prefab);
 
