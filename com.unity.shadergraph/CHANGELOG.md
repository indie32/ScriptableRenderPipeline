--- conflicted
+++ resolved
@@ -49,12 +49,8 @@
 - The `Polygon` node now calculates radius based on apothem.
 - `Normal Strength` node now calculates Z value more accurately.
 - You can now connect Sub Graphs to vertex shader slots. If a node in the Sub Graph specifies a shader stage, that specific Sub Graph node is locked to that stage. When an instance of a Sub Graph node is connected to a slot that specifies a shader stage, all slots on that instance are locked to the stage.
-<<<<<<< HEAD
-- Errors in the compiled shader are now displayed as badges on the appropriate node
-=======
 - Separated material options and tags.
 - Master node settings are now recreated when a topological modification occurs.
->>>>>>> 2f37bc55
 
 ### Fixed
 - Vector 1 nodes now evaluate correctly. ([#334](https://github.com/Unity-Technologies/ShaderGraph/issues/334) and [#337](https://github.com/Unity-Technologies/ShaderGraph/issues/337))
