using System;
using System.Linq;
using System.Globalization;
using UnityEditor.Experimental.UIElements;
using UnityEditor.Experimental.UIElements.GraphView;
using UnityEditor.Graphing;
using UnityEditor.Graphing.Util;
using UnityEngine;
using UnityEngine.Experimental.UIElements;
using UnityEngine.Experimental.UIElements.StyleSheets;
using Toggle = UnityEngine.Experimental.UIElements.Toggle;
#if UNITY_2018_3_OR_NEWER
using ContextualMenu = UnityEngine.Experimental.UIElements.DropdownMenu;
#endif

namespace UnityEditor.ShaderGraph.Drawing
{
    class BlackboardFieldPropertyView : VisualElement
    {
        readonly BlackboardField m_BlackboardField;
        readonly AbstractMaterialGraph m_Graph;

        IShaderProperty m_Property;
        Toggle m_ExposedToogle;
        TextField m_ReferenceNameField;

        static Type s_ContextualMenuManipulator = AppDomain.CurrentDomain.GetAssemblies().SelectMany(x => x.GetTypesOrNothing()).FirstOrDefault(t => t.FullName == "UnityEngine.Experimental.UIElements.ContextualMenuManipulator");

        IManipulator m_ResetReferenceMenu;

<<<<<<< HEAD
        public delegate void OnExposedToggle();
        private OnExposedToggle m_OnExposedToggle;

        public BlackboardFieldPropertyView(AbstractMaterialGraph graph, IShaderProperty property)
=======
        public BlackboardFieldPropertyView(BlackboardField blackboardField, AbstractMaterialGraph graph, IShaderProperty property)
>>>>>>> df8b6514
        {
            AddStyleSheetPath("Styles/ShaderGraphBlackboard");
            m_BlackboardField = blackboardField;
            m_Graph = graph;
            m_Property = property;

            m_ExposedToogle = new Toggle();
            m_ExposedToogle.OnToggleChanged(evt =>
            {
                m_Graph.owner.RegisterCompleteObjectUndo("Change Exposed Toggle");
                if(m_OnExposedToggle != null)
                    m_OnExposedToggle();
                property.generatePropertyBlock = evt.newValue;
                if (property.generatePropertyBlock)
                {
                    m_BlackboardField.icon = BlackboardProvider.exposedIcon;
                }
                else
                {
                    m_BlackboardField.icon = null;
                }
                DirtyNodes(ModificationScope.Graph);
            });
            m_ExposedToogle.value = property.generatePropertyBlock;
            AddRow("Exposed", m_ExposedToogle);

            m_ReferenceNameField = new TextField(512, false, false, ' ');
            m_ReferenceNameField.AddStyleSheetPath("Styles/PropertyNameReferenceField");
            AddRow("Reference", m_ReferenceNameField);
            m_ReferenceNameField.value = property.referenceName;
            m_ReferenceNameField.isDelayed = true;
            m_ReferenceNameField.OnValueChanged(newName =>
                {
                    m_Graph.owner.RegisterCompleteObjectUndo("Change reference name");
                    if (m_ReferenceNameField.value != m_Property.referenceName)
                    {
                        string newReferenceName = m_Graph.SanitizePropertyReferenceName(newName.newValue, property.guid);
                        property.overrideReferenceName = newReferenceName;
                    }
                    m_ReferenceNameField.value = property.referenceName;

                    if (string.IsNullOrEmpty(property.overrideReferenceName))
                        m_ReferenceNameField.RemoveFromClassList("modified");
                    else
                        m_ReferenceNameField.AddToClassList("modified");

                    DirtyNodes(ModificationScope.Graph);
                    UpdateReferenceNameResetMenu();
                });

            if (!string.IsNullOrEmpty(property.overrideReferenceName))
                m_ReferenceNameField.AddToClassList("modified");

            if (property is Vector1ShaderProperty)
            {
                var floatProperty = (Vector1ShaderProperty)property;
                BuildVector1PropertyView(floatProperty);
            }
            else if (property is Vector2ShaderProperty)
            {
                var vectorProperty = (Vector2ShaderProperty)property;
                var field = new Vector2Field { value = vectorProperty.value };
                field.OnValueChanged(evt =>
                    {
                        m_Graph.owner.RegisterCompleteObjectUndo("Change property value");
                        vectorProperty.value = evt.newValue;
                        DirtyNodes();
                    });
                AddRow("Default", field);
            }
            else if (property is Vector3ShaderProperty)
            {
                var vectorProperty = (Vector3ShaderProperty)property;
                var field = new Vector3Field { value = vectorProperty.value };
                field.OnValueChanged(evt =>
                    {
                        m_Graph.owner.RegisterCompleteObjectUndo("Change property value");
                        vectorProperty.value = evt.newValue;
                        DirtyNodes();
                    });
                AddRow("Default", field);
            }
            else if (property is Vector4ShaderProperty)
            {
                var vectorProperty = (Vector4ShaderProperty)property;
                var field = new Vector4Field { value = vectorProperty.value };
                field.OnValueChanged(evt =>
                    {
                        m_Graph.owner.RegisterCompleteObjectUndo("Change property value");
                        vectorProperty.value = evt.newValue;
                        DirtyNodes();
                    });
                AddRow("Default", field);
            }
            else if (property is ColorShaderProperty)
            {
                var colorProperty = (ColorShaderProperty)property;
                var colorField = new ColorField { value = property.defaultValue, showEyeDropper = false, hdr = colorProperty.colorMode == ColorMode.HDR };
                colorField.OnValueChanged(evt =>
                    {
                        m_Graph.owner.RegisterCompleteObjectUndo("Change property value");
                        colorProperty.value = evt.newValue;
                        DirtyNodes();
                    });
                AddRow("Default", colorField);
                var colorModeField = new EnumField((Enum)colorProperty.colorMode);
                colorModeField.OnValueChanged(evt =>
                    {
                        m_Graph.owner.RegisterCompleteObjectUndo("Change Color Mode");
                        if (colorProperty.colorMode == (ColorMode)evt.newValue)
                            return;
                        colorProperty.colorMode = (ColorMode)evt.newValue;
                        colorField.hdr = colorProperty.colorMode == ColorMode.HDR;
                        colorField.MarkDirtyRepaint();
                        DirtyNodes();
                    });
                AddRow("Mode", colorModeField);
            }
            else if (property is TextureShaderProperty)
            {
                var textureProperty = (TextureShaderProperty)property;
                var field = new ObjectField { value = textureProperty.value.texture, objectType = typeof(Texture) };
                field.OnValueChanged(evt =>
                    {
                        m_Graph.owner.RegisterCompleteObjectUndo("Change property value");
                        textureProperty.value.texture = (Texture)evt.newValue;
                        DirtyNodes();
                    });
                AddRow("Default", field);
                var defaultModeField = new EnumField((Enum)textureProperty.defaultType);
                defaultModeField.OnValueChanged(evt =>
                    {
                        m_Graph.owner.RegisterCompleteObjectUndo("Change Texture Mode");
                        if (textureProperty.defaultType == (TextureShaderProperty.DefaultType)evt.newValue)
                            return;
                        textureProperty.defaultType = (TextureShaderProperty.DefaultType)evt.newValue;
                        DirtyNodes(ModificationScope.Graph);
                    });
                void toggleDefaultModeFieldEnabled()
                {
                    defaultModeField.SetEnabled(!defaultModeField.enabledSelf);
                }
                m_OnExposedToggle += toggleDefaultModeFieldEnabled;
                AddRow("Mode", defaultModeField);
            }
            else if (property is Texture2DArrayShaderProperty)
            {
                var textureProperty = (Texture2DArrayShaderProperty)property;
                var field = new ObjectField { value = textureProperty.value.textureArray, objectType = typeof(Texture2DArray) };
                field.OnValueChanged(evt =>
                    {
                        m_Graph.owner.RegisterCompleteObjectUndo("Change property value");
                        textureProperty.value.textureArray = (Texture2DArray)evt.newValue;
                        DirtyNodes();
                    });
                AddRow("Default", field);
            }
            else if (property is Texture3DShaderProperty)
            {
                var textureProperty = (Texture3DShaderProperty)property;
                var field = new ObjectField { value = textureProperty.value.texture, objectType = typeof(Texture3D) };
                field.OnValueChanged(evt =>
                    {
                        m_Graph.owner.RegisterCompleteObjectUndo("Change property value");
                        textureProperty.value.texture = (Texture3D)evt.newValue;
                        DirtyNodes();
                    });
                AddRow("Default", field);
            }
            else if (property is CubemapShaderProperty)
            {
                var cubemapProperty = (CubemapShaderProperty)property;
                var field = new ObjectField { value = cubemapProperty.value.cubemap, objectType = typeof(Cubemap) };
                field.OnValueChanged(evt =>
                    {
                        m_Graph.owner.RegisterCompleteObjectUndo("Change property value");
                        cubemapProperty.value.cubemap = (Cubemap)evt.newValue;
                        DirtyNodes();
                    });
                AddRow("Default", field);
            }
            else if (property is BooleanShaderProperty)
            {
                var booleanProperty = (BooleanShaderProperty)property;
                EventCallback<ChangeEvent<bool>> onBooleanChanged = evt =>
                    {
                        m_Graph.owner.RegisterCompleteObjectUndo("Change property value");
                        booleanProperty.value = evt.newValue;
                        DirtyNodes();
                    };
                var field = new Toggle();
                field.OnToggleChanged(onBooleanChanged);
                field.value = booleanProperty.value;
                AddRow("Default", field);
            }
//            AddRow("Type", new TextField());
//            AddRow("Exposed", new Toggle(null));
//            AddRow("Range", new Toggle(null));
//            AddRow("Default", new TextField());
//            AddRow("Tooltip", new TextField());


            AddToClassList("sgblackboardFieldPropertyView");

            UpdateReferenceNameResetMenu();
        }

        void BuildVector1PropertyView(Vector1ShaderProperty floatProperty)
        {
            VisualElement[] rows = null;

            switch (floatProperty.floatType)
            {
                case FloatType.Slider:
                    {
                        float min = Mathf.Min(floatProperty.value, floatProperty.rangeValues.x);
                        float max = Mathf.Max(floatProperty.value, floatProperty.rangeValues.y);
                        floatProperty.rangeValues = new Vector2(min, max);

                        var defaultField = new FloatField { value = floatProperty.value };
                        var minField = new FloatField { value = floatProperty.rangeValues.x };
                        var maxField = new FloatField { value = floatProperty.rangeValues.y };

                        defaultField.OnValueChanged(evt =>
                        {
                            var value = (float)evt.newValue;
                            floatProperty.value = value;
                            this.MarkDirtyRepaint();
                        });
                        defaultField.RegisterCallback<FocusOutEvent>(evt =>
                        {
                            m_Graph.owner.RegisterCompleteObjectUndo("Change property value");
                            float minValue = Mathf.Min(floatProperty.value, floatProperty.rangeValues.x);
                            float maxValue = Mathf.Max(floatProperty.value, floatProperty.rangeValues.y);
                            floatProperty.rangeValues = new Vector2(minValue, maxValue);
                            minField.value = minValue;
                            maxField.value = maxValue;
                            DirtyNodes();
                        });
                        minField.RegisterCallback<InputEvent>(evt =>
                        {
                            m_Graph.owner.RegisterCompleteObjectUndo("Change Range property minimum");
                            float newValue;
                            if (!float.TryParse(evt.newData, NumberStyles.Float, CultureInfo.InvariantCulture.NumberFormat, out newValue))
                                newValue = 0f;

                            floatProperty.rangeValues = new Vector2(newValue, floatProperty.rangeValues.y);
                            DirtyNodes();
                        });
                        minField.RegisterCallback<FocusOutEvent>(evt =>
                        {
                            floatProperty.value = Mathf.Max(Mathf.Min(floatProperty.value, floatProperty.rangeValues.y), floatProperty.rangeValues.x);
                            defaultField.value = floatProperty.value;
                            DirtyNodes();
                        });
                        maxField.RegisterCallback<InputEvent>(evt =>
                        {
                            m_Graph.owner.RegisterCompleteObjectUndo("Change Range property maximum");
                            float newValue;
                            if (!float.TryParse(evt.newData, NumberStyles.Float, CultureInfo.InvariantCulture.NumberFormat, out newValue))
                                newValue = 0f;

                            floatProperty.rangeValues = new Vector2(floatProperty.rangeValues.x, newValue);
                            DirtyNodes();
                        });
                        maxField.RegisterCallback<FocusOutEvent>(evt =>
                        {
                            floatProperty.value = Mathf.Max(Mathf.Min(floatProperty.value, floatProperty.rangeValues.y), floatProperty.rangeValues.x);
                            defaultField.value = floatProperty.value;
                            DirtyNodes();
                        });
                        rows = new VisualElement[4];
                        rows[0] = CreateRow("Default", defaultField);
                        rows[2] = CreateRow("Min", minField);
                        rows[3] = CreateRow("Max", maxField);
                    }
                    break;
                case FloatType.Integer:
                    {
                        floatProperty.value = (int)floatProperty.value;
                        var defaultField = new IntegerField { value = (int)floatProperty.value };
                        defaultField.OnValueChanged(evt =>
                        {
                            m_Graph.owner.RegisterCompleteObjectUndo("Change property value");
                            var value = (int)evt.newValue;
                            floatProperty.value = value;
                            this.MarkDirtyRepaint();
                        });
                        rows = new VisualElement[2];
                        rows[0] = CreateRow("Default", defaultField);
                    }
                    break;
                default:
                    {
                        var defaultField = new FloatField { value = floatProperty.value };
                        defaultField.OnValueChanged(evt =>
                        {
                            m_Graph.owner.RegisterCompleteObjectUndo("Change property value");
                            var value = (float)evt.newValue;
                            floatProperty.value = value;
                            this.MarkDirtyRepaint();
                        });
                        rows = new VisualElement[2];
                        rows[0] = CreateRow("Default", defaultField);
                    }
                    break;
            }

            var modeField = new EnumField(floatProperty.floatType);
            modeField.OnValueChanged(evt =>
            {
                m_Graph.owner.RegisterCompleteObjectUndo("Change Vector1 mode");
                var value = (FloatType)evt.newValue;
                floatProperty.floatType = value;
                if (rows != null)
                    RemoveElements(rows);
                BuildVector1PropertyView(floatProperty);
                this.MarkDirtyRepaint();
            });
            rows[1] = CreateRow("Mode", modeField);

            if (rows == null)
                return;

            for (int i = 0; i < rows.Length; i++)
                Add(rows[i]);
        }

        void UpdateReferenceNameResetMenu()
        {
            if (string.IsNullOrEmpty(m_Property.overrideReferenceName))
            {
                this.RemoveManipulator(m_ResetReferenceMenu);
                m_ResetReferenceMenu = null;
            }
            else
            {
                m_ResetReferenceMenu = (IManipulator)Activator.CreateInstance(s_ContextualMenuManipulator, (Action<ContextualMenuPopulateEvent>)BuildContextualMenu);
                this.AddManipulator(m_ResetReferenceMenu);
            }
        }

        void BuildContextualMenu(ContextualMenuPopulateEvent evt)
        {
            evt.menu.AppendAction("Reset reference", e =>
                {
                    m_Property.overrideReferenceName = null;
                    m_ReferenceNameField.value = m_Property.referenceName;
                    m_ReferenceNameField.RemoveFromClassList("modified");
                    DirtyNodes(ModificationScope.Graph);
                }, ContextualMenu.MenuAction.AlwaysEnabled);
        }

        VisualElement CreateRow(string labelText, VisualElement control)
        {
            VisualElement rowView = new VisualElement();

            rowView.AddToClassList("rowView");

            Label label = new Label(labelText);

            label.AddToClassList("rowViewLabel");
            rowView.Add(label);

            control.AddToClassList("rowViewControl");
            rowView.Add(control);

            return rowView;
        }

        VisualElement AddRow(string labelText, VisualElement control)
        {
            VisualElement rowView = CreateRow(labelText, control);
            Add(rowView);
            return rowView;
        }

        void RemoveElements(VisualElement[] elements)
        {
            for (int i = 0; i < elements.Length; i++)
            {
                if (elements[i].parent == this)
                    Remove(elements[i]);
            }
        }

        void DirtyNodes(ModificationScope modificationScope = ModificationScope.Node)
        {
            foreach (var node in m_Graph.GetNodes<PropertyNode>())
                node.Dirty(modificationScope);
        }
    }
}<|MERGE_RESOLUTION|>--- conflicted
+++ resolved
@@ -28,14 +28,10 @@
 
         IManipulator m_ResetReferenceMenu;
 
-<<<<<<< HEAD
         public delegate void OnExposedToggle();
         private OnExposedToggle m_OnExposedToggle;
-
-        public BlackboardFieldPropertyView(AbstractMaterialGraph graph, IShaderProperty property)
-=======
+        
         public BlackboardFieldPropertyView(BlackboardField blackboardField, AbstractMaterialGraph graph, IShaderProperty property)
->>>>>>> df8b6514
         {
             AddStyleSheetPath("Styles/ShaderGraphBlackboard");
             m_BlackboardField = blackboardField;
