{
    "name": "com.unity.shadergraph",
    "description": "The Shader Graph package adds support for a visual shader editing tool into Unity. This tool can be used by artists to create shaders in a visual way instead of having to require code editing. Specific render pipelines can implement specific graph features. Currently the Shader Graph is supported on the High Definition Rendering Pipeline and the Lightweight Rendering Pipeline.",
<<<<<<< HEAD
    "version": "4.0.0-preview",
=======
    "version": "4.1.0-preview",
>>>>>>> e74bf163
    "unity": "2018.3",
    "displayName": "Shader Graph",
    "dependencies": {
        "com.unity.render-pipelines.core": "4.1.0-preview"
    }
}<|MERGE_RESOLUTION|>--- conflicted
+++ resolved
@@ -1,11 +1,7 @@
 {
     "name": "com.unity.shadergraph",
     "description": "The Shader Graph package adds support for a visual shader editing tool into Unity. This tool can be used by artists to create shaders in a visual way instead of having to require code editing. Specific render pipelines can implement specific graph features. Currently the Shader Graph is supported on the High Definition Rendering Pipeline and the Lightweight Rendering Pipeline.",
-<<<<<<< HEAD
-    "version": "4.0.0-preview",
-=======
     "version": "4.1.0-preview",
->>>>>>> e74bf163
     "unity": "2018.3",
     "displayName": "Shader Graph",
     "dependencies": {
