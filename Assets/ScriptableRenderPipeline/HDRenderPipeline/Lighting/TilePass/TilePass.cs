﻿//#define SHADOWS_OLD
using UnityEngine.Rendering;
using System.Collections.Generic;
using System;

namespace UnityEngine.Experimental.Rendering.HDPipeline
{
#if !SHADOWS_OLD
    using ShadowExp;

    class ShadowSetup : IDisposable
    {
        // shadow related stuff
        const int k_MaxShadowDataSlots              = 64;
        const int k_MaxPayloadSlotsPerShadowData    =  4;
        ShadowmapBase[]         m_Shadowmaps;
        ShadowManager           m_ShadowMgr;
        static ComputeBuffer    s_ShadowDataBuffer;
        static ComputeBuffer    s_ShadowPayloadBuffer;

        public ShadowSetup(ShadowSettings shadowSettings, out IShadowManager shadowManager)
        {
            s_ShadowDataBuffer      = new ComputeBuffer( k_MaxShadowDataSlots, System.Runtime.InteropServices.Marshal.SizeOf( typeof( ShadowExp.ShadowData ) ) );
            s_ShadowPayloadBuffer   = new ComputeBuffer( k_MaxShadowDataSlots * k_MaxPayloadSlotsPerShadowData, System.Runtime.InteropServices.Marshal.SizeOf( typeof( ShadowExp.ShadowPayload ) ) );
            ShadowAtlas.AtlasInit atlasInit;
            atlasInit.baseInit.width           = (uint)shadowSettings.shadowAtlasWidth;
            atlasInit.baseInit.height          = (uint)shadowSettings.shadowAtlasHeight;
            atlasInit.baseInit.slices          = 1;
            atlasInit.baseInit.shadowmapBits   = 32;
            atlasInit.baseInit.shadowmapFormat = RenderTextureFormat.Shadowmap;
            atlasInit.baseInit.samplerState    = SamplerState.Default();
            atlasInit.baseInit.comparisonSamplerState = ComparisonSamplerState.Default();
            atlasInit.baseInit.clearColor      = new Vector4( 0.0f, 0.0f, 0.0f, 0.0f );
            atlasInit.baseInit.maxPayloadCount = 0;
            atlasInit.baseInit.shadowSupport   = ShadowmapBase.ShadowSupport.Directional | ShadowmapBase.ShadowSupport.Point | ShadowmapBase.ShadowSupport.Spot;
            atlasInit.shaderKeyword            = null;
            atlasInit.cascadeCount             = shadowSettings.directionalLightCascadeCount;
            atlasInit.cascadeRatios            = shadowSettings.directionalLightCascades;

            var varianceInit = atlasInit;
            varianceInit.baseInit.shadowmapFormat = ShadowVariance.GetFormat( false, false, true );

            var varianceInit2 = varianceInit;
            varianceInit2.baseInit.shadowmapFormat = ShadowVariance.GetFormat( true, true, false );

            var varianceInit3 = varianceInit;
            varianceInit3.baseInit.shadowmapFormat = ShadowVariance.GetFormat( true, false, true );

            m_Shadowmaps = new ShadowmapBase[] { new ShadowExp.ShadowVariance( ref varianceInit ), new ShadowExp.ShadowVariance( ref varianceInit2 ), new ShadowExp.ShadowVariance( ref varianceInit3 ), new ShadowExp.ShadowAtlas( ref atlasInit ) };

            ShadowContext.SyncDel syncer = (ShadowContext sc) =>
                {
                    // update buffers
                    uint offset, count;
                    ShadowExp.ShadowData[] sds;
                    sc.GetShadowDatas(out sds, out offset, out count);
                    Debug.Assert(offset == 0);
                    s_ShadowDataBuffer.SetData(sds);   // unfortunately we can't pass an offset or count to this function
                    ShadowPayload[] payloads;
                    sc.GetPayloads(out payloads, out offset, out count);
                    Debug.Assert(offset == 0);
                    s_ShadowPayloadBuffer.SetData(payloads);
                };

            // binding code. This needs to be in sync with ShadowContext.hlsl
            ShadowContext.BindDel binder = (ShadowContext sc, CommandBuffer cb) =>
                {
                    // bind buffers
                    cb.SetGlobalBuffer("_ShadowDatasExp", s_ShadowDataBuffer);
                    cb.SetGlobalBuffer("_ShadowPayloads", s_ShadowPayloadBuffer);
                    // bind textures
                    uint offset, count;
                    RenderTargetIdentifier[] tex;
                    sc.GetTex2DArrays( out tex, out offset, out count );
                    cb.SetGlobalTexture( "_ShadowmapExp_VSM_0", tex[0] );
                    cb.SetGlobalTexture( "_ShadowmapExp_VSM_1", tex[1] );
                    cb.SetGlobalTexture( "_ShadowmapExp_VSM_2", tex[2] );
                    cb.SetGlobalTexture( "_ShadowmapExp_PCF"  , tex[3] );
                    // TODO: Currently samplers are hard coded in ShadowContext.hlsl, so we can't really set them here
                };

            ShadowContext.CtxtInit scInit;
            scInit.storage.maxShadowDataSlots        = k_MaxShadowDataSlots;
            scInit.storage.maxPayloadSlots           = k_MaxShadowDataSlots * k_MaxPayloadSlotsPerShadowData;
            scInit.storage.maxTex2DArraySlots        = 4;
            scInit.storage.maxTexCubeArraySlots      = 0;
            scInit.storage.maxComparisonSamplerSlots = 1;
            scInit.storage.maxSamplerSlots           = 4;
            scInit.dataSyncer                        = syncer;
            scInit.resourceBinder                    = binder;

            m_ShadowMgr = new ShadowExp.ShadowManager(shadowSettings, ref scInit, m_Shadowmaps);
            // set global overrides - these need to match the override specified in ShadowDispatch.hlsl
            bool useGlobalOverrides = true;
            m_ShadowMgr.SetGlobalShadowOverride( GPUShadowType.Point        , ShadowAlgorithm.PCF, ShadowVariant.V4, ShadowPrecision.High, useGlobalOverrides );
            m_ShadowMgr.SetGlobalShadowOverride( GPUShadowType.Spot         , ShadowAlgorithm.PCF, ShadowVariant.V4, ShadowPrecision.High, useGlobalOverrides );
            m_ShadowMgr.SetGlobalShadowOverride( GPUShadowType.Directional  , ShadowAlgorithm.PCF, ShadowVariant.V4, ShadowPrecision.High, useGlobalOverrides );
            shadowManager = m_ShadowMgr;
        }

        public void Dispose()
        {
            if (m_Shadowmaps != null)
            {
                (m_Shadowmaps[0] as ShadowAtlas).Dispose();
                (m_Shadowmaps[1] as ShadowAtlas).Dispose();
                (m_Shadowmaps[2] as ShadowAtlas).Dispose();
                (m_Shadowmaps[3] as ShadowAtlas).Dispose();
                m_Shadowmaps = null;
            }
            m_ShadowMgr = null;

            if (s_ShadowDataBuffer != null)
                s_ShadowDataBuffer.Release();
            if (s_ShadowPayloadBuffer != null)
                s_ShadowPayloadBuffer.Release();
        }
    }
#endif

    namespace TilePass
    {
        //-----------------------------------------------------------------------------
        // structure definition
        //-----------------------------------------------------------------------------

        [GenerateHLSL]
        public enum LightVolumeType
        {
            Cone,
            Sphere,
            Box,
            Count
        }

        [GenerateHLSL]
        public enum LightCategory
        {
            Punctual,
            Area,
            Projector,
            Env,
            Count
        }

        [GenerateHLSL]
        public class LightFeatureFlags
        {
            public static uint FEATURE_FLAG_LIGHT_PUNCTUAL    = 1 << 0;
            public static uint FEATURE_FLAG_LIGHT_AREA        = 1 << 1;
            public static uint FEATURE_FLAG_LIGHT_DIRECTIONAL = 1 << 2;
            public static uint FEATURE_FLAG_LIGHT_PROJECTOR   = 1 << 3;
            public static uint FEATURE_FLAG_LIGHT_ENV         = 1 << 4;
            public static uint FEATURE_FLAG_LIGHT_SKY         = 1 << 5;
        }

        [GenerateHLSL]
        public class LightDefinitions
        {
            public static int MAX_NR_LIGHTS_PER_CAMERA = 1024;
            public static int MAX_NR_BIGTILE_LIGHTS_PLUSONE = 512;      // may be overkill but the footprint is 2 bits per pixel using uint16.
            public static float VIEWPORT_SCALE_Z = 1.0f;

            // enable unity's original left-hand shader camera space (right-hand internally in unity).
            public static int USE_LEFTHAND_CAMERASPACE = 1;

            public static int TILE_SIZE_FPTL = 16;
            public static int TILE_SIZE_CLUSTERED = 32;

            // flags
            public static int IS_CIRCULAR_SPOT_SHAPE = 1;
            public static int HAS_COOKIE_TEXTURE = 2;
            public static int IS_BOX_PROJECTED = 4;
            public static int HAS_SHADOW = 8;

            // feature variants
            public static int NUM_FEATURE_VARIANTS = 16;
        }

        [GenerateHLSL]
        public struct SFiniteLightBound
        {
            public Vector3 boxAxisX;
            public Vector3 boxAxisY;
            public Vector3 boxAxisZ;
            public Vector3 center;        // a center in camera space inside the bounding volume of the light source.
            public Vector2 scaleXY;
            public float radius;
        };

        [GenerateHLSL]
        public struct LightVolumeData
        {
            public Vector3 lightPos;
            public uint lightVolume;

            public Vector3 lightAxisX;
            public uint lightCategory;

            public Vector3 lightAxisY;
            public float radiusSq;

            public Vector3 lightAxisZ;      // spot +Z axis
            public float cotan;

            public Vector3 boxInnerDist;
            public uint featureFlags;

            public Vector3 boxInvRange;
            public float unused2;
        };

        public class LightLoop : BaseLightLoop
        {
            public const int k_MaxDirectionalLightsOnScreen = 4;
            public const int k_MaxPunctualLightsOnScreen    = 512;
            public const int k_MaxAreaLightsOnScreen        = 64;
            public const int k_MaxProjectorLightsOnScreen   = 64;
            public const int k_MaxLightsOnScreen = k_MaxDirectionalLightsOnScreen + k_MaxPunctualLightsOnScreen + k_MaxAreaLightsOnScreen + k_MaxProjectorLightsOnScreen;
            public const int k_MaxEnvLightsOnScreen = 64;
            public const int k_MaxShadowOnScreen = 16;
            public const int k_MaxCascadeCount = 4; //Should be not less than m_Settings.directionalLightCascadeCount;

            // Static keyword is required here else we get a "DestroyBuffer can only be call in main thread"
            static ComputeBuffer s_DirectionalLightDatas = null;
            static ComputeBuffer s_LightDatas = null;
            static ComputeBuffer s_EnvLightDatas = null;
            static ComputeBuffer s_shadowDatas = null;

            static Texture2DArray m_DefaultTexture2DArray;

            TextureCacheCubemap m_CubeReflTexArray;
            TextureCache2D m_CookieTexArray;
            TextureCacheCubemap m_CubeCookieTexArray;

            public class LightList
            {
                public List<DirectionalLightData> directionalLights;
                public List<LightData> lights;
                public List<EnvLightData> envLights;
                public List<ShadowData> shadows;
                public Vector4[] directionalShadowSplitSphereSqr;

                public List<SFiniteLightBound> bounds;
                public List<LightVolumeData> lightVolumes;

                public void Clear()
                {
                    directionalLights.Clear();
                    lights.Clear();
                    envLights.Clear();
                    shadows.Clear();

                    bounds.Clear();
                    lightVolumes.Clear();
                }

                public void Allocate()
                {
                    directionalLights = new List<DirectionalLightData>();
                    lights = new List<LightData>();
                    envLights = new List<EnvLightData>();
                    shadows = new List<ShadowData>();
                    directionalShadowSplitSphereSqr = new Vector4[k_MaxCascadeCount];

                    bounds = new List<SFiniteLightBound>();
                    lightVolumes = new List<LightVolumeData>();
                }
            }

            LightList m_lightList;
            int m_punctualLightCount = 0;
            int m_areaLightCount = 0;
            int m_projectorLightCount = 0;
            int m_lightCount = 0;

            private ComputeShader buildScreenAABBShader { get { return m_PassResources.buildScreenAABBShader; } }
            private ComputeShader buildPerTileLightListShader { get { return m_PassResources.buildPerTileLightListShader; } }
            private ComputeShader buildPerBigTileLightListShader { get { return m_PassResources.buildPerBigTileLightListShader; } }
            private ComputeShader buildPerVoxelLightListShader { get { return m_PassResources.buildPerVoxelLightListShader; } }

            private ComputeShader clearDispatchIndirectShader { get { return m_PassResources.clearDispatchIndirectShader; } }
            private ComputeShader shadeOpaqueShader { get { return m_PassResources.shadeOpaqueShader; } }

            static int s_GenAABBKernel;
            static int s_GenListPerTileKernel;
            static int s_GenListPerVoxelKernel;
            static int s_ClearVoxelAtomicKernel;
            static int s_ClearDispatchIndirectKernel;
            static int s_shadeOpaqueDirectClusteredKernel;
            static int s_shadeOpaqueDirectFptlKernel;
            static int s_shadeOpaqueDirectClusteredDebugLightingKernel;
            static int s_shadeOpaqueDirectFptlDebugLightingKernel;
            static int[] s_shadeOpaqueIndirectClusteredKernels = new int[LightDefinitions.NUM_FEATURE_VARIANTS];
            static int[] s_shadeOpaqueIndirectFptlKernels = new int[LightDefinitions.NUM_FEATURE_VARIANTS];

            static ComputeBuffer s_LightVolumeDataBuffer = null;
            static ComputeBuffer s_ConvexBoundsBuffer = null;
            static ComputeBuffer s_AABBBoundsBuffer = null;
            static ComputeBuffer s_LightList = null;
            static ComputeBuffer s_TileList = null;
            static ComputeBuffer s_DispatchIndirectBuffer = null;

            static ComputeBuffer s_BigTileLightList = null;        // used for pre-pass coarse culling on 64x64 tiles
            static int s_GenListPerBigTileKernel;

            const bool k_UseDepthBuffer = true;      // only has an impact when EnableClustered is true (requires a depth-prepass)
            const bool k_UseAsyncCompute = true;        // should not use on mobile

            const int k_Log2NumClusters = 6;     // accepted range is from 0 to 6. NumClusters is 1<<g_iLog2NumClusters
            const float k_ClustLogBase = 1.02f;     // each slice 2% bigger than the previous
            float m_ClustScale;
            static ComputeBuffer s_PerVoxelLightLists = null;
            static ComputeBuffer s_PerVoxelOffset = null;
            static ComputeBuffer s_PerTileLogBaseTweak = null;
            static ComputeBuffer s_GlobalLightListAtomic = null;
            // clustered light list specific buffers and data end

            private static GameObject s_DefaultAdditionalLightDataGameObject;
            private static AdditionalLightData s_DefaultAdditionalLightData;

            bool usingFptl
            {
                get
                {
                    bool isEnabledMSAA = false;
                    Debug.Assert(!isEnabledMSAA || m_PassSettings.enableClustered);
                    bool disableFptl = (!m_PassSettings.enableFptlForOpaqueWhenClustered && m_PassSettings.enableClustered) || isEnabledMSAA;
                    return !disableFptl;
                }
            }

            private static AdditionalLightData DefaultAdditionalLightData
            {
                get
                {
                    if (s_DefaultAdditionalLightDataGameObject == null)
                    {
                        s_DefaultAdditionalLightDataGameObject = new GameObject("Default Light Data");
                        s_DefaultAdditionalLightDataGameObject.hideFlags = HideFlags.HideAndDontSave;
                        s_DefaultAdditionalLightData = s_DefaultAdditionalLightDataGameObject.AddComponent<AdditionalLightData>();
                        s_DefaultAdditionalLightDataGameObject.SetActive(false);
                    }
                    return s_DefaultAdditionalLightData;
                }
            }

            Material m_DeferredDirectMaterialSRT   = null;
            Material m_DeferredDirectMaterialMRT   = null;
            Material m_DeferredIndirectMaterialSRT = null;
            Material m_DeferredIndirectMaterialMRT = null;
            Material m_DeferredAllMaterialSRT      = null;
            Material m_DeferredAllMaterialMRT      = null;

            Material m_DebugViewTilesMaterial      = null;

            Material m_SingleDeferredMaterialSRT   = null;
            Material m_SingleDeferredMaterialMRT   = null;

#if !SHADOWS_OLD
            // shadow related stuff
            FrameId                 m_FrameId;
            ShadowSetup             m_ShadowSetup; // doesn't actually have to reside here, it would be enough to pass the IShadowManager in from the outside
            IShadowManager          m_ShadowMgr;
            List<int>               m_ShadowRequests = new List<int>();
            Dictionary<int, int>    m_ShadowIndices = new Dictionary<int, int>();

            void InitShadowSystem(ShadowSettings shadowSettings)
            {
                m_ShadowSetup = new ShadowSetup(shadowSettings, out m_ShadowMgr);
            }

            void DeinitShadowSystem()
            {
                if (m_ShadowSetup != null)
                {
                    m_ShadowSetup.Dispose();
                    m_ShadowSetup = null;
                    m_ShadowMgr = null;
                }
            }

#endif


            int GetNumTileFtplX(Camera camera)
            {
                return (camera.pixelWidth + (LightDefinitions.TILE_SIZE_FPTL - 1)) / LightDefinitions.TILE_SIZE_FPTL;
            }

            int GetNumTileFtplY(Camera camera)
            {
                return (camera.pixelHeight + (LightDefinitions.TILE_SIZE_FPTL - 1)) / LightDefinitions.TILE_SIZE_FPTL;
            }

            int GetNumTileClusteredX(Camera camera)
            {
                return (camera.pixelWidth + (LightDefinitions.TILE_SIZE_CLUSTERED - 1)) / LightDefinitions.TILE_SIZE_CLUSTERED;
            }

            int GetNumTileClusteredY(Camera camera)
            {
                return (camera.pixelHeight + (LightDefinitions.TILE_SIZE_CLUSTERED - 1)) / LightDefinitions.TILE_SIZE_CLUSTERED;
            }

            bool GetFeatureVariantsEnabled()
            {
                return m_PassSettings.enableComputeLightEvaluation && m_PassSettings.enableComputeFeatureVariants && !(m_PassSettings.enableClustered && !m_PassSettings.enableFptlForOpaqueWhenClustered);
            }

            TileLightLoopProducer.TileSettings m_PassSettings;
            private TilePassResources m_PassResources;

            public LightLoop(TileLightLoopProducer producer)
            {
                m_PassSettings = producer.tileSettings;
                m_PassResources = producer.passResources;
            }

            public override void Build(TextureSettings textureSettings)
            {
                m_lightList = new LightList();
                m_lightList.Allocate();

                s_DirectionalLightDatas = new ComputeBuffer(k_MaxDirectionalLightsOnScreen, System.Runtime.InteropServices.Marshal.SizeOf(typeof(DirectionalLightData)));
                s_LightDatas = new ComputeBuffer(k_MaxPunctualLightsOnScreen + k_MaxAreaLightsOnScreen + k_MaxProjectorLightsOnScreen, System.Runtime.InteropServices.Marshal.SizeOf(typeof(LightData)));
                s_EnvLightDatas = new ComputeBuffer(k_MaxEnvLightsOnScreen, System.Runtime.InteropServices.Marshal.SizeOf(typeof(EnvLightData)));
                s_shadowDatas = new ComputeBuffer(k_MaxCascadeCount + k_MaxShadowOnScreen, System.Runtime.InteropServices.Marshal.SizeOf(typeof(ShadowData)));

                m_CookieTexArray = new TextureCache2D();
                m_CookieTexArray.AllocTextureArray(8, textureSettings.spotCookieSize, textureSettings.spotCookieSize, TextureFormat.RGBA32, true);
                m_CubeCookieTexArray = new TextureCacheCubemap();
                m_CubeCookieTexArray.AllocTextureArray(4, textureSettings.pointCookieSize, TextureFormat.RGBA32, true);
                m_CubeReflTexArray = new TextureCacheCubemap();
                m_CubeReflTexArray.AllocTextureArray(32, textureSettings.reflectionCubemapSize, TextureCache.GetPreferredHdrCompressedTextureFormat, true);

                s_GenAABBKernel = buildScreenAABBShader.FindKernel("ScreenBoundsAABB");

                bool enableFeatureVariants = GetFeatureVariantsEnabled();
                if (enableFeatureVariants)
                {
                    s_GenListPerTileKernel = buildPerTileLightListShader.FindKernel(m_PassSettings.enableBigTilePrepass ? "TileLightListGen_SrcBigTile_FeatureFlags" : "TileLightListGen_FeatureFlags");
                }
                else
                {
                    s_GenListPerTileKernel = buildPerTileLightListShader.FindKernel(m_PassSettings.enableBigTilePrepass ? "TileLightListGen_SrcBigTile" : "TileLightListGen");
                }
                s_AABBBoundsBuffer = new ComputeBuffer(2 * k_MaxLightsOnScreen, 3 * sizeof(float));
                s_ConvexBoundsBuffer = new ComputeBuffer(k_MaxLightsOnScreen, System.Runtime.InteropServices.Marshal.SizeOf(typeof(SFiniteLightBound)));
                s_LightVolumeDataBuffer = new ComputeBuffer(k_MaxLightsOnScreen, System.Runtime.InteropServices.Marshal.SizeOf(typeof(LightVolumeData)));
                s_DispatchIndirectBuffer = new ComputeBuffer(LightDefinitions.NUM_FEATURE_VARIANTS * 3, sizeof(uint), ComputeBufferType.IndirectArguments);

                if (m_PassSettings.enableClustered)
                {
                    var kernelName = m_PassSettings.enableBigTilePrepass ? (k_UseDepthBuffer ? "TileLightListGen_DepthRT_SrcBigTile" : "TileLightListGen_NoDepthRT_SrcBigTile") : (k_UseDepthBuffer ? "TileLightListGen_DepthRT" : "TileLightListGen_NoDepthRT");
                    s_GenListPerVoxelKernel = buildPerVoxelLightListShader.FindKernel(kernelName);
                    s_ClearVoxelAtomicKernel = buildPerVoxelLightListShader.FindKernel("ClearAtomic");
                    s_GlobalLightListAtomic = new ComputeBuffer(1, sizeof(uint));
                }

                if (m_PassSettings.enableBigTilePrepass)
                {
                    s_GenListPerBigTileKernel = buildPerBigTileLightListShader.FindKernel("BigTileLightListGen");
                }

                s_ClearDispatchIndirectKernel = clearDispatchIndirectShader.FindKernel("ClearDispatchIndirect");

                s_shadeOpaqueDirectClusteredKernel = shadeOpaqueShader.FindKernel("ShadeOpaque_Direct_Clustered");
                s_shadeOpaqueDirectFptlKernel = shadeOpaqueShader.FindKernel("ShadeOpaque_Direct_Fptl");
                s_shadeOpaqueDirectClusteredDebugLightingKernel = shadeOpaqueShader.FindKernel("ShadeOpaque_Direct_Clustered_DebugLighting");
                s_shadeOpaqueDirectFptlDebugLightingKernel = shadeOpaqueShader.FindKernel("ShadeOpaque_Direct_Fptl_DebugLighting");

                for (int variant = 0; variant < LightDefinitions.NUM_FEATURE_VARIANTS; variant++)
                {
                    s_shadeOpaqueIndirectClusteredKernels[variant] = shadeOpaqueShader.FindKernel("ShadeOpaque_Indirect_Clustered_Variant" + variant);
                    s_shadeOpaqueIndirectFptlKernels[variant] = shadeOpaqueShader.FindKernel("ShadeOpaque_Indirect_Fptl_Variant" + variant);
                }

                s_LightList = null;
                s_TileList = null;

                string[] tileKeywords = {"LIGHTLOOP_TILE_DIRECT", "LIGHTLOOP_TILE_INDIRECT", "LIGHTLOOP_TILE_ALL"};

                m_DeferredDirectMaterialSRT = Utilities.CreateEngineMaterial("Hidden/HDRenderPipeline/Deferred");
                Utilities.SelectKeyword(m_DeferredDirectMaterialSRT, tileKeywords, 0);
                m_DeferredDirectMaterialSRT.EnableKeyword("LIGHTLOOP_TILE_PASS");
                m_DeferredDirectMaterialSRT.DisableKeyword("OUTPUT_SPLIT_LIGHTING");
                m_DeferredDirectMaterialSRT.SetInt("_StencilRef", (int)StencilBits.Standard);
                m_DeferredDirectMaterialSRT.SetInt("_StencilCmp", 4 /* LEqual */);
                m_DeferredDirectMaterialSRT.SetInt("_SrcBlend", (int)BlendMode.One);
                m_DeferredDirectMaterialSRT.SetInt("_DstBlend", (int)BlendMode.Zero);

                m_DeferredDirectMaterialMRT = Utilities.CreateEngineMaterial("Hidden/HDRenderPipeline/Deferred");
                Utilities.SelectKeyword(m_DeferredDirectMaterialMRT, tileKeywords, 0);
                m_DeferredDirectMaterialMRT.EnableKeyword("LIGHTLOOP_TILE_PASS");
                m_DeferredDirectMaterialMRT.EnableKeyword("OUTPUT_SPLIT_LIGHTING");
                m_DeferredDirectMaterialMRT.SetInt("_StencilRef", (int)StencilBits.SSS);
                m_DeferredDirectMaterialMRT.SetInt("_StencilCmp", 3 /* Equal */);
                m_DeferredDirectMaterialMRT.SetInt("_SrcBlend", (int)BlendMode.One);
                m_DeferredDirectMaterialMRT.SetInt("_DstBlend", (int)BlendMode.Zero);

                m_DeferredIndirectMaterialSRT = Utilities.CreateEngineMaterial("Hidden/HDRenderPipeline/Deferred");
                Utilities.SelectKeyword(m_DeferredIndirectMaterialSRT, tileKeywords, 1);
                m_DeferredIndirectMaterialSRT.EnableKeyword("LIGHTLOOP_TILE_PASS");
                m_DeferredIndirectMaterialSRT.DisableKeyword("OUTPUT_SPLIT_LIGHTING");
                m_DeferredIndirectMaterialSRT.SetInt("_StencilRef", (int)StencilBits.Standard);
                m_DeferredIndirectMaterialSRT.SetInt("_StencilCmp", 4 /* LEqual */);
                m_DeferredIndirectMaterialSRT.SetInt("_SrcBlend", (int)BlendMode.One);
                m_DeferredIndirectMaterialSRT.SetInt("_DstBlend", (int)BlendMode.One); // Additive color & alpha source

                m_DeferredIndirectMaterialMRT = Utilities.CreateEngineMaterial("Hidden/HDRenderPipeline/Deferred");
                Utilities.SelectKeyword(m_DeferredIndirectMaterialMRT, tileKeywords, 1);
                m_DeferredIndirectMaterialMRT.EnableKeyword("LIGHTLOOP_TILE_PASS");
                m_DeferredIndirectMaterialMRT.EnableKeyword("OUTPUT_SPLIT_LIGHTING");
                m_DeferredIndirectMaterialMRT.SetInt("_StencilRef", (int)StencilBits.SSS);
                m_DeferredIndirectMaterialMRT.SetInt("_StencilCmp", 3 /* Equal */);
                m_DeferredIndirectMaterialMRT.SetInt("_SrcBlend", (int)BlendMode.One);
                m_DeferredIndirectMaterialMRT.SetInt("_DstBlend", (int)BlendMode.One); // Additive color & alpha source

                m_DeferredAllMaterialSRT = Utilities.CreateEngineMaterial("Hidden/HDRenderPipeline/Deferred");
                Utilities.SelectKeyword(m_DeferredAllMaterialSRT, tileKeywords, 2);
                m_DeferredAllMaterialSRT.EnableKeyword("LIGHTLOOP_TILE_PASS");
                m_DeferredAllMaterialSRT.DisableKeyword("OUTPUT_SPLIT_LIGHTING");
                m_DeferredAllMaterialSRT.SetInt("_StencilRef", (int)StencilBits.Standard);
                m_DeferredAllMaterialSRT.SetInt("_StencilCmp", 4 /* LEqual */);
                m_DeferredAllMaterialSRT.SetInt("_SrcBlend", (int)BlendMode.One);
                m_DeferredAllMaterialSRT.SetInt("_DstBlend", (int)BlendMode.Zero);

                m_DeferredAllMaterialMRT = Utilities.CreateEngineMaterial("Hidden/HDRenderPipeline/Deferred");
                Utilities.SelectKeyword(m_DeferredAllMaterialMRT, tileKeywords, 2);
                m_DeferredAllMaterialMRT.EnableKeyword("LIGHTLOOP_TILE_PASS");
                m_DeferredAllMaterialMRT.EnableKeyword("OUTPUT_SPLIT_LIGHTING");
                m_DeferredAllMaterialMRT.SetInt("_StencilRef", (int)StencilBits.SSS);
                m_DeferredAllMaterialMRT.SetInt("_StencilCmp", 3 /* Equal */);
                m_DeferredAllMaterialMRT.SetInt("_SrcBlend", (int)BlendMode.One);
                m_DeferredAllMaterialMRT.SetInt("_DstBlend", (int)BlendMode.Zero);

                m_DebugViewTilesMaterial = Utilities.CreateEngineMaterial("Hidden/HDRenderPipeline/DebugViewTiles");

                m_SingleDeferredMaterialSRT = Utilities.CreateEngineMaterial("Hidden/HDRenderPipeline/Deferred");
                m_SingleDeferredMaterialSRT.EnableKeyword("LIGHTLOOP_SINGLE_PASS");
                m_SingleDeferredMaterialSRT.DisableKeyword("OUTPUT_SPLIT_LIGHTING");
                m_SingleDeferredMaterialSRT.SetInt("_StencilRef", (int)StencilBits.Standard);
                m_SingleDeferredMaterialSRT.SetInt("_StencilCmp", 4 /* LEqual */);
                m_SingleDeferredMaterialSRT.SetInt("_SrcBlend", (int)BlendMode.One);
                m_SingleDeferredMaterialSRT.SetInt("_DstBlend", (int)BlendMode.Zero);

                m_SingleDeferredMaterialMRT = Utilities.CreateEngineMaterial("Hidden/HDRenderPipeline/Deferred");
                m_SingleDeferredMaterialMRT.EnableKeyword("LIGHTLOOP_SINGLE_PASS");
                m_SingleDeferredMaterialMRT.EnableKeyword("OUTPUT_SPLIT_LIGHTING");
                m_SingleDeferredMaterialMRT.SetInt("_StencilRef", (int)StencilBits.SSS);
                m_SingleDeferredMaterialMRT.SetInt("_StencilCmp", 3 /* Equal */);
                m_SingleDeferredMaterialMRT.SetInt("_SrcBlend", (int)BlendMode.One);
                m_SingleDeferredMaterialMRT.SetInt("_DstBlend", (int)BlendMode.Zero);

                m_DefaultTexture2DArray = new Texture2DArray(1, 1, 1, TextureFormat.ARGB32, false);
                m_DefaultTexture2DArray.SetPixels32(new Color32[1] { new Color32(128, 128, 128, 128) }, 0);
                m_DefaultTexture2DArray.Apply();

#if UNITY_EDITOR
                UnityEditor.SceneView.onSceneGUIDelegate -= OnSceneGUI;
                UnityEditor.SceneView.onSceneGUIDelegate += OnSceneGUI;
#endif

#if !SHADOWS_OLD
                InitShadowSystem(ShadowSettings.Default);
#endif
            }

            public override void Cleanup()
            {
#if !SHADOWS_OLD
                DeinitShadowSystem();
#endif
#if UNITY_EDITOR
                UnityEditor.SceneView.onSceneGUIDelegate -= OnSceneGUI;
#endif

                Utilities.SafeRelease(s_DirectionalLightDatas);
                Utilities.SafeRelease(s_LightDatas);
                Utilities.SafeRelease(s_EnvLightDatas);
                Utilities.SafeRelease(s_shadowDatas);

                if (m_CubeReflTexArray != null)
                {
                    m_CubeReflTexArray.Release();
                    m_CubeReflTexArray = null;
                }
                if (m_CookieTexArray != null)
                {
                    m_CookieTexArray.Release();
                    m_CookieTexArray = null;
                }
                if (m_CubeCookieTexArray != null)
                {
                    m_CubeCookieTexArray.Release();
                    m_CubeCookieTexArray = null;
                }

                ReleaseResolutionDependentBuffers();

                Utilities.SafeRelease(s_AABBBoundsBuffer);
                Utilities.SafeRelease(s_ConvexBoundsBuffer);
                Utilities.SafeRelease(s_LightVolumeDataBuffer);
                Utilities.SafeRelease(s_DispatchIndirectBuffer);

                // enableClustered
                Utilities.SafeRelease(s_GlobalLightListAtomic);

                Utilities.Destroy(m_DeferredDirectMaterialSRT);
                Utilities.Destroy(m_DeferredDirectMaterialMRT);
                Utilities.Destroy(m_DeferredIndirectMaterialSRT);
                Utilities.Destroy(m_DeferredIndirectMaterialMRT);
                Utilities.Destroy(m_DeferredAllMaterialSRT);
                Utilities.Destroy(m_DeferredAllMaterialMRT);

                Utilities.Destroy(m_DebugViewTilesMaterial);

                Utilities.Destroy(m_SingleDeferredMaterialSRT);
                Utilities.Destroy(m_SingleDeferredMaterialMRT);

                Utilities.Destroy(s_DefaultAdditionalLightDataGameObject);
                s_DefaultAdditionalLightDataGameObject = null;
                s_DefaultAdditionalLightData = null;
            }

            public override void NewFrame()
            {
                m_CookieTexArray.NewFrame();
                m_CubeCookieTexArray.NewFrame();
                m_CubeReflTexArray.NewFrame();
            }

            public override bool NeedResize()
            {
                return s_LightList == null || s_TileList == null ||
                    (s_BigTileLightList == null && m_PassSettings.enableBigTilePrepass) ||
                    (s_PerVoxelLightLists == null && m_PassSettings.enableClustered);
            }

            public override void ReleaseResolutionDependentBuffers()
            {
                Utilities.SafeRelease(s_LightList);
                Utilities.SafeRelease(s_TileList);

                // enableClustered
                Utilities.SafeRelease(s_PerVoxelLightLists);
                Utilities.SafeRelease(s_PerVoxelOffset);
                Utilities.SafeRelease(s_PerTileLogBaseTweak);

                // enableBigTilePrepass
                Utilities.SafeRelease(s_BigTileLightList);
            }

            int NumLightIndicesPerClusteredTile()
            {
                return 8 * (1 << k_Log2NumClusters);       // total footprint for all layers of the tile (measured in light index entries)
            }

            public override void AllocResolutionDependentBuffers(int width, int height)
            {
                var nrTilesX = (width + LightDefinitions.TILE_SIZE_FPTL - 1) / LightDefinitions.TILE_SIZE_FPTL;
                var nrTilesY = (height + LightDefinitions.TILE_SIZE_FPTL - 1) / LightDefinitions.TILE_SIZE_FPTL;
                var nrTiles = nrTilesX * nrTilesY;
                const int capacityUShortsPerTile = 32;
                const int dwordsPerTile = (capacityUShortsPerTile + 1) >> 1;        // room for 31 lights and a nrLights value.

                s_LightList = new ComputeBuffer((int)LightCategory.Count * dwordsPerTile * nrTiles, sizeof(uint));       // enough list memory for a 4k x 4k display
                s_TileList = new ComputeBuffer((int)LightDefinitions.NUM_FEATURE_VARIANTS * nrTiles, sizeof(uint));

                if (m_PassSettings.enableClustered)
                {
                    var nrClustersX = (width + LightDefinitions.TILE_SIZE_CLUSTERED - 1) / LightDefinitions.TILE_SIZE_CLUSTERED;
                    var nrClustersY = (height + LightDefinitions.TILE_SIZE_CLUSTERED - 1) / LightDefinitions.TILE_SIZE_CLUSTERED;
                    var nrClusterTiles = nrClustersX * nrClustersY;

                    s_PerVoxelOffset = new ComputeBuffer((int)LightCategory.Count * (1 << k_Log2NumClusters) * nrClusterTiles, sizeof(uint));
                    s_PerVoxelLightLists = new ComputeBuffer(NumLightIndicesPerClusteredTile() * nrClusterTiles, sizeof(uint));

                    if (k_UseDepthBuffer)
                    {
                        s_PerTileLogBaseTweak = new ComputeBuffer(nrClusterTiles, sizeof(float));
                    }
                }

                if (m_PassSettings.enableBigTilePrepass)
                {
                    var nrBigTilesX = (width + 63) / 64;
                    var nrBigTilesY = (height + 63) / 64;
                    var nrBigTiles = nrBigTilesX * nrBigTilesY;
                    s_BigTileLightList = new ComputeBuffer(LightDefinitions.MAX_NR_BIGTILE_LIGHTS_PLUSONE * nrBigTiles, sizeof(uint));
                }
            }

            static Matrix4x4 GetFlipMatrix()
            {
                Matrix4x4 flip = Matrix4x4.identity;
                bool isLeftHand = ((int)LightDefinitions.USE_LEFTHAND_CAMERASPACE) != 0;
                if (isLeftHand) flip.SetColumn(2, new Vector4(0.0f, 0.0f, -1.0f, 0.0f));
                return flip;
            }

            static Matrix4x4 WorldToCamera(Camera camera)
            {
                return GetFlipMatrix() * camera.worldToCameraMatrix;
            }

            static Matrix4x4 CameraProjection(Camera camera)
            {
                return camera.projectionMatrix * GetFlipMatrix();
            }

            public Vector3 GetLightColor(VisibleLight light)
            {
                return new Vector3(light.finalColor.r, light.finalColor.g, light.finalColor.b);
            }
#if SHADOWS_OLD
            // Return number of added shadow
            public int GetShadows(VisibleLight light, int lightIndex, ref ShadowOutput shadowOutput, ShadowSettings shadowSettings)
            {
                for (int sliceIndex = 0; sliceIndex < shadowOutput.GetShadowSliceCountLightIndex(lightIndex); ++sliceIndex)
                {
                    ShadowData shadowData = new ShadowData();

                    int shadowSliceIndex = shadowOutput.GetShadowSliceIndex(lightIndex, sliceIndex);
                    shadowData.worldToShadow = shadowOutput.shadowSlices[shadowSliceIndex].shadowTransform.transpose; // Transpose for hlsl reading ?

                    shadowData.bias = light.light.shadowBias;
                    shadowData.invResolution = new Vector4(1.0f / shadowSettings.shadowAtlasWidth, 1.0f / shadowSettings.shadowAtlasHeight, 0.0f, 0.0f);
                    m_lightList.shadows.Add(shadowData);
                }

                return shadowOutput.GetShadowSliceCountLightIndex(lightIndex);
            }
#endif

#if SHADOWS_OLD
            public bool GetDirectionalLightData(ShadowSettings shadowSettings, GPULightType gpuLightType, VisibleLight light, AdditionalLightData additionalData, int lightIndex, ref ShadowOutput shadowOutput, ref int directionalShadowcount)
#else
            public bool GetDirectionalLightData(ShadowSettings shadowSettings, GPULightType gpuLightType, VisibleLight light, AdditionalLightData additionalData, int lightIndex)
#endif
            {
                var directionalLightData = new DirectionalLightData();

                float diffuseDimmer = m_PassSettings.diffuseGlobalDimmer * additionalData.lightDimmer;
                float specularDimmer = m_PassSettings.specularGlobalDimmer * additionalData.lightDimmer;
                if (diffuseDimmer  <= 0.0f && specularDimmer <= 0.0f)
                    return false;

                // Light direction for directional is opposite to the forward direction
                directionalLightData.forward = light.light.transform.forward;
                directionalLightData.up = light.light.transform.up;
                directionalLightData.right = light.light.transform.right;
                directionalLightData.positionWS = light.light.transform.position;
                directionalLightData.color = GetLightColor(light);
                directionalLightData.diffuseScale = additionalData.affectDiffuse ? diffuseDimmer : 0.0f;
                directionalLightData.specularScale = additionalData.affectSpecular ? specularDimmer : 0.0f;
                directionalLightData.invScaleX = 1.0f / light.light.transform.localScale.x;
                directionalLightData.invScaleY = 1.0f / light.light.transform.localScale.y;
                directionalLightData.cosAngle = 0.0f;
                directionalLightData.sinAngle = 0.0f;
                directionalLightData.shadowIndex = -1;
                directionalLightData.cookieIndex = -1;

                if (light.light.cookie != null)
                {
                    directionalLightData.tileCookie = (light.light.cookie.wrapMode == TextureWrapMode.Repeat);
                    directionalLightData.cookieIndex = m_CookieTexArray.FetchSlice(light.light.cookie);
                }
#if SHADOWS_OLD
                bool hasDirectionalShadows = light.light.shadows != LightShadows.None && shadowOutput.GetShadowSliceCountLightIndex(lightIndex) != 0;
                bool hasDirectionalNotReachMaxLimit = directionalShadowcount == 0; // Only one cascade shadow allowed

                // If we have not found a directional shadow casting light yet, we register the last directional anyway as "sun".
                if (directionalShadowcount == 0)
                {
                    m_CurrentSunLight = light.light;
                }

                if (hasDirectionalShadows && hasDirectionalNotReachMaxLimit) // Note  < MaxShadows should be check at shadowOutput creation
                {
                    // Always choose the directional shadow casting light if it exists.
                    m_CurrentSunLight = light.light;

                    directionalLightData.shadowIndex = m_lightList.shadows.Count;
                    directionalShadowcount += GetShadows(light, lightIndex, ref shadowOutput, shadowSettings);

                    // Fill split information for shaders
                    for (int s = 0; s < k_MaxCascadeCount; ++s)
                    {
                        m_lightList.directionalShadowSplitSphereSqr[s] = shadowOutput.directionalShadowSplitSphereSqr[s];
                    }
                }
#else
                // fix up shadow information
                int shadowIdx;
                if (m_ShadowIndices.TryGetValue(lightIndex, out shadowIdx))
                {
                    directionalLightData.shadowIndex = shadowIdx;
                    m_CurrentSunLight = light.light;
                }
                m_CurrentSunLight = m_CurrentSunLight == null ? light.light : m_CurrentSunLight;
#endif
                m_lightList.directionalLights.Add(directionalLightData);

                return true;
            }

            float ComputeLinearDistanceFade(float distanceToCamera, float fadeDistance)
            {
                // Fade with distance calculation is just a linear fade from 90% of fade distance to fade distance. 90% arbitrarly chosen but should work well enough.
                float distanceFadeNear = 0.9f * fadeDistance;
                return 1.0f - Mathf.Clamp01((distanceToCamera - distanceFadeNear) / (fadeDistance - distanceFadeNear));
            }

#if SHADOWS_OLD
            public bool GetLightData(ShadowSettings shadowSettings, Camera camera, GPULightType gpuLightType, VisibleLight light, AdditionalLightData additionalData, int lightIndex, ref ShadowOutput shadowOutput, ref int shadowCount)
#else
            public bool GetLightData(ShadowSettings shadowSettings, Camera camera, GPULightType gpuLightType, VisibleLight light, AdditionalLightData additionalData, int lightIndex)
#endif
            {
                var lightData = new LightData();

                lightData.lightType = gpuLightType;

                lightData.positionWS = light.light.transform.position;
                lightData.invSqrAttenuationRadius = 1.0f / (light.range * light.range);
                lightData.color = GetLightColor(light);

                lightData.forward = light.light.transform.forward; // Note: Light direction is oriented backward (-Z)
                lightData.up = light.light.transform.up;
                lightData.right = light.light.transform.right;

                if (lightData.lightType == GPULightType.Spot)
                {
                    var spotAngle = light.spotAngle;

                    var innerConePercent = additionalData.GetInnerSpotPercent01();
                    var cosSpotOuterHalfAngle = Mathf.Clamp(Mathf.Cos(spotAngle * 0.5f * Mathf.Deg2Rad), 0.0f, 1.0f);
                    var sinSpotOuterHalfAngle = Mathf.Sqrt(1.0f - cosSpotOuterHalfAngle * cosSpotOuterHalfAngle);
                    var cosSpotInnerHalfAngle = Mathf.Clamp(Mathf.Cos(spotAngle * 0.5f * innerConePercent * Mathf.Deg2Rad), 0.0f, 1.0f); // inner cone

                    var val = Mathf.Max(0.001f, (cosSpotInnerHalfAngle - cosSpotOuterHalfAngle));
                    lightData.angleScale = 1.0f / val;
                    lightData.angleOffset = -cosSpotOuterHalfAngle * lightData.angleScale;

                    // TODO: Currently the spot cookie code use the cotangent, either we fix the spot cookie code to not use cotangent
                    // or we clean the name here, store it in size.x for now
                    lightData.size.x = cosSpotOuterHalfAngle / sinSpotOuterHalfAngle;
                }
                else
                {
                    // 1.0f, 2.0f are neutral value allowing GetAngleAnttenuation in shader code to return 1.0
                    lightData.angleScale = 1.0f;
                    lightData.angleOffset = 2.0f;
                }

                float distanceToCamera = (lightData.positionWS - camera.transform.position).magnitude;
                float distanceFade = ComputeLinearDistanceFade(distanceToCamera, additionalData.fadeDistance);
                float lightScale = additionalData.lightDimmer * distanceFade;

                lightData.diffuseScale = additionalData.affectDiffuse ? lightScale * m_PassSettings.diffuseGlobalDimmer : 0.0f;
                lightData.specularScale = additionalData.affectSpecular ? lightScale * m_PassSettings.specularGlobalDimmer : 0.0f;

                if (lightData.diffuseScale <= 0.0f && lightData.specularScale <= 0.0f)
                    return false;

                lightData.IESIndex = -1;
                lightData.cookieIndex = -1;
                lightData.shadowIndex = -1;

                if (light.light.cookie != null)
                {
                    // TODO: add texture atlas support for cookie textures.
                    switch (light.lightType)
                    {
                        case LightType.Spot:
                            lightData.cookieIndex = m_CookieTexArray.FetchSlice(light.light.cookie);
                            break;
                        case LightType.Point:
                            lightData.cookieIndex = m_CubeCookieTexArray.FetchSlice(light.light.cookie);
                            break;
                    }

                    if (additionalData.archetype == LightArchetype.Projector)
                    {
                        lightData.cookieIndex = m_CookieTexArray.FetchSlice(light.light.cookie);
                    }
                }
                float shadowDistanceFade = ComputeLinearDistanceFade(distanceToCamera, additionalData.shadowFadeDistance);
                lightData.shadowDimmer = additionalData.shadowDimmer * shadowDistanceFade;

#if SHADOWS_OLD
                // Setup shadow data arrays
                // In case lightData.shadowDimmer == 0.0 we need to avoid rendering the shadow map... see how it can be done with the culling (and more specifically, how can we do that BEFORE sending for shadows)
                bool hasShadows = lightData.shadowDimmer > 0.0f && distanceToCamera < shadowSettings.maxShadowDistance && light.light.shadows != LightShadows.None && shadowOutput.GetShadowSliceCountLightIndex(lightIndex) != 0;
                bool hasNotReachMaxLimit = shadowCount + (lightData.lightType == GPULightType.Point ? 6 : 1) <= k_MaxShadowOnScreen;

                // TODO: Read the comment about shadow limit/management at the beginning of this loop
                if (hasShadows && hasNotReachMaxLimit)
                {
                    // When we have a point light, we assumed that there is 6 consecutive PunctualShadowData
                    lightData.shadowIndex = m_lightList.shadows.Count;
                    shadowCount += GetShadows(light, lightIndex, ref shadowOutput, shadowSettings);
                }
#else
                // fix up shadow information
                int shadowIdx;
                if (m_ShadowIndices.TryGetValue(lightIndex, out shadowIdx))
                {
                    lightData.shadowIndex = shadowIdx;
                }
#endif
                if (additionalData.archetype != LightArchetype.Punctual)
                {
                    lightData.twoSided = additionalData.isDoubleSided;
                    lightData.size = new Vector2(additionalData.lightLength, additionalData.lightWidth);
                }

                m_lightList.lights.Add(lightData);

                return true;
            }

            // TODO: we should be able to do this calculation only with LightData without VisibleLight light, but for now pass both
            public void GetLightVolumeDataAndBound(LightCategory lightCategory, GPULightType gpuLightType, LightVolumeType lightVolumeType, VisibleLight light, LightData lightData, Matrix4x4 worldToView)
            {
                // Then Culling side
                var range = light.range;
                var lightToWorld = light.localToWorld;
                Vector3 lightPos = lightToWorld.GetColumn(3);

                // Fill bounds
                var bound = new SFiniteLightBound();
                var lightVolumeData = new LightVolumeData();

                lightVolumeData.lightCategory = (uint)lightCategory;
                lightVolumeData.lightVolume = (uint)lightVolumeType;

                if (gpuLightType == GPULightType.Spot || gpuLightType == GPULightType.ProjectorPyramid)
                {
                    Vector3 lightDir = lightToWorld.GetColumn(2);

                    // represents a left hand coordinate system in world space
                    Vector3 vx = lightToWorld.GetColumn(0);     // X axis in world space
                    Vector3 vy = lightToWorld.GetColumn(1);     // Y axis in world space
                    Vector3 vz = lightDir;                      // Z axis in world space

                    // transform to camera space (becomes a left hand coordinate frame in Unity since Determinant(worldToView)<0)
                    vx = worldToView.MultiplyVector(vx);
                    vy = worldToView.MultiplyVector(vy);
                    vz = worldToView.MultiplyVector(vz);

                    const float pi = 3.1415926535897932384626433832795f;
                    const float degToRad = (float)(pi / 180.0);

                    var sa = light.light.spotAngle;
                    var cs = Mathf.Cos(0.5f * sa * degToRad);
                    var si = Mathf.Sin(0.5f * sa * degToRad);

                    if (gpuLightType == GPULightType.ProjectorPyramid)
                    {
                        Vector3 lightPosToProjWindowCorner = (0.5f * lightData.size.x) * vx + (0.5f * lightData.size.y) * vy + 1.0f * vz;
                        cs = Vector3.Dot(vz, Vector3.Normalize(lightPosToProjWindowCorner));
                        si = Mathf.Sqrt(1.0f - cs * cs);
                    }

                    const float FltMax = 3.402823466e+38F;
                    var ta = cs > 0.0f ? (si / cs) : FltMax;
                    var cota = si > 0.0f ? (cs / si) : FltMax;

                    //const float cotasa = l.GetCotanHalfSpotAngle();

                    // apply nonuniform scale to OBB of spot light
                    var squeeze = true;//sa < 0.7f * 90.0f;      // arb heuristic
                    var fS = squeeze ? ta : si;
                    bound.center = worldToView.MultiplyPoint(lightPos + ((0.5f * range) * lightDir));    // use mid point of the spot as the center of the bounding volume for building screen-space AABB for tiled lighting.

                    // scale axis to match box or base of pyramid
                    bound.boxAxisX = (fS * range) * vx;
                    bound.boxAxisY = (fS * range) * vy;
                    bound.boxAxisZ = (0.5f * range) * vz;

                    // generate bounding sphere radius
                    var fAltDx = si;
                    var fAltDy = cs;
                    fAltDy = fAltDy - 0.5f;
                    //if(fAltDy<0) fAltDy=-fAltDy;

                    fAltDx *= range; fAltDy *= range;

                    // Handle case of pyramid with this select (currently unused)
                    var altDist = Mathf.Sqrt(fAltDy * fAltDy + (true ? 1.0f : 2.0f) * fAltDx * fAltDx);
                    bound.radius = altDist > (0.5f * range) ? altDist : (0.5f * range);       // will always pick fAltDist
                    bound.scaleXY = squeeze ? new Vector2(0.01f, 0.01f) : new Vector2(1.0f, 1.0f);

                    lightVolumeData.lightAxisX = vx;
                    lightVolumeData.lightAxisY = vy;
                    lightVolumeData.lightAxisZ = vz;
                    lightVolumeData.lightPos = worldToView.MultiplyPoint(lightPos);
                    lightVolumeData.radiusSq = range * range;
                    lightVolumeData.cotan = cota;
                    lightVolumeData.featureFlags = (gpuLightType == GPULightType.Spot) ? LightFeatureFlags.FEATURE_FLAG_LIGHT_PUNCTUAL
                                                                                       : LightFeatureFlags.FEATURE_FLAG_LIGHT_PROJECTOR;
                }
                else if (gpuLightType == GPULightType.Point)
                {
                    bool isNegDeterminant = Vector3.Dot(worldToView.GetColumn(0), Vector3.Cross(worldToView.GetColumn(1), worldToView.GetColumn(2))) < 0.0f; // 3x3 Determinant.

                    bound.center = worldToView.MultiplyPoint(lightPos);
                    bound.boxAxisX.Set(range, 0, 0);
                    bound.boxAxisY.Set(0, range, 0);
                    bound.boxAxisZ.Set(0, 0, isNegDeterminant ? (-range) : range);    // transform to camera space (becomes a left hand coordinate frame in Unity since Determinant(worldToView)<0)
                    bound.scaleXY.Set(1.0f, 1.0f);
                    bound.radius = range;

                    // represents a left hand coordinate system in world space since det(worldToView)<0
                    var lightToView = worldToView * lightToWorld;
                    Vector3 vx = lightToView.GetColumn(0);
                    Vector3 vy = lightToView.GetColumn(1);
                    Vector3 vz = lightToView.GetColumn(2);

                    // fill up ldata
                    lightVolumeData.lightAxisX = vx;
                    lightVolumeData.lightAxisY = vy;
                    lightVolumeData.lightAxisZ = vz;
                    lightVolumeData.lightPos = bound.center;
                    lightVolumeData.radiusSq = range * range;
                    lightVolumeData.featureFlags = LightFeatureFlags.FEATURE_FLAG_LIGHT_PUNCTUAL;
                }
                else if (gpuLightType == GPULightType.Rectangle)
                {
                    Vector3 centerVS = worldToView.MultiplyPoint(lightData.positionWS);
                    Vector3 xAxisVS = worldToView.MultiplyVector(lightData.right);
                    Vector3 yAxisVS = worldToView.MultiplyVector(lightData.up);
                    Vector3 zAxisVS = worldToView.MultiplyVector(lightData.forward);
                    float radius = 1.0f / Mathf.Sqrt(lightData.invSqrAttenuationRadius);

                    Vector3 dimensions = new Vector3(lightData.size.x * 0.5f + radius, lightData.size.y * 0.5f + radius, radius);

                    if (!lightData.twoSided)
                    {
                        centerVS += zAxisVS * radius * 0.5f;
                        dimensions.z *= 0.5f;
                    }

                    bound.center = centerVS;
                    bound.boxAxisX = dimensions.x * xAxisVS;
                    bound.boxAxisY = dimensions.y * yAxisVS;
                    bound.boxAxisZ = dimensions.z * zAxisVS;
                    bound.scaleXY.Set(1.0f, 1.0f);
                    bound.radius = dimensions.magnitude;

                    lightVolumeData.lightPos = centerVS;
                    lightVolumeData.lightAxisX = xAxisVS;
                    lightVolumeData.lightAxisY = yAxisVS;
                    lightVolumeData.lightAxisZ = zAxisVS;
                    lightVolumeData.boxInnerDist = dimensions;
                    lightVolumeData.boxInvRange.Set(1e5f, 1e5f, 1e5f);
                    lightVolumeData.featureFlags = LightFeatureFlags.FEATURE_FLAG_LIGHT_AREA;
                }
                else if (gpuLightType == GPULightType.Line)
                {
                    Vector3 centerVS = worldToView.MultiplyPoint(lightData.positionWS);
                    Vector3 xAxisVS = worldToView.MultiplyVector(lightData.right);
                    Vector3 yAxisVS = worldToView.MultiplyVector(lightData.up);
                    Vector3 zAxisVS = worldToView.MultiplyVector(lightData.forward);
                    float radius = 1.0f / Mathf.Sqrt(lightData.invSqrAttenuationRadius);

                    Vector3 dimensions = new Vector3(lightData.size.x * 0.5f + radius, radius, radius);

                    bound.center = centerVS;
                    bound.boxAxisX = dimensions.x * xAxisVS;
                    bound.boxAxisY = dimensions.y * yAxisVS;
                    bound.boxAxisZ = dimensions.z * zAxisVS;
                    bound.scaleXY.Set(1.0f, 1.0f);
                    bound.radius = dimensions.magnitude;

                    lightVolumeData.lightPos = centerVS;
                    lightVolumeData.lightAxisX = xAxisVS;
                    lightVolumeData.lightAxisY = yAxisVS;
                    lightVolumeData.lightAxisZ = zAxisVS;
                    lightVolumeData.boxInnerDist = new Vector3(lightData.size.x * 0.5f, 0.01f, 0.01f);
                    lightVolumeData.boxInvRange.Set(1.0f / radius, 1.0f / radius, 1.0f / radius);
                    lightVolumeData.featureFlags = LightFeatureFlags.FEATURE_FLAG_LIGHT_AREA;
                }
                else if (gpuLightType == GPULightType.ProjectorOrtho)
                {
                    Vector3 posVS   = worldToView.MultiplyPoint(lightData.positionWS);
                    Vector3 xAxisVS = worldToView.MultiplyVector(lightData.right);
                    Vector3 yAxisVS = worldToView.MultiplyVector(lightData.up);
                    Vector3 zAxisVS = worldToView.MultiplyVector(lightData.forward);

                    // Projector lights point forwards (along Z). The projection window is aligned with the XY plane.
                    Vector3 boxDims  = new Vector3(lightData.size.x, lightData.size.y, 1000000.0f);
                    Vector3 halfDims = 0.5f * boxDims;

                    bound.center   = posVS;
                    bound.boxAxisX = halfDims.x * xAxisVS;                                                    // Should this be halved or not?
                    bound.boxAxisY = halfDims.y * yAxisVS;                                                    // Should this be halved or not?
                    bound.boxAxisZ = halfDims.z * zAxisVS;                                                    // Should this be halved or not?
                    bound.radius   = halfDims.magnitude;                                                      // Radius of a circumscribed sphere?
                    bound.scaleXY.Set(1.0f, 1.0f);

                    lightVolumeData.lightPos     = posVS;                                                     // Is this the center of the volume?
                    lightVolumeData.lightAxisX   = xAxisVS;
                    lightVolumeData.lightAxisY   = yAxisVS;
                    lightVolumeData.lightAxisZ   = zAxisVS;
                    lightVolumeData.boxInnerDist = halfDims;                                                  // No idea what this is. Document your code
                    lightVolumeData.boxInvRange.Set(1.0f / halfDims.x, 1.0f / halfDims.y, 1.0f / halfDims.z); // No idea what this is. Document your code
                    lightVolumeData.featureFlags = LightFeatureFlags.FEATURE_FLAG_LIGHT_PROJECTOR;
                }
                else
                {
                    Debug.Assert(false, "TODO: encountered an unknown GPULightType.");
                }

                m_lightList.bounds.Add(bound);
                m_lightList.lightVolumes.Add(lightVolumeData);
            }

            public void GetEnvLightData(VisibleReflectionProbe probe)
            {
                var envLightData = new EnvLightData();

                // CAUTION: localToWorld is the transform for the widget of the reflection probe. i.e the world position of the point use to do the cubemap capture (mean it include the local offset)
                envLightData.positionWS = probe.localToWorld.GetColumn(3);

                envLightData.envShapeType = EnvShapeType.None;

                // TODO: Support sphere influence in UI
                if (probe.boxProjection != 0)
                {
                    envLightData.envShapeType = EnvShapeType.Box;
                }

                // remove scale from the matrix (Scale in this matrix is use to scale the widget)
                envLightData.right = probe.localToWorld.GetColumn(0);
                envLightData.right.Normalize();
                envLightData.up = probe.localToWorld.GetColumn(1);
                envLightData.up.Normalize();
                envLightData.forward = probe.localToWorld.GetColumn(2);
                envLightData.forward.Normalize();

                // Artists prefer to have blend distance inside the volume!
                // So we let the current UI but we assume blendDistance is an inside factor instead
                // Blend distance can't be larger than the max radius
                // probe.bounds.extents is BoxSize / 2
                float maxBlendDist = Mathf.Min(probe.bounds.extents.x, Mathf.Min(probe.bounds.extents.y, probe.bounds.extents.z));
                float blendDistance = Mathf.Min(maxBlendDist, probe.blendDistance);
                envLightData.innerDistance = probe.bounds.extents - new Vector3(blendDistance, blendDistance, blendDistance);

                envLightData.envIndex = m_CubeReflTexArray.FetchSlice(probe.texture);

                envLightData.offsetLS = probe.center; // center is misnamed, it is the offset (in local space) from center of the bounding box to the cubemap capture point
                envLightData.blendDistance = blendDistance;

                m_lightList.envLights.Add(envLightData);
            }

            public void GetEnvLightVolumeDataAndBound(VisibleReflectionProbe probe, LightVolumeType lightVolumeType, Matrix4x4 worldToView)
            {
                var bound = new SFiniteLightBound();
                var lightVolumeData = new LightVolumeData();

                var bnds = probe.bounds;
                var boxOffset = probe.center;                  // reflection volume offset relative to cube map capture point
                var blendDistance = probe.blendDistance;

                var mat = probe.localToWorld;

                Vector3 vx = mat.GetColumn(0);
                Vector3 vy = mat.GetColumn(1);
                Vector3 vz = mat.GetColumn(2);
                Vector3 vw = mat.GetColumn(3);
                vx.Normalize(); // Scale shouldn't affect the probe or its bounds
                vy.Normalize();
                vz.Normalize();

                // C is reflection volume center in world space (NOT same as cube map capture point)
                var e = bnds.extents;       // 0.5f * Vector3.Max(-boxSizes[p], boxSizes[p]);
                var C = vx * boxOffset.x + vy * boxOffset.y + vz * boxOffset.z + vw;

                var combinedExtent = e + new Vector3(blendDistance, blendDistance, blendDistance);

                // transform to camera space (becomes a left hand coordinate frame in Unity since Determinant(worldToView)<0)
                vx = worldToView.MultiplyVector(vx);
                vy = worldToView.MultiplyVector(vy);
                vz = worldToView.MultiplyVector(vz);

                var Cw = worldToView.MultiplyPoint(C);

                bound.center = Cw;
                bound.boxAxisX = combinedExtent.x * vx;
                bound.boxAxisY = combinedExtent.y * vy;
                bound.boxAxisZ = combinedExtent.z * vz;
                bound.scaleXY.Set(1.0f, 1.0f);
                bound.radius = combinedExtent.magnitude;


                lightVolumeData.lightCategory = (uint)LightCategory.Env;
                lightVolumeData.lightVolume = (uint)lightVolumeType;
                lightVolumeData.featureFlags = LightFeatureFlags.FEATURE_FLAG_LIGHT_ENV;

                lightVolumeData.lightPos = Cw;
                lightVolumeData.lightAxisX = vx;
                lightVolumeData.lightAxisY = vy;
                lightVolumeData.lightAxisZ = vz;
                var delta = combinedExtent - e;
                lightVolumeData.boxInnerDist = e;
                lightVolumeData.boxInvRange.Set(1.0f / delta.x, 1.0f / delta.y, 1.0f / delta.z);

                m_lightList.bounds.Add(bound);
                m_lightList.lightVolumes.Add(lightVolumeData);
            }
#if SHADOWS_OLD
            public override void PrepareLightsForGPU(ShadowSettings shadowSettings, CullResults cullResults, Camera camera, ref ShadowOutput shadowOutput)
#else
            public override int GetCurrentShadowCount()
            {
                return m_ShadowRequests.Count;
            }

            public override void UpdateCullingParameters(ref CullingParameters cullingParams)
            {
                m_ShadowMgr.UpdateCullingParameters( ref cullingParams );
            }

            public override void PrepareLightsForGPU(ShadowSettings shadowSettings, CullResults cullResults, Camera camera)
#endif
            {
                m_lightList.Clear();

                if (cullResults.visibleLights.Length != 0 || cullResults.visibleReflectionProbes.Length != 0)
                {
<<<<<<< HEAD
#if !SHADOWS_OLD
                // 0. deal with shadows
                {
                    m_FrameId.frameCount++;
                    // get the indices for all lights that want to have shadows
                    m_ShadowRequests.Clear();
                    m_ShadowRequests.Capacity = cullResults.visibleLights.Length;
                    int lcnt = cullResults.visibleLights.Length;
                    for (int i = 0; i < lcnt; ++i)
                    {
                        VisibleLight vl = cullResults.visibleLights[i];
                        AdditionalLightData ald = vl.light.GetComponent<AdditionalLightData>();
                        if( vl.light.shadows != LightShadows.None && ald != null && ald.shadowDimmer > 0.0f )
                            m_ShadowRequests.Add( i );
                    }
                    // pass this list to a routine that assigns shadows based on some heuristic
                    uint    shadowRequestCount = (uint)m_ShadowRequests.Count;
                    int[]   shadowRequests = m_ShadowRequests.ToArray();
                    int[]   shadowDataIndices;
                    uint    originalRequestCount = shadowRequestCount;
                    m_ShadowMgr.ProcessShadowRequests(m_FrameId, cullResults, camera, cullResults.visibleLights,
                        ref shadowRequestCount, shadowRequests, out shadowDataIndices);

                    // update the visibleLights with the shadow information
                    m_ShadowIndices.Clear();
                    for (uint i = 0; i < shadowRequestCount; i++)
                    {
                        m_ShadowIndices.Add(shadowRequests[i], shadowDataIndices[i]);
=======
#if (SHADOWS_ENABLED)
                    // 0. deal with shadows
                    {
                        m_FrameId.frameCount++;
                        // get the indices for all lights that want to have shadows
                        m_ShadowRequests.Clear();
                        m_ShadowRequests.Capacity = cullResults.visibleLights.Length;
                        int lcnt = cullResults.visibleLights.Length;
                        for (int i = 0; i < lcnt; ++i)
                        {
                            if (cullResults.visibleLights[i].light.shadows != LightShadows.None)
                                m_ShadowRequests.Add(i);
                        }
                        // pass this list to a routine that assigns shadows based on some heuristic
                        uint    shadowRequestCount = (uint)m_ShadowRequests.Count;
                        int[]   shadowRequests = m_ShadowRequests.ToArray();
                        int[]   shadowDataIndices;
                        uint    originalRequestCount = shadowRequestCount;
                        m_ShadowMgr.ProcessShadowRequests(m_FrameId, cullResults, camera, cullResults.visibleLights,
                            ref shadowRequestCount, shadowRequests, out shadowDataIndices);

                        // update the visibleLights with the shadow information
                        m_ShadowIndices.Clear();
                        for (uint i = 0; i < shadowRequestCount; i++)
                        {
                            m_ShadowIndices.Add(shadowRequests[i], shadowDataIndices[i]);
                        }
>>>>>>> 8305ac52
                    }
#endif
                    float oldSpecularGlobalDimmer = m_PassSettings.specularGlobalDimmer;
                    // Change some parameters in case of "special" rendering (can be preview, reflection, etc.
                    if (camera.cameraType == CameraType.Reflection)
                    {
                        m_PassSettings.specularGlobalDimmer = 0.0f;
                    }

                    // 1. Count the number of lights and sort all light by category, type and volume
                    int directionalLightcount = 0;
                    int punctualLightcount = 0;
                    int areaLightCount = 0;
                    int projectorLightCount = 0;

                    int lightCount = Math.Min(cullResults.visibleLights.Length, k_MaxLightsOnScreen);
                    var sortKeys = new uint[lightCount];
                    int sortCount = 0;

                    for (int lightIndex = 0, numLights = cullResults.visibleLights.Length; (lightIndex < numLights) && (sortCount < lightCount); ++lightIndex)
                    {
                        var light = cullResults.visibleLights[lightIndex];

                        // We only process light with additional data
                        var additionalData = light.light.GetComponent<AdditionalLightData>();

                        if (additionalData == null)
                        {
                            // Don't display warning for the preview windows
                            if (camera.cameraType != CameraType.Preview)
                            {
                                Debug.LogWarningFormat(light.light, "Light entity {0} has no additional data, will be rendered using default values.", light.light.name);
                            }
                            additionalData = DefaultAdditionalLightData;
                        }

                        LightCategory lightCategory = LightCategory.Count;
                        GPULightType gpuLightType = GPULightType.Point;
                        LightVolumeType lightVolumeType = LightVolumeType.Count;

                    // Note: LightType.Area is offline only, use for baking, no need to test it
                    if (additionalData.archetype == LightArchetype.Punctual)
                    {
                        switch (light.lightType)
                        {
                            case LightType.Point:
                                if (punctualLightcount >= k_MaxPunctualLightsOnScreen)
                                    continue;
                                lightCategory = LightCategory.Punctual;
                                gpuLightType = GPULightType.Point;
                                lightVolumeType = LightVolumeType.Sphere;
                                break;

                            case LightType.Spot:
                                if (punctualLightcount >= k_MaxPunctualLightsOnScreen)
                                    continue;
                                lightCategory = LightCategory.Punctual;
                                gpuLightType = GPULightType.Spot;
                                lightVolumeType = LightVolumeType.Cone;
                                break;

                            case LightType.Directional:
                                if (directionalLightcount >= k_MaxDirectionalLightsOnScreen)
                                    continue;
                                lightCategory = LightCategory.Punctual;
                                gpuLightType = GPULightType.Directional;
                                // No need to add volume, always visible
                                lightVolumeType = LightVolumeType.Count; // Count is none
                                break;

                            default:
                                Debug.Assert(false, "TODO: encountered an unknown LightType.");
                                break;
                        }
                    }
                    else
                    {
                        switch (additionalData.archetype)
                        {
                            case LightArchetype.Area:
                                if (areaLightCount >= k_MaxAreaLightsOnScreen) { continue; }
                                lightCategory   = LightCategory.Area;
                                gpuLightType    = (additionalData.lightWidth > 0) ? GPULightType.Rectangle : GPULightType.Line;
                                lightVolumeType = LightVolumeType.Box;
                                break;
                            case LightArchetype.Projector:
                                if (projectorLightCount >= k_MaxProjectorLightsOnScreen) { continue; }
                                lightCategory = LightCategory.Projector;
                                switch (light.lightType)
                                {
                                    case LightType.Directional:
                                        gpuLightType    = GPULightType.ProjectorOrtho;
                                        lightVolumeType = LightVolumeType.Box;
                                        break;
                                    case LightType.Spot:
                                        gpuLightType    = GPULightType.ProjectorPyramid;
                                        lightVolumeType = LightVolumeType.Cone;
                                        break;
                                    default:
                                        Debug.Assert(false, "Projectors can only be Spot or Directional lights.");
                                        break;
                                }
                                break;
                            default:
                                Debug.Assert(false, "TODO: encountered an unknown LightArchetype.");
                                break;
                        }
                    }

#if SHADOWS_OLD
                    // 5 bit (0x1F) light category, 5 bit (0x1F) GPULightType, 6 bit (0x3F) lightVolume, 16 bit index
                    sortKeys[sortCount++] = (uint)lightCategory << 27 | (uint)gpuLightType << 22 | (uint)lightVolumeType << 16 | (uint)lightIndex;
#else
                    uint shadow = m_ShadowIndices.ContainsKey(lightIndex) ? 1u : 0;
                    // 5 bit (0x1F) light category, 5 bit (0x1F) GPULightType, 5 bit (0x1F) lightVolume, 1 bit for shadow casting, 16 bit index
                    sortKeys[sortCount++] = (uint)lightCategory << 27 | (uint)gpuLightType << 22 | (uint)lightVolumeType << 17 | shadow << 16 | (uint)lightIndex;
#endif
                    }

                    Array.Sort(sortKeys);

                // TODO: Refactor shadow management
                // The good way of managing shadow:
                // Here we sort everyone and we decide which light is important or not (this is the responsibility of the lightloop)
                // we allocate shadow slot based on maximum shadow allowed on screen and attribute slot by bigger solid angle
                // THEN we ask to the ShadowRender to render the shadow, not the reverse as it is today (i.e render shadow than expect they
                // will be use...)
                // The lightLoop is in charge, not the shadow pass.
                // For now we will still apply the maximum of shadow here but we don't apply the sorting by priority + slot allocation yet
#if SHADOWS_OLD
                int directionalShadowcount = 0;
                int shadowCount = 0;
#endif
                m_CurrentSunLight = null;

                    // 2. Go thought all lights, convert them to GPU format.
                    // Create simultaneously data for culling (LigthVolumeData and rendering)
                    var worldToView = WorldToCamera(camera);

                    for (int sortIndex = 0; sortIndex < sortCount; ++sortIndex)
                    {
                        // In 1. we have already classify and sorted the light, we need to use this sorted order here
                        uint sortKey = sortKeys[sortIndex];
                        LightCategory lightCategory = (LightCategory)((sortKey >> 27) & 0x1F);
                        GPULightType gpuLightType = (GPULightType)((sortKey >> 22) & 0x1F);
<<<<<<< HEAD
#if SHADOWS_OLD
                    LightVolumeType lightVolumeType = (LightVolumeType)((sortKey >> 16) & 0x3F);
=======
#if (SHADOWS_ENABLED)
                        LightVolumeType lightVolumeType = (LightVolumeType)((sortKey >> 17) & 0x1F);
>>>>>>> 8305ac52
#else
                    LightVolumeType lightVolumeType = (LightVolumeType)((sortKey >> 17) & 0x1F);
#endif
                        int lightIndex = (int)(sortKey & 0xFFFF);

                        var light = cullResults.visibleLights[lightIndex];
                        var additionalData = light.light.GetComponent<AdditionalLightData>() ?? DefaultAdditionalLightData;

                        // Directional rendering side, it is separated as it is always visible so no volume to handle here
                        if (gpuLightType == GPULightType.Directional)
                        {
#if SHADOWS_OLD
                            if (GetDirectionalLightData(shadowSettings, gpuLightType, light, additionalData, lightIndex, ref shadowOutput, ref directionalShadowcount))
<<<<<<< HEAD
#else
                            if (GetDirectionalLightData(shadowSettings, gpuLightType, light, additionalData, lightIndex))
=======
                                directionalLightcount++;

#if (SHADOWS_ENABLED && SHADOWS_FIXSHADOWIDX)
                            // fix up shadow information
                            int shadowIdxDir;
                            if (m_ShadowIndices.TryGetValue(lightIndex, out shadowIdxDir))
                            {
                                var lightData = m_lightList.directionalLights[m_lightList.directionalLights.Count - 1];
                                lightData.shadowIndex = shadowIdxDir;
                                m_lightList.directionalLights[m_lightList.directionalLights.Count - 1] = lightData;
                            }
>>>>>>> 8305ac52
#endif
                                directionalLightcount++;
                            continue;
                        }
<<<<<<< HEAD
#if SHADOWS_OLD
                        if(GetLightData(shadowSettings, camera, gpuLightType, light, additionalData, lightIndex, ref shadowOutput, ref shadowCount))
#else
                        if(GetLightData(shadowSettings, camera, gpuLightType, light, additionalData, lightIndex))
#endif
=======

                        // Punctual, area, projector lights - the rendering side.
                        if (GetLightData(shadowSettings, camera, gpuLightType, light, additionalData, lightIndex, ref shadowOutput, ref shadowCount))
>>>>>>> 8305ac52
                        {
                            switch (lightCategory)
                            {
                                case LightCategory.Punctual:
                                    punctualLightcount++;
                                    break;
                                case LightCategory.Area:
                                    areaLightCount++;
                                    break;
                                case LightCategory.Projector:
                                    projectorLightCount++;
                                    break;
                                default:
                                    Debug.Assert(false, "TODO: encountered an unknown LightCategory.");
                                    break;
                            }

                            // Then culling side. Must be call in this order as we pass the created Light data to the function
                            GetLightVolumeDataAndBound(lightCategory, gpuLightType, lightVolumeType, light, m_lightList.lights[m_lightList.lights.Count - 1], worldToView);
                        }
<<<<<<< HEAD
=======

#if (SHADOWS_ENABLED && SHADOWS_FIXSHADOWIDX)
                        // fix up shadow information
                        int shadowIdx;
                        if (m_ShadowIndices.TryGetValue(lightIndex, out shadowIdx))
                        {
                            var lightData = m_lightList.lights[m_lightList.lights.Count - 1];
                            lightData.shadowIndex = shadowIdx;
                            m_lightList.lights[m_lightList.lights.Count - 1] = lightData;
                        }
#endif
>>>>>>> 8305ac52
                    }

                    // Sanity check
                    Debug.Assert(m_lightList.directionalLights.Count == directionalLightcount);
                    Debug.Assert(m_lightList.lights.Count == areaLightCount + punctualLightcount + projectorLightCount);

                    m_punctualLightCount  = punctualLightcount;
                    m_areaLightCount      = areaLightCount;
                    m_projectorLightCount = projectorLightCount;

                    // Redo everything but this time with envLights
                    int envLightCount = 0;

                    int probeCount = Math.Min(cullResults.visibleReflectionProbes.Length, k_MaxEnvLightsOnScreen);
                    sortKeys = new uint[probeCount];
                    sortCount = 0;

                    for (int probeIndex = 0, numProbes = cullResults.visibleReflectionProbes.Length; (probeIndex < numProbes) && (sortCount < probeCount); probeIndex++)
                    {
                        var probe = cullResults.visibleReflectionProbes[probeIndex];

                        // probe.texture can be null when we are adding a reflection probe in the editor
                        if (probe.texture == null || envLightCount >= k_MaxEnvLightsOnScreen)
                            continue;

                        // TODO: Support LightVolumeType.Sphere, currently in UI there is no way to specify a sphere influence volume
                        LightVolumeType lightVolumeType = probe.boxProjection != 0 ? LightVolumeType.Box : LightVolumeType.Box;
                        ++envLightCount;

                        // 16 bit lightVolume, 16 bit index
                        sortKeys[sortCount++] = (uint)lightVolumeType << 16 | (uint)probeIndex;
                    }

                    // Not necessary yet but call it for future modification with sphere influence volume
                    Array.Sort(sortKeys);

                    for (int sortIndex = 0; sortIndex < sortCount; ++sortIndex)
                    {
                        // In 1. we have already classify and sorted the light, we need to use this sorted order here
                        uint sortKey = sortKeys[sortIndex];
                        LightVolumeType lightVolumeType = (LightVolumeType)((sortKey >> 16) & 0xFFFF);
                        int probeIndex = (int)(sortKey & 0xFFFF);

                        VisibleReflectionProbe probe = cullResults.visibleReflectionProbes[probeIndex];

                        GetEnvLightData(probe);

                        GetEnvLightVolumeDataAndBound(probe, lightVolumeType, worldToView);
                    }

                    // Sanity check
                    Debug.Assert(m_lightList.envLights.Count == envLightCount);

                    // Restore values after "special rendering"
                    m_PassSettings.specularGlobalDimmer = oldSpecularGlobalDimmer;
                }

                m_lightCount = m_lightList.lights.Count + m_lightList.envLights.Count;
                Debug.Assert(m_lightList.bounds.Count == m_lightCount);
                Debug.Assert(m_lightList.lightVolumes.Count == m_lightCount);

                UpdateDataBuffers();
            }

            void VoxelLightListGeneration(CommandBuffer cmd, Camera camera, Matrix4x4 projscr, Matrix4x4 invProjscr, RenderTargetIdentifier cameraDepthBufferRT)
            {
                // clear atomic offset index
                cmd.SetComputeBufferParam(buildPerVoxelLightListShader, s_ClearVoxelAtomicKernel, "g_LayeredSingleIdxBuffer", s_GlobalLightListAtomic);
                cmd.DispatchCompute(buildPerVoxelLightListShader, s_ClearVoxelAtomicKernel, 1, 1, 1);

                cmd.SetComputeIntParam(buildPerVoxelLightListShader, "_EnvLightIndexShift", m_lightList.lights.Count);
                cmd.SetComputeIntParam(buildPerVoxelLightListShader, "g_iNrVisibLights", m_lightCount);
                Utilities.SetMatrixCS(cmd, buildPerVoxelLightListShader, "g_mScrProjection", projscr);
                Utilities.SetMatrixCS(cmd, buildPerVoxelLightListShader, "g_mInvScrProjection", invProjscr);

                cmd.SetComputeIntParam(buildPerVoxelLightListShader, "g_iLog2NumClusters", k_Log2NumClusters);

                //Vector4 v2_near = invProjscr * new Vector4(0.0f, 0.0f, 0.0f, 1.0f);
                //Vector4 v2_far = invProjscr * new Vector4(0.0f, 0.0f, 1.0f, 1.0f);
                //float nearPlane2 = -(v2_near.z/v2_near.w);
                //float farPlane2 = -(v2_far.z/v2_far.w);
                var nearPlane = camera.nearClipPlane;
                var farPlane = camera.farClipPlane;
                cmd.SetComputeFloatParam(buildPerVoxelLightListShader, "g_fNearPlane", nearPlane);
                cmd.SetComputeFloatParam(buildPerVoxelLightListShader, "g_fFarPlane", farPlane);

                const float C = (float)(1 << k_Log2NumClusters);
                var geomSeries = (1.0 - Mathf.Pow(k_ClustLogBase, C)) / (1 - k_ClustLogBase);        // geometric series: sum_k=0^{C-1} base^k
                m_ClustScale = (float)(geomSeries / (farPlane - nearPlane));

                cmd.SetComputeFloatParam(buildPerVoxelLightListShader, "g_fClustScale", m_ClustScale);
                cmd.SetComputeFloatParam(buildPerVoxelLightListShader, "g_fClustBase", k_ClustLogBase);

                cmd.SetComputeTextureParam(buildPerVoxelLightListShader, s_GenListPerVoxelKernel, "g_depth_tex", cameraDepthBufferRT);
                cmd.SetComputeBufferParam(buildPerVoxelLightListShader, s_GenListPerVoxelKernel, "g_vLayeredLightList", s_PerVoxelLightLists);
                cmd.SetComputeBufferParam(buildPerVoxelLightListShader, s_GenListPerVoxelKernel, "g_LayeredOffset", s_PerVoxelOffset);
                cmd.SetComputeBufferParam(buildPerVoxelLightListShader, s_GenListPerVoxelKernel, "g_LayeredSingleIdxBuffer", s_GlobalLightListAtomic);
                if (m_PassSettings.enableBigTilePrepass)
                    cmd.SetComputeBufferParam(buildPerVoxelLightListShader, s_GenListPerVoxelKernel, "g_vBigTileLightList", s_BigTileLightList);

                if (k_UseDepthBuffer)
                {
                    cmd.SetComputeBufferParam(buildPerVoxelLightListShader, s_GenListPerVoxelKernel, "g_logBaseBuffer", s_PerTileLogBaseTweak);
                }

                cmd.SetComputeBufferParam(buildPerVoxelLightListShader, s_GenListPerVoxelKernel, "g_vBoundsBuffer", s_AABBBoundsBuffer);
                cmd.SetComputeBufferParam(buildPerVoxelLightListShader, s_GenListPerVoxelKernel, "_LightVolumeData", s_LightVolumeDataBuffer);
                cmd.SetComputeBufferParam(buildPerVoxelLightListShader, s_GenListPerVoxelKernel, "g_data", s_ConvexBoundsBuffer);

                var numTilesX = GetNumTileClusteredX(camera);
                var numTilesY = GetNumTileClusteredY(camera);
                cmd.DispatchCompute(buildPerVoxelLightListShader, s_GenListPerVoxelKernel, numTilesX, numTilesY, 1);
            }

            public override void BuildGPULightLists(Camera camera, ScriptableRenderContext loop, RenderTargetIdentifier cameraDepthBufferRT)
            {
                var w = camera.pixelWidth;
                var h = camera.pixelHeight;
                var numBigTilesX = (w + 63) / 64;
                var numBigTilesY = (h + 63) / 64;

                // camera to screen matrix (and it's inverse)
                var proj = CameraProjection(camera);
                var temp = new Matrix4x4();
                temp.SetRow(0, new Vector4(0.5f * w, 0.0f, 0.0f, 0.5f * w));
                temp.SetRow(1, new Vector4(0.0f, 0.5f * h, 0.0f, 0.5f * h));
                temp.SetRow(2, new Vector4(0.0f, 0.0f, 0.5f, 0.5f));
                temp.SetRow(3, new Vector4(0.0f, 0.0f, 0.0f, 1.0f));
                var projscr = temp * proj;
                var invProjscr = projscr.inverse;

                var cmd = new CommandBuffer() { name = "" };
                cmd.SetRenderTarget(new RenderTargetIdentifier((Texture)null));

                // generate screen-space AABBs (used for both fptl and clustered).
                if (m_lightCount != 0)
                {
                    temp.SetRow(0, new Vector4(1.0f, 0.0f, 0.0f, 0.0f));
                    temp.SetRow(1, new Vector4(0.0f, 1.0f, 0.0f, 0.0f));
                    temp.SetRow(2, new Vector4(0.0f, 0.0f, 0.5f, 0.5f));
                    temp.SetRow(3, new Vector4(0.0f, 0.0f, 0.0f, 1.0f));
                    var projh = temp * proj;
                    var invProjh = projh.inverse;

                    cmd.SetComputeIntParam(buildScreenAABBShader, "g_iNrVisibLights", m_lightCount);
                    cmd.SetComputeBufferParam(buildScreenAABBShader, s_GenAABBKernel, "g_data", s_ConvexBoundsBuffer);

                    Utilities.SetMatrixCS(cmd, buildScreenAABBShader, "g_mProjection", projh);
                    Utilities.SetMatrixCS(cmd, buildScreenAABBShader, "g_mInvProjection", invProjh);
                    cmd.SetComputeBufferParam(buildScreenAABBShader, s_GenAABBKernel, "g_vBoundsBuffer", s_AABBBoundsBuffer);
                    cmd.DispatchCompute(buildScreenAABBShader, s_GenAABBKernel, (m_lightCount + 7) / 8, 1, 1);
                }

                // enable coarse 2D pass on 64x64 tiles (used for both fptl and clustered).
                if (m_PassSettings.enableBigTilePrepass)
                {
                    cmd.SetComputeIntParams(buildPerBigTileLightListShader, "g_viDimensions", new int[2] { w, h });
                    cmd.SetComputeIntParam(buildPerBigTileLightListShader, "_EnvLightIndexShift", m_lightList.lights.Count);
                    cmd.SetComputeIntParam(buildPerBigTileLightListShader, "g_iNrVisibLights", m_lightCount);
                    Utilities.SetMatrixCS(cmd, buildPerBigTileLightListShader, "g_mScrProjection", projscr);
                    Utilities.SetMatrixCS(cmd, buildPerBigTileLightListShader, "g_mInvScrProjection", invProjscr);
                    cmd.SetComputeFloatParam(buildPerBigTileLightListShader, "g_fNearPlane", camera.nearClipPlane);
                    cmd.SetComputeFloatParam(buildPerBigTileLightListShader, "g_fFarPlane", camera.farClipPlane);
                    cmd.SetComputeBufferParam(buildPerBigTileLightListShader, s_GenListPerBigTileKernel, "g_vLightList", s_BigTileLightList);
                    cmd.SetComputeBufferParam(buildPerBigTileLightListShader, s_GenListPerBigTileKernel, "g_vBoundsBuffer", s_AABBBoundsBuffer);
                    cmd.SetComputeBufferParam(buildPerBigTileLightListShader, s_GenListPerBigTileKernel, "_LightVolumeData", s_LightVolumeDataBuffer);
                    cmd.SetComputeBufferParam(buildPerBigTileLightListShader, s_GenListPerBigTileKernel, "g_data", s_ConvexBoundsBuffer);
                    cmd.DispatchCompute(buildPerBigTileLightListShader, s_GenListPerBigTileKernel, numBigTilesX, numBigTilesY, 1);
                }

                bool enableFeatureVariants = GetFeatureVariantsEnabled();
                if (enableFeatureVariants)
                {
                    cmd.SetComputeBufferParam(clearDispatchIndirectShader, s_ClearDispatchIndirectKernel, "g_DispatchIndirectBuffer", s_DispatchIndirectBuffer);
                    cmd.DispatchCompute(clearDispatchIndirectShader, s_ClearDispatchIndirectKernel, 1, 1, 1);
                }

                if (usingFptl)       // optimized for opaques only
                {
                    cmd.SetComputeIntParams(buildPerTileLightListShader, "g_viDimensions", new int[2] { w, h });
                    cmd.SetComputeIntParam(buildPerTileLightListShader, "_EnvLightIndexShift", m_lightList.lights.Count);
                    cmd.SetComputeIntParam(buildPerTileLightListShader, "g_iNrVisibLights", m_lightCount);

                    cmd.SetComputeBufferParam(buildPerTileLightListShader, s_GenListPerTileKernel, "g_vBoundsBuffer", s_AABBBoundsBuffer);
                    cmd.SetComputeBufferParam(buildPerTileLightListShader, s_GenListPerTileKernel, "_LightVolumeData", s_LightVolumeDataBuffer);
                    cmd.SetComputeBufferParam(buildPerTileLightListShader, s_GenListPerTileKernel, "g_data", s_ConvexBoundsBuffer);

                    Utilities.SetMatrixCS(cmd, buildPerTileLightListShader, "g_mScrProjection", projscr);
                    Utilities.SetMatrixCS(cmd, buildPerTileLightListShader, "g_mInvScrProjection", invProjscr);
                    cmd.SetComputeTextureParam(buildPerTileLightListShader, s_GenListPerTileKernel, "g_depth_tex", cameraDepthBufferRT);
                    cmd.SetComputeBufferParam(buildPerTileLightListShader, s_GenListPerTileKernel, "g_vLightList", s_LightList);
                    if (m_PassSettings.enableBigTilePrepass)
                        cmd.SetComputeBufferParam(buildPerTileLightListShader, s_GenListPerTileKernel, "g_vBigTileLightList", s_BigTileLightList);


                    cmd.SetComputeTextureParam(buildPerTileLightListShader, s_GenListPerTileKernel, "_GBufferTexture0", Shader.PropertyToID("_GBufferTexture0"));
                    cmd.SetComputeTextureParam(buildPerTileLightListShader, s_GenListPerTileKernel, "_GBufferTexture1", Shader.PropertyToID("_GBufferTexture1"));
                    cmd.SetComputeTextureParam(buildPerTileLightListShader, s_GenListPerTileKernel, "_GBufferTexture2", Shader.PropertyToID("_GBufferTexture2"));
                    cmd.SetComputeTextureParam(buildPerTileLightListShader, s_GenListPerTileKernel, "_GBufferTexture3", Shader.PropertyToID("_GBufferTexture3"));

                    if (enableFeatureVariants)
                    {
                        uint baseFeatureFlags = 0;
                        if (m_lightList.directionalLights.Count > 0)
                        {
                            baseFeatureFlags |= LightFeatureFlags.FEATURE_FLAG_LIGHT_DIRECTIONAL;
                        }
                        if (Shader.GetGlobalInt("_EnvLightSkyEnabled") != 0)
                        {
                            baseFeatureFlags |= LightFeatureFlags.FEATURE_FLAG_LIGHT_SKY;
                        }
                        cmd.SetComputeBufferParam(buildPerTileLightListShader, s_GenListPerTileKernel, "g_DispatchIndirectBuffer", s_DispatchIndirectBuffer);
                        cmd.SetComputeBufferParam(buildPerTileLightListShader, s_GenListPerTileKernel, "g_TileList", s_TileList);
                        cmd.SetComputeIntParam(buildPerTileLightListShader, "g_BaseFeatureFlags", (int)baseFeatureFlags);
                    }

                    var numTilesX = GetNumTileFtplX(camera);
                    var numTilesY = GetNumTileFtplY(camera);
                    cmd.DispatchCompute(buildPerTileLightListShader, s_GenListPerTileKernel, numTilesX, numTilesY, 1);
                }

                if (m_PassSettings.enableClustered)        // works for transparencies too.
                {
                    VoxelLightListGeneration(cmd, camera, projscr, invProjscr, cameraDepthBufferRT);
                }

                loop.ExecuteCommandBuffer(cmd);
                cmd.Dispose();
            }

            // This is a workaround for global properties not being accessible from compute.
            // When activeComputeShader is set, all calls to SetGlobalXXX will set the property on the select compute shader instead of the global scope.
            private ComputeShader activeComputeShader;
            private int activeComputeKernel;
            private CommandBuffer activeCommandBuffer;
            private void SetGlobalPropertyRedirect(ComputeShader computeShader, int computeKernel, CommandBuffer commandBuffer)
            {
                activeComputeShader = computeShader;
                activeComputeKernel = computeKernel;
                activeCommandBuffer = commandBuffer;
            }

            private void SetGlobalTexture(string name, Texture value)
            {
                if (activeComputeShader)
                    activeCommandBuffer.SetComputeTextureParam(activeComputeShader, activeComputeKernel, name, value);
                else
                    activeCommandBuffer.SetGlobalTexture(name, value);
            }

            private void SetGlobalBuffer(string name, ComputeBuffer buffer)
            {
                if (activeComputeShader)
                    activeCommandBuffer.SetComputeBufferParam(activeComputeShader, activeComputeKernel, name, buffer);
                else
                    activeCommandBuffer.SetGlobalBuffer(name, buffer);
            }

            private void SetGlobalInt(string name, int value)
            {
                if (activeComputeShader)
                    activeCommandBuffer.SetComputeIntParam(activeComputeShader, name, value);
                else
                    Shader.SetGlobalInt(name, value);
            }

            private void SetGlobalFloat(string name, float value)
            {
                if (activeComputeShader)
                    activeCommandBuffer.SetComputeFloatParam(activeComputeShader, name, value);
                else
                    activeCommandBuffer.SetGlobalFloat(name, value);
            }

            private void SetGlobalVector(string name, Vector4 value)
            {
                if (activeComputeShader)
                    activeCommandBuffer.SetComputeVectorParam(activeComputeShader, name, value);
                else
                    activeCommandBuffer.SetGlobalVector(name, value);
            }

            private void SetGlobalVectorArray(string name, Vector4[] values)
            {
                if (activeComputeShader)
                {
                    int numVectors = values.Length;
                    var data = new float[numVectors * 4];

                    for (int n = 0; n < numVectors; n++)
                    {
                        for (int i = 0; i < 4; i++)
                        {
                            data[4 * n + i] = values[n][i];
                        }
                    }

                    activeCommandBuffer.SetComputeFloatParams(activeComputeShader, name, data);
                }
                else
                {
                    activeCommandBuffer.SetGlobalVectorArray(name, values);
                }
            }

            private void UpdateDataBuffers()
            {
                s_DirectionalLightDatas.SetData(m_lightList.directionalLights.ToArray());
                s_LightDatas.SetData(m_lightList.lights.ToArray());
                s_EnvLightDatas.SetData(m_lightList.envLights.ToArray());
                s_shadowDatas.SetData(m_lightList.shadows.ToArray());

                // These two buffers have been set in Rebuild()
                s_ConvexBoundsBuffer.SetData(m_lightList.bounds.ToArray());
                s_LightVolumeDataBuffer.SetData(m_lightList.lightVolumes.ToArray());
            }

            private void BindGlobalParams(CommandBuffer cmd, ComputeShader computeShader, int kernelIndex, Camera camera, ScriptableRenderContext loop)
            {
#if !SHADOWS_OLD
                m_ShadowMgr.BindResources(loop);
#endif
                SetGlobalBuffer("g_vLightListGlobal", !usingFptl ? s_PerVoxelLightLists : s_LightList);       // opaques list (unless MSAA possibly)

                SetGlobalTexture("_CookieTextures", m_CookieTexArray.GetTexCache());
                SetGlobalTexture("_CookieCubeTextures", m_CubeCookieTexArray.GetTexCache());
                SetGlobalTexture("_EnvTextures", m_CubeReflTexArray.GetTexCache());

                SetGlobalBuffer("_DirectionalLightDatas", s_DirectionalLightDatas);
                SetGlobalInt("_DirectionalLightCount", m_lightList.directionalLights.Count);
                SetGlobalBuffer("_LightDatas", s_LightDatas);
                SetGlobalInt("_PunctualLightCount", m_punctualLightCount);
                SetGlobalInt("_AreaLightCount", m_areaLightCount);
                SetGlobalInt("_ProjectorLightCount", m_projectorLightCount);
                SetGlobalBuffer("_EnvLightDatas", s_EnvLightDatas);
                SetGlobalInt("_EnvLightCount", m_lightList.envLights.Count);
                SetGlobalBuffer("_ShadowDatas", s_shadowDatas);
                SetGlobalVectorArray("_DirShadowSplitSpheres", m_lightList.directionalShadowSplitSphereSqr);

                SetGlobalInt("_NumTileFtplX", GetNumTileFtplX(camera));
                SetGlobalInt("_NumTileFtplY", GetNumTileFtplY(camera));

                SetGlobalInt("_NumTileClusteredX", GetNumTileClusteredX(camera));
                SetGlobalInt("_NumTileClusteredY", GetNumTileClusteredY(camera));

                if (m_PassSettings.enableBigTilePrepass)
                    SetGlobalBuffer("g_vBigTileLightList", s_BigTileLightList);

                if (m_PassSettings.enableClustered)
                {
                    SetGlobalFloat("g_fClustScale", m_ClustScale);
                    SetGlobalFloat("g_fClustBase", k_ClustLogBase);
                    SetGlobalFloat("g_fNearPlane", camera.nearClipPlane);
                    SetGlobalFloat("g_fFarPlane", camera.farClipPlane);
                    SetGlobalFloat("g_iLog2NumClusters", k_Log2NumClusters);

                    SetGlobalFloat("g_isLogBaseBufferEnabled", k_UseDepthBuffer ? 1 : 0);

                    SetGlobalBuffer("g_vLayeredOffsetsBuffer", s_PerVoxelOffset);
                    if (k_UseDepthBuffer)
                    {
                        SetGlobalBuffer("g_logBaseBuffer", s_PerTileLogBaseTweak);
                    }
                }
            }

            private void PushGlobalParams(Camera camera, ScriptableRenderContext loop, ComputeShader computeShader, int kernelIndex)
            {
                var cmd = new CommandBuffer { name = "Push Global Parameters" };

#if !SHADOWS_OLD
                // Shadows
                m_ShadowMgr.SyncData();
#endif
                SetGlobalPropertyRedirect(computeShader, kernelIndex, cmd);
                BindGlobalParams(cmd, computeShader, kernelIndex, camera, loop);
                SetGlobalPropertyRedirect(null, 0, null);

                loop.ExecuteCommandBuffer(cmd);
                cmd.Dispose();
            }

#if UNITY_EDITOR
            private Vector2 m_mousePosition = Vector2.zero;

            private void OnSceneGUI(UnityEditor.SceneView sceneview)
            {
                m_mousePosition = Event.current.mousePosition;
            }

#endif

            public override void RenderShadows(ScriptableRenderContext renderContext, CullResults cullResults)
            {
#if !SHADOWS_OLD
                // kick off the shadow jobs here
                m_ShadowMgr.RenderShadows(m_FrameId, renderContext, cullResults, cullResults.visibleLights);
#endif
            }

            private void SetupRenderingForDebug(LightingDebugSettings lightDebugSettings)
            {
                Utilities.SetKeyword(m_DeferredDirectMaterialSRT, "LIGHTING_DEBUG", lightDebugSettings.lightingDebugMode != LightingDebugMode.None);
                Utilities.SetKeyword(m_DeferredDirectMaterialMRT, "LIGHTING_DEBUG", lightDebugSettings.lightingDebugMode != LightingDebugMode.None);
                Utilities.SetKeyword(m_DeferredIndirectMaterialSRT, "LIGHTING_DEBUG", lightDebugSettings.lightingDebugMode != LightingDebugMode.None);
                Utilities.SetKeyword(m_DeferredIndirectMaterialMRT, "LIGHTING_DEBUG", lightDebugSettings.lightingDebugMode != LightingDebugMode.None);
                Utilities.SetKeyword(m_DeferredAllMaterialSRT, "LIGHTING_DEBUG", lightDebugSettings.lightingDebugMode != LightingDebugMode.None);
                Utilities.SetKeyword(m_DeferredAllMaterialMRT, "LIGHTING_DEBUG", lightDebugSettings.lightingDebugMode != LightingDebugMode.None);
                Utilities.SetKeyword(m_SingleDeferredMaterialSRT, "LIGHTING_DEBUG", lightDebugSettings.lightingDebugMode != LightingDebugMode.None);
                Utilities.SetKeyword(m_SingleDeferredMaterialMRT, "LIGHTING_DEBUG", lightDebugSettings.lightingDebugMode != LightingDebugMode.None);
            }

            public override void RenderDeferredLighting(HDCamera hdCamera, ScriptableRenderContext renderContext,
                LightingDebugSettings lightDebugSettings,
                RenderTargetIdentifier[] colorBuffers, RenderTargetIdentifier depthStencilBuffer, RenderTargetIdentifier depthStencilTexture,
                bool outputSplitLightingForSSS, bool enableSSS)
            {
                var bUseClusteredForDeferred = !usingFptl;

                Vector2 mousePixelCoord = Input.mousePosition;
#if UNITY_EDITOR
                if (!UnityEditor.EditorApplication.isPlayingOrWillChangePlaymode)
                {
                    mousePixelCoord = m_mousePosition;
                    mousePixelCoord.y = (hdCamera.screenSize.y - 1.0f) - mousePixelCoord.y;
                }
#endif

                using (new Utilities.ProfilingSample(m_PassSettings.enableTileAndCluster ? "TilePass - Deferred Lighting Pass" : "SinglePass - Deferred Lighting Pass", renderContext))
                {
                    var cmd = new CommandBuffer();
                    cmd.name = bUseClusteredForDeferred ? "Clustered pass" : "Tiled pass";

                    var camera = hdCamera.camera;

                    // Must be done after setting up the compute shader above.
                    SetupRenderingForDebug(lightDebugSettings);

                    if (!m_PassSettings.enableTileAndCluster)
                    {
                        PushGlobalParams(camera, renderContext, null, 0);

                        // This is a debug brute force renderer to debug tile/cluster which render all the lights
                        if (outputSplitLightingForSSS)
                        {
                            Utilities.DrawFullScreen(cmd, m_SingleDeferredMaterialMRT, hdCamera, colorBuffers, depthStencilBuffer);
                        }
                        else
                        {
                            m_SingleDeferredMaterialSRT.SetInt("_StencilRef", (int)(enableSSS ? StencilBits.Standard : StencilBits.SSS));
                            Utilities.DrawFullScreen(cmd, m_SingleDeferredMaterialSRT, hdCamera, colorBuffers[0], depthStencilBuffer);
                        }
                    }
                    else
                    {
                        int w = camera.pixelWidth;
                        int h = camera.pixelHeight;
                        int numTilesX = (w + 15) / 16;
                        int numTilesY = (h + 15) / 16;
                        int numTiles = numTilesX * numTilesY;

                        if (m_PassSettings.enableComputeLightEvaluation)
                        {
                            bool enableFeatureVariants = GetFeatureVariantsEnabled() && lightDebugSettings.lightingDebugMode == LightingDebugMode.None;

                            int numVariants = 1;
                            if (enableFeatureVariants)
                                numVariants = LightDefinitions.NUM_FEATURE_VARIANTS;

                            for (int variant = 0; variant < numVariants; variant++)
                            {
                                int kernel;

                                if (enableFeatureVariants)
                                {
                                    kernel = usingFptl ? s_shadeOpaqueIndirectFptlKernels[variant] : s_shadeOpaqueIndirectClusteredKernels[variant];
                                }
                                else
                                {
                                    if (lightDebugSettings.lightingDebugMode == LightingDebugMode.None)
                                        kernel = usingFptl ? s_shadeOpaqueDirectFptlKernel : s_shadeOpaqueDirectClusteredKernel;
                                    else
                                        kernel = usingFptl ? s_shadeOpaqueDirectFptlDebugLightingKernel : s_shadeOpaqueDirectClusteredDebugLightingKernel;
                                }

                                // Pass global parameters to compute shader
                                // TODO: get rid of this by making global parameters visible to compute shaders
                                PushGlobalParams(camera, renderContext, shadeOpaqueShader, kernel);

                                cmd.SetComputeBufferParam(shadeOpaqueShader, kernel, "g_vLightListGlobal", bUseClusteredForDeferred ? s_PerVoxelLightLists : s_LightList);

                                cmd.SetComputeTextureParam(shadeOpaqueShader, kernel, "_MainDepthTexture", depthStencilTexture);
                                cmd.SetComputeTextureParam(shadeOpaqueShader, kernel, "_GBufferTexture0", Shader.PropertyToID("_GBufferTexture0"));
                                cmd.SetComputeTextureParam(shadeOpaqueShader, kernel, "_GBufferTexture1", Shader.PropertyToID("_GBufferTexture1"));
                                cmd.SetComputeTextureParam(shadeOpaqueShader, kernel, "_GBufferTexture2", Shader.PropertyToID("_GBufferTexture2"));
                                cmd.SetComputeTextureParam(shadeOpaqueShader, kernel, "_GBufferTexture3", Shader.PropertyToID("_GBufferTexture3"));
                                cmd.SetComputeTextureParam(shadeOpaqueShader, kernel, "g_tShadowBuffer", Shader.PropertyToID("g_tShadowBuffer"));

                                cmd.SetComputeTextureParam(shadeOpaqueShader, kernel, "_LtcData", Shader.GetGlobalTexture(Shader.PropertyToID("_LtcData")));
                                cmd.SetComputeTextureParam(shadeOpaqueShader, kernel, "_PreIntegratedFGD", Shader.GetGlobalTexture("_PreIntegratedFGD"));
                                cmd.SetComputeTextureParam(shadeOpaqueShader, kernel, "_LtcGGXMatrix", Shader.GetGlobalTexture("_LtcGGXMatrix"));
                                cmd.SetComputeTextureParam(shadeOpaqueShader, kernel, "_LtcDisneyDiffuseMatrix", Shader.GetGlobalTexture("_LtcDisneyDiffuseMatrix"));
                                cmd.SetComputeTextureParam(shadeOpaqueShader, kernel, "_LtcMultiGGXFresnelDisneyDiffuse", Shader.GetGlobalTexture("_LtcMultiGGXFresnelDisneyDiffuse"));

                                Matrix4x4 viewToWorld = camera.cameraToWorldMatrix;
                                Matrix4x4 worldToView = camera.worldToCameraMatrix;
                                Matrix4x4 viewProjection = hdCamera.viewProjectionMatrix;
                                Matrix4x4 invViewProjection = hdCamera.invViewProjectionMatrix;

                                Utilities.SetMatrixCS(cmd, shadeOpaqueShader, "unity_MatrixV", worldToView);
                                Utilities.SetMatrixCS(cmd, shadeOpaqueShader, "unity_MatrixInvV", viewToWorld);
                                Utilities.SetMatrixCS(cmd, shadeOpaqueShader, "unity_MatrixVP", viewProjection);

                                Utilities.SetMatrixCS(cmd, shadeOpaqueShader, "_InvViewProjMatrix", invViewProjection);
                                Utilities.SetMatrixCS(cmd, shadeOpaqueShader, "_ViewProjMatrix", viewProjection);
                                Utilities.SetMatrixCS(cmd, shadeOpaqueShader, "g_mInvScrProjection", Shader.GetGlobalMatrix("g_mInvScrProjection"));
                                cmd.SetComputeVectorParam(shadeOpaqueShader, "_ScreenSize", Shader.GetGlobalVector("_ScreenSize"));
                                cmd.SetComputeIntParam(shadeOpaqueShader, "_UseTileLightList", Shader.GetGlobalInt("_UseTileLightList"));

                                cmd.SetComputeVectorParam(shadeOpaqueShader, "_Time", Shader.GetGlobalVector("_Time"));
                                cmd.SetComputeVectorParam(shadeOpaqueShader, "_SinTime", Shader.GetGlobalVector("_SinTime"));
                                cmd.SetComputeVectorParam(shadeOpaqueShader, "_CosTime", Shader.GetGlobalVector("_CosTime"));
                                cmd.SetComputeVectorParam(shadeOpaqueShader, "unity_DeltaTime", Shader.GetGlobalVector("unity_DeltaTime"));
                                cmd.SetComputeVectorParam(shadeOpaqueShader, "_WorldSpaceCameraPos", Shader.GetGlobalVector("_WorldSpaceCameraPos"));
                                cmd.SetComputeVectorParam(shadeOpaqueShader, "_ProjectionParams", Shader.GetGlobalVector("_ProjectionParams"));
                                cmd.SetComputeVectorParam(shadeOpaqueShader, "_ScreenParams", Shader.GetGlobalVector("_ScreenParams"));
                                cmd.SetComputeVectorParam(shadeOpaqueShader, "_ZBufferParams", Shader.GetGlobalVector("_ZBufferParams"));
                                cmd.SetComputeVectorParam(shadeOpaqueShader, "unity_OrthoParams", Shader.GetGlobalVector("unity_OrthoParams"));
                                cmd.SetComputeIntParam(shadeOpaqueShader, "_EnvLightSkyEnabled", Shader.GetGlobalInt("_EnvLightSkyEnabled"));

                                Texture skyTexture = Shader.GetGlobalTexture("_SkyTexture");
                                Texture IESArrayTexture = Shader.GetGlobalTexture("_IESArray");
                                cmd.SetComputeTextureParam(shadeOpaqueShader, kernel, "_IESArray", IESArrayTexture ? IESArrayTexture : m_DefaultTexture2DArray);
                                cmd.SetComputeTextureParam(shadeOpaqueShader, kernel, "_SkyTexture", skyTexture ? skyTexture : m_DefaultTexture2DArray);

                                // Since we need the stencil test, the compute path does not currently support SSS.
                                cmd.SetComputeTextureParam(shadeOpaqueShader, kernel, "combinedLightingUAV", colorBuffers[0]);

                                // always do deferred lighting in blocks of 16x16 (not same as tiled light size)

                                if (enableFeatureVariants)
                                {
                                    cmd.SetComputeIntParam(shadeOpaqueShader, "g_TileListOffset", variant * numTiles);
                                    cmd.SetComputeBufferParam(shadeOpaqueShader, kernel, "g_TileList", s_TileList);
                                    cmd.DispatchCompute(shadeOpaqueShader, kernel, s_DispatchIndirectBuffer, (uint)variant * 3 * sizeof(uint));
                                }
                                else
                                {
                                    cmd.DispatchCompute(shadeOpaqueShader, kernel, numTilesX, numTilesY, 1);
                                }
                            }
                        }
                        else
                        {
                            // Pixel shader evaluation
                            PushGlobalParams(camera, renderContext, null, 0);

                            if (m_PassSettings.enableSplitLightEvaluation)
                            {
                                if (outputSplitLightingForSSS)
                                {
                                    Utilities.SelectKeyword(m_DeferredDirectMaterialMRT, "USE_CLUSTERED_LIGHTLIST", "USE_FPTL_LIGHTLIST", bUseClusteredForDeferred);
                                    Utilities.DrawFullScreen(cmd, m_DeferredDirectMaterialMRT, hdCamera, colorBuffers, depthStencilBuffer);

                                    Utilities.SelectKeyword(m_DeferredIndirectMaterialMRT, "USE_CLUSTERED_LIGHTLIST", "USE_FPTL_LIGHTLIST", bUseClusteredForDeferred);
                                    Utilities.DrawFullScreen(cmd, m_DeferredIndirectMaterialMRT, hdCamera, colorBuffers, depthStencilBuffer);
                                }
                                else
                                {
                                    m_DeferredDirectMaterialSRT.SetInt("_StencilRef", (int)(enableSSS ? StencilBits.Standard : StencilBits.SSS));
                                    Utilities.SelectKeyword(m_DeferredDirectMaterialSRT, "USE_CLUSTERED_LIGHTLIST", "USE_FPTL_LIGHTLIST", bUseClusteredForDeferred);
                                    Utilities.DrawFullScreen(cmd, m_DeferredDirectMaterialSRT, hdCamera, colorBuffers[0], depthStencilBuffer);

                                    m_DeferredIndirectMaterialSRT.SetInt("_StencilRef", (int)(enableSSS ? StencilBits.Standard : StencilBits.SSS));
                                    Utilities.SelectKeyword(m_DeferredIndirectMaterialSRT, "USE_CLUSTERED_LIGHTLIST", "USE_FPTL_LIGHTLIST", bUseClusteredForDeferred);
                                    Utilities.DrawFullScreen(cmd, m_DeferredIndirectMaterialSRT, hdCamera, colorBuffers[0], depthStencilBuffer);
                                }
                            }
                            else
                            {
                                if (outputSplitLightingForSSS)
                                {
                                    Utilities.SelectKeyword(m_DeferredAllMaterialMRT, "USE_CLUSTERED_LIGHTLIST", "USE_FPTL_LIGHTLIST", bUseClusteredForDeferred);
                                    Utilities.DrawFullScreen(cmd, m_DeferredAllMaterialMRT, hdCamera, colorBuffers, depthStencilBuffer);
                                }
                                else
                                {
                                    m_DeferredAllMaterialSRT.SetInt("_StencilRef", (int)(enableSSS ? StencilBits.Standard : StencilBits.SSS));
                                    Utilities.SelectKeyword(m_DeferredAllMaterialSRT, "USE_CLUSTERED_LIGHTLIST", "USE_FPTL_LIGHTLIST", bUseClusteredForDeferred);
                                    Utilities.DrawFullScreen(cmd, m_DeferredAllMaterialSRT, hdCamera, colorBuffers[0], depthStencilBuffer);
                                }
                            }
                        }

                        if (m_PassSettings.tileDebugByCategory != TileLightLoopProducer.TileSettings.TileDebug.None)
                        {
                            // Debug tiles
                            PushGlobalParams(camera, renderContext, null, 0);
                            if (m_PassSettings.tileDebugByCategory == TileLightLoopProducer.TileSettings.TileDebug.FeatureVariants)
                            {
                                if (GetFeatureVariantsEnabled())
                                {
                                    // featureVariants
                                    Utilities.SetupMaterialHDCamera(hdCamera, m_DebugViewTilesMaterial);
                                    m_DebugViewTilesMaterial.SetInt("_NumTiles", numTiles);
                                    m_DebugViewTilesMaterial.SetInt("_ViewTilesFlags", (int)m_PassSettings.tileDebugByCategory);
                                    m_DebugViewTilesMaterial.SetVector("_MousePixelCoord", mousePixelCoord);
                                    m_DebugViewTilesMaterial.SetBuffer("g_TileList", s_TileList);
                                    m_DebugViewTilesMaterial.SetBuffer("g_DispatchIndirectBuffer", s_DispatchIndirectBuffer);
                                    m_DebugViewTilesMaterial.EnableKeyword(bUseClusteredForDeferred ? "USE_CLUSTERED_LIGHTLIST" : "USE_FPTL_LIGHTLIST");
                                    m_DebugViewTilesMaterial.DisableKeyword(!bUseClusteredForDeferred ? "USE_CLUSTERED_LIGHTLIST" : "USE_FPTL_LIGHTLIST");
                                    m_DebugViewTilesMaterial.DisableKeyword("SHOW_LIGHT_CATEGORIES");
                                    m_DebugViewTilesMaterial.EnableKeyword("SHOW_FEATURE_VARIANTS");
                                    cmd.SetRenderTarget(colorBuffers[0]);
                                    cmd.DrawProcedural(Matrix4x4.identity, m_DebugViewTilesMaterial, 0, MeshTopology.Triangles, numTiles * 6);
                                }
                            }
                            else if (m_PassSettings.tileDebugByCategory != TileLightLoopProducer.TileSettings.TileDebug.None)
                            {
                                // lightCategories
                                Utilities.SetupMaterialHDCamera(hdCamera, m_DebugViewTilesMaterial);
                                m_DebugViewTilesMaterial.SetInt("_ViewTilesFlags", (int)m_PassSettings.tileDebugByCategory);
                                m_DebugViewTilesMaterial.SetVector("_MousePixelCoord", mousePixelCoord);
                                m_DebugViewTilesMaterial.EnableKeyword(bUseClusteredForDeferred ? "USE_CLUSTERED_LIGHTLIST" : "USE_FPTL_LIGHTLIST");
                                m_DebugViewTilesMaterial.DisableKeyword(!bUseClusteredForDeferred ? "USE_CLUSTERED_LIGHTLIST" : "USE_FPTL_LIGHTLIST");
                                m_DebugViewTilesMaterial.EnableKeyword("SHOW_LIGHT_CATEGORIES");
                                m_DebugViewTilesMaterial.DisableKeyword("SHOW_FEATURE_VARIANTS");

                                cmd.Blit(null, colorBuffers[0], m_DebugViewTilesMaterial, 0);
                            }
                        }
                    }

                    SetGlobalPropertyRedirect(null, 0, null);

                    renderContext.ExecuteCommandBuffer(cmd);
                    cmd.Dispose();
                } // TilePass - Deferred Lighting Pass
            }

            public override void RenderForward(Camera camera, ScriptableRenderContext renderContext, bool renderOpaque)
            {
                // Note: if we use render opaque with deferred tiling we need to render a opaque depth pass for these opaque objects
                bool useFptl = renderOpaque && usingFptl;

                var cmd = new CommandBuffer();

                if (!m_PassSettings.enableTileAndCluster)
                {
                    cmd.name = "Forward pass";
                    cmd.EnableShaderKeyword("LIGHTLOOP_SINGLE_PASS");
                    cmd.DisableShaderKeyword("LIGHTLOOP_TILE_PASS");
                }
                else
                {
                    cmd.name = useFptl ? "Forward Tiled pass" : "Forward Clustered pass";
                    // say that we want to use tile of single loop
                    cmd.EnableShaderKeyword("LIGHTLOOP_TILE_PASS");
                    cmd.DisableShaderKeyword("LIGHTLOOP_SINGLE_PASS");
                    cmd.SetGlobalFloat("_UseTileLightList", useFptl ? 1 : 0);      // leaving this as a dynamic toggle for now for forward opaques to keep shader variants down.
                    cmd.SetGlobalBuffer("g_vLightListGlobal", useFptl ? s_LightList : s_PerVoxelLightLists);
                }

                renderContext.ExecuteCommandBuffer(cmd);
                cmd.Dispose();
            }
        }
    }
}<|MERGE_RESOLUTION|>--- conflicted
+++ resolved
@@ -1233,37 +1233,7 @@
 
                 if (cullResults.visibleLights.Length != 0 || cullResults.visibleReflectionProbes.Length != 0)
                 {
-<<<<<<< HEAD
 #if !SHADOWS_OLD
-                // 0. deal with shadows
-                {
-                    m_FrameId.frameCount++;
-                    // get the indices for all lights that want to have shadows
-                    m_ShadowRequests.Clear();
-                    m_ShadowRequests.Capacity = cullResults.visibleLights.Length;
-                    int lcnt = cullResults.visibleLights.Length;
-                    for (int i = 0; i < lcnt; ++i)
-                    {
-                        VisibleLight vl = cullResults.visibleLights[i];
-                        AdditionalLightData ald = vl.light.GetComponent<AdditionalLightData>();
-                        if( vl.light.shadows != LightShadows.None && ald != null && ald.shadowDimmer > 0.0f )
-                            m_ShadowRequests.Add( i );
-                    }
-                    // pass this list to a routine that assigns shadows based on some heuristic
-                    uint    shadowRequestCount = (uint)m_ShadowRequests.Count;
-                    int[]   shadowRequests = m_ShadowRequests.ToArray();
-                    int[]   shadowDataIndices;
-                    uint    originalRequestCount = shadowRequestCount;
-                    m_ShadowMgr.ProcessShadowRequests(m_FrameId, cullResults, camera, cullResults.visibleLights,
-                        ref shadowRequestCount, shadowRequests, out shadowDataIndices);
-
-                    // update the visibleLights with the shadow information
-                    m_ShadowIndices.Clear();
-                    for (uint i = 0; i < shadowRequestCount; i++)
-                    {
-                        m_ShadowIndices.Add(shadowRequests[i], shadowDataIndices[i]);
-=======
-#if (SHADOWS_ENABLED)
                     // 0. deal with shadows
                     {
                         m_FrameId.frameCount++;
@@ -1273,8 +1243,10 @@
                         int lcnt = cullResults.visibleLights.Length;
                         for (int i = 0; i < lcnt; ++i)
                         {
-                            if (cullResults.visibleLights[i].light.shadows != LightShadows.None)
-                                m_ShadowRequests.Add(i);
+                            VisibleLight vl = cullResults.visibleLights[i];
+                            AdditionalLightData ald = vl.light.GetComponent<AdditionalLightData>();
+                            if( vl.light.shadows != LightShadows.None && ald != null && ald.shadowDimmer > 0.0f )
+                                m_ShadowRequests.Add( i );
                         }
                         // pass this list to a routine that assigns shadows based on some heuristic
                         uint    shadowRequestCount = (uint)m_ShadowRequests.Count;
@@ -1290,7 +1262,6 @@
                         {
                             m_ShadowIndices.Add(shadowRequests[i], shadowDataIndices[i]);
                         }
->>>>>>> 8305ac52
                     }
 #endif
                     float oldSpecularGlobalDimmer = m_PassSettings.specularGlobalDimmer;
@@ -1412,19 +1383,19 @@
 
                     Array.Sort(sortKeys);
 
-                // TODO: Refactor shadow management
-                // The good way of managing shadow:
-                // Here we sort everyone and we decide which light is important or not (this is the responsibility of the lightloop)
-                // we allocate shadow slot based on maximum shadow allowed on screen and attribute slot by bigger solid angle
-                // THEN we ask to the ShadowRender to render the shadow, not the reverse as it is today (i.e render shadow than expect they
-                // will be use...)
-                // The lightLoop is in charge, not the shadow pass.
-                // For now we will still apply the maximum of shadow here but we don't apply the sorting by priority + slot allocation yet
+                    // TODO: Refactor shadow management
+                    // The good way of managing shadow:
+                    // Here we sort everyone and we decide which light is important or not (this is the responsibility of the lightloop)
+                    // we allocate shadow slot based on maximum shadow allowed on screen and attribute slot by bigger solid angle
+                    // THEN we ask to the ShadowRender to render the shadow, not the reverse as it is today (i.e render shadow than expect they
+                    // will be use...)
+                    // The lightLoop is in charge, not the shadow pass.
+                    // For now we will still apply the maximum of shadow here but we don't apply the sorting by priority + slot allocation yet
 #if SHADOWS_OLD
-                int directionalShadowcount = 0;
-                int shadowCount = 0;
-#endif
-                m_CurrentSunLight = null;
+                    int directionalShadowcount = 0;
+                    int shadowCount = 0;
+#endif
+                    m_CurrentSunLight = null;
 
                     // 2. Go thought all lights, convert them to GPU format.
                     // Create simultaneously data for culling (LigthVolumeData and rendering)
@@ -1436,15 +1407,10 @@
                         uint sortKey = sortKeys[sortIndex];
                         LightCategory lightCategory = (LightCategory)((sortKey >> 27) & 0x1F);
                         GPULightType gpuLightType = (GPULightType)((sortKey >> 22) & 0x1F);
-<<<<<<< HEAD
 #if SHADOWS_OLD
-                    LightVolumeType lightVolumeType = (LightVolumeType)((sortKey >> 16) & 0x3F);
-=======
-#if (SHADOWS_ENABLED)
+                        LightVolumeType lightVolumeType = (LightVolumeType)((sortKey >> 16) & 0x3F);
+#else
                         LightVolumeType lightVolumeType = (LightVolumeType)((sortKey >> 17) & 0x1F);
->>>>>>> 8305ac52
-#else
-                    LightVolumeType lightVolumeType = (LightVolumeType)((sortKey >> 17) & 0x1F);
 #endif
                         int lightIndex = (int)(sortKey & 0xFFFF);
 
@@ -1456,37 +1422,18 @@
                         {
 #if SHADOWS_OLD
                             if (GetDirectionalLightData(shadowSettings, gpuLightType, light, additionalData, lightIndex, ref shadowOutput, ref directionalShadowcount))
-<<<<<<< HEAD
 #else
                             if (GetDirectionalLightData(shadowSettings, gpuLightType, light, additionalData, lightIndex))
-=======
-                                directionalLightcount++;
-
-#if (SHADOWS_ENABLED && SHADOWS_FIXSHADOWIDX)
-                            // fix up shadow information
-                            int shadowIdxDir;
-                            if (m_ShadowIndices.TryGetValue(lightIndex, out shadowIdxDir))
-                            {
-                                var lightData = m_lightList.directionalLights[m_lightList.directionalLights.Count - 1];
-                                lightData.shadowIndex = shadowIdxDir;
-                                m_lightList.directionalLights[m_lightList.directionalLights.Count - 1] = lightData;
-                            }
->>>>>>> 8305ac52
 #endif
                                 directionalLightcount++;
                             continue;
                         }
-<<<<<<< HEAD
 #if SHADOWS_OLD
                         if(GetLightData(shadowSettings, camera, gpuLightType, light, additionalData, lightIndex, ref shadowOutput, ref shadowCount))
 #else
                         if(GetLightData(shadowSettings, camera, gpuLightType, light, additionalData, lightIndex))
 #endif
-=======
-
                         // Punctual, area, projector lights - the rendering side.
-                        if (GetLightData(shadowSettings, camera, gpuLightType, light, additionalData, lightIndex, ref shadowOutput, ref shadowCount))
->>>>>>> 8305ac52
                         {
                             switch (lightCategory)
                             {
@@ -1507,20 +1454,6 @@
                             // Then culling side. Must be call in this order as we pass the created Light data to the function
                             GetLightVolumeDataAndBound(lightCategory, gpuLightType, lightVolumeType, light, m_lightList.lights[m_lightList.lights.Count - 1], worldToView);
                         }
-<<<<<<< HEAD
-=======
-
-#if (SHADOWS_ENABLED && SHADOWS_FIXSHADOWIDX)
-                        // fix up shadow information
-                        int shadowIdx;
-                        if (m_ShadowIndices.TryGetValue(lightIndex, out shadowIdx))
-                        {
-                            var lightData = m_lightList.lights[m_lightList.lights.Count - 1];
-                            lightData.shadowIndex = shadowIdx;
-                            m_lightList.lights[m_lightList.lights.Count - 1] = lightData;
-                        }
-#endif
->>>>>>> 8305ac52
                     }
 
                     // Sanity check
