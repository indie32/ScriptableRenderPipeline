<<<<<<< HEAD
using UnityEngine;
using UnityEngine.Experimental.Rendering;
using UnityEngine.Rendering;
using System.Collections.Generic;
using System;

namespace UnityEngine.Experimental.ScriptableRenderLoop
{
    namespace TilePass
    {
        //-----------------------------------------------------------------------------
        // structure definition
        //-----------------------------------------------------------------------------

        [GenerateHLSL]
        public enum LightVolumeType
        {
            Cone,
            Sphere,
            Box,
            Count
        }

        [GenerateHLSL]
        public enum LightCategory
        {
            Punctual,
            Area,
            Env,
            Count
        }

        [GenerateHLSL]
        public class LightDefinitions
        {
            public static int MAX_NR_LIGHTS_PER_CAMERA = 1024;
            public static int MAX_NR_BIGTILE_LIGHTS_PLUSONE = 512;      // may be overkill but the footprint is 2 bits per pixel using uint16.
            public static float VIEWPORT_SCALE_Z = 1.0f;

            // enable unity's original left-hand shader camera space (right-hand internally in unity).
            public static int USE_LEFTHAND_CAMERASPACE = 0;

            // flags
            public static int IS_CIRCULAR_SPOT_SHAPE = 1;
            public static int HAS_COOKIE_TEXTURE = 2;
            public static int IS_BOX_PROJECTED = 4;
            public static int HAS_SHADOW = 8;
        }

        [GenerateHLSL]
        public struct SFiniteLightBound
        {
            public Vector3 boxAxisX;
            public Vector3 boxAxisY;
            public Vector3 boxAxisZ;
            public Vector3 center;        // a center in camera space inside the bounding volume of the light source.
            public Vector2 scaleXY;
            public float radius;
        };

        [GenerateHLSL]
        public struct LightVolumeData
        {
            public Vector3 lightPos;
            public uint lightVolume;

            public Vector3 lightAxisX;
            public uint lightCategory;

            public Vector3 lightAxisY;
            public float radiusSq;

            public Vector3 lightAxisZ;      // spot +Z axis
            public float cotan;

            public Vector3 boxInnerDist;
            public float unused;

            public Vector3 boxInvRange;
            public float unused2;
        };

        public class LightLoop : BaseLightLoop
        {
            public const int k_MaxDirectionalLightsOnScreen = 10;
            public const int k_MaxPunctualLightsOnScreen = 512;
            public const int k_MaxAreaLightsOnSCreen = 128;
            public const int k_MaxLightsOnScreen = k_MaxDirectionalLightsOnScreen + k_MaxPunctualLightsOnScreen + k_MaxAreaLightsOnSCreen;
            public const int k_MaxEnvLightsOnScreen = 64;
            public const int k_MaxShadowOnScreen = 16;
            public const int k_MaxCascadeCount = 4; //Should be not less than m_Settings.directionalLightCascadeCount;

            // Static keyword is required here else we get a "DestroyBuffer can only be call in main thread"
            static ComputeBuffer s_DirectionalLightDatas = null;
            static ComputeBuffer s_LightDatas = null;
            static ComputeBuffer s_EnvLightDatas = null;
            static ComputeBuffer s_shadowDatas = null;

            TextureCacheCubemap m_CubeReflTexArray;
            TextureCache2D m_CookieTexArray;
            TextureCacheCubemap m_CubeCookieTexArray;

            public class LightList
            {
                public List<DirectionalLightData> directionalLights;
                public List<LightData> lights;
                public List<EnvLightData> envLights;
                public List<ShadowData> shadows;
                public Vector4[] directionalShadowSplitSphereSqr;

                public List<SFiniteLightBound> bounds;
                public List<LightVolumeData> lightVolumes;

                public void Clear()
                {
                    directionalLights.Clear();
                    lights.Clear();
                    envLights.Clear();
                    shadows.Clear();

                    bounds.Clear();
                    lightVolumes.Clear();
                }

                public void Allocate()
                {
                    directionalLights = new List<DirectionalLightData>();
                    lights = new List<LightData>();
                    envLights = new List<EnvLightData>();
                    shadows = new List<ShadowData>();
                    directionalShadowSplitSphereSqr = new Vector4[k_MaxCascadeCount];

                    bounds = new List<SFiniteLightBound>();
                    lightVolumes = new List<LightVolumeData>();
                }
            }

            LightList m_lightList;
            int m_punctualLightCount = 0;
            int m_areaLightCount = 0;
            int m_lightCount = 0;

            static ComputeShader buildScreenAABBShader = null;
            static ComputeShader buildPerTileLightListShader = null;     // FPTL
            static ComputeShader buildPerBigTileLightListShader = null;
            static ComputeShader buildPerVoxelLightListShader = null;    // clustered

            static int s_GenAABBKernel;
            static int s_GenListPerTileKernel;
            static int s_GenListPerVoxelKernel;
            static int s_ClearVoxelAtomicKernel;
            static ComputeBuffer s_LightVolumeDataBuffer = null;
            static ComputeBuffer s_ConvexBoundsBuffer = null;
            static ComputeBuffer s_AABBBoundsBuffer = null;
            static ComputeBuffer s_LightList = null;

            static ComputeBuffer s_BigTileLightList = null;        // used for pre-pass coarse culling on 64x64 tiles
            static int s_GenListPerBigTileKernel;

            public bool enableDrawLightBoundsDebug = false;
            public bool disableTileAndCluster = true; // For debug / test
            public bool enableSplitLightEvaluation = true;
            public bool enableComputeLightEvaluation = false;

            // clustered light list specific buffers and data begin
            public int debugViewTilesFlags = 0;
            public bool enableClustered = false;
            public bool disableFptlWhenClustered = true;    // still useful on opaques. Should be false by default to force tile on opaque.
            public bool enableBigTilePrepass = false;
            const bool k_UseDepthBuffer = true;      // only has an impact when EnableClustered is true (requires a depth-prepass)
            const bool k_UseAsyncCompute = true;        // should not use on mobile

            const int k_Log2NumClusters = 6;     // accepted range is from 0 to 6. NumClusters is 1<<g_iLog2NumClusters
            const float k_ClustLogBase = 1.02f;     // each slice 2% bigger than the previous
            float m_ClustScale;
            static ComputeBuffer s_PerVoxelLightLists = null;
            static ComputeBuffer s_PerVoxelOffset = null;
            static ComputeBuffer s_PerTileLogBaseTweak = null;
            static ComputeBuffer s_GlobalLightListAtomic = null;
            // clustered light list specific buffers and data end

            bool usingFptl
            {
                get
                {
                    bool isEnabledMSAA = false;
                    Debug.Assert(!isEnabledMSAA || enableClustered);
                    bool disableFptl = (disableFptlWhenClustered && enableClustered) || isEnabledMSAA;
                    return !disableFptl;
                }
            }

            Material m_DeferredDirectMaterial = null;
            Material m_DeferredIndirectMaterial = null;
            Material m_DeferredAllMaterial = null;
            Material m_DebugViewTilesMaterial = null;

            Material m_SingleDeferredMaterial = null;

            const int k_TileSize = 16;

            int GetNumTileX(Camera camera)
            {
                return (camera.pixelWidth + (k_TileSize - 1)) / k_TileSize;
            }

            int GetNumTileY(Camera camera)
            {
                return (camera.pixelHeight + (k_TileSize - 1)) / k_TileSize;
            }

            public override void Build(TextureSettings textureSettings)
            {
                m_lightList = new LightList();
                m_lightList.Allocate();

                s_DirectionalLightDatas = new ComputeBuffer(k_MaxDirectionalLightsOnScreen, System.Runtime.InteropServices.Marshal.SizeOf(typeof(DirectionalLightData)));
                s_LightDatas = new ComputeBuffer(k_MaxPunctualLightsOnScreen + k_MaxAreaLightsOnSCreen, System.Runtime.InteropServices.Marshal.SizeOf(typeof(LightData)));
                s_EnvLightDatas = new ComputeBuffer(k_MaxEnvLightsOnScreen, System.Runtime.InteropServices.Marshal.SizeOf(typeof(EnvLightData)));
                s_shadowDatas = new ComputeBuffer(k_MaxCascadeCount + k_MaxShadowOnScreen, System.Runtime.InteropServices.Marshal.SizeOf(typeof(ShadowData)));

                m_CookieTexArray = new TextureCache2D();
                m_CookieTexArray.AllocTextureArray(8, textureSettings.spotCookieSize, textureSettings.spotCookieSize, TextureFormat.RGBA32, true);
                m_CubeCookieTexArray = new TextureCacheCubemap();
                m_CubeCookieTexArray.AllocTextureArray(4, textureSettings.pointCookieSize, TextureFormat.RGBA32, true);
                m_CubeReflTexArray = new TextureCacheCubemap();
                m_CubeReflTexArray.AllocTextureArray(32, textureSettings.reflectionCubemapSize, TextureFormat.BC6H, true);

                buildScreenAABBShader = Resources.Load<ComputeShader>("scrbound");
                buildPerTileLightListShader = Resources.Load<ComputeShader>("lightlistbuild");
                buildPerBigTileLightListShader = Resources.Load<ComputeShader>("lightlistbuild-bigtile");
                buildPerVoxelLightListShader = Resources.Load<ComputeShader>("lightlistbuild-clustered");

                s_GenAABBKernel = buildScreenAABBShader.FindKernel("ScreenBoundsAABB");
                s_GenListPerTileKernel = buildPerTileLightListShader.FindKernel(enableBigTilePrepass ? "TileLightListGen_SrcBigTile" : "TileLightListGen");
                s_AABBBoundsBuffer = new ComputeBuffer(2 * k_MaxLightsOnScreen, 3 * sizeof(float));
                s_ConvexBoundsBuffer = new ComputeBuffer(k_MaxLightsOnScreen, System.Runtime.InteropServices.Marshal.SizeOf(typeof(SFiniteLightBound)));
                s_LightVolumeDataBuffer = new ComputeBuffer(k_MaxLightsOnScreen, System.Runtime.InteropServices.Marshal.SizeOf(typeof(LightVolumeData)));

                buildScreenAABBShader.SetBuffer(s_GenAABBKernel, "g_data", s_ConvexBoundsBuffer);
                buildPerTileLightListShader.SetBuffer(s_GenListPerTileKernel, "g_vBoundsBuffer", s_AABBBoundsBuffer);
                buildPerTileLightListShader.SetBuffer(s_GenListPerTileKernel, "_LightVolumeData", s_LightVolumeDataBuffer);
                buildPerTileLightListShader.SetBuffer(s_GenListPerTileKernel, "g_data", s_ConvexBoundsBuffer);

                if (enableClustered)
                {
                    var kernelName = enableBigTilePrepass ? (k_UseDepthBuffer ? "TileLightListGen_DepthRT_SrcBigTile" : "TileLightListGen_NoDepthRT_SrcBigTile") : (k_UseDepthBuffer ? "TileLightListGen_DepthRT" : "TileLightListGen_NoDepthRT");
                    s_GenListPerVoxelKernel = buildPerVoxelLightListShader.FindKernel(kernelName);
                    s_ClearVoxelAtomicKernel = buildPerVoxelLightListShader.FindKernel("ClearAtomic");
                    buildPerVoxelLightListShader.SetBuffer(s_GenListPerVoxelKernel, "g_vBoundsBuffer", s_AABBBoundsBuffer);
                    buildPerVoxelLightListShader.SetBuffer(s_GenListPerVoxelKernel, "_LightVolumeData", s_LightVolumeDataBuffer);
                    buildPerVoxelLightListShader.SetBuffer(s_GenListPerVoxelKernel, "g_data", s_ConvexBoundsBuffer);

                    s_GlobalLightListAtomic = new ComputeBuffer(1, sizeof(uint));
                }

                if (enableBigTilePrepass)
                {
                    s_GenListPerBigTileKernel = buildPerBigTileLightListShader.FindKernel("BigTileLightListGen");
                    buildPerBigTileLightListShader.SetBuffer(s_GenListPerBigTileKernel, "g_vBoundsBuffer", s_AABBBoundsBuffer);
                    buildPerBigTileLightListShader.SetBuffer(s_GenListPerBigTileKernel, "_LightVolumeData", s_LightVolumeDataBuffer);
                    buildPerBigTileLightListShader.SetBuffer(s_GenListPerBigTileKernel, "g_data", s_ConvexBoundsBuffer);
                }

                s_LightList = null;

                m_DeferredDirectMaterial = Utilities.CreateEngineMaterial("Hidden/HDRenderLoop/Deferred");
                m_DeferredDirectMaterial.EnableKeyword("LIGHTLOOP_TILE_PASS");
                m_DeferredDirectMaterial.EnableKeyword("LIGHTLOOP_TILE_DIRECT");
                m_DeferredDirectMaterial.DisableKeyword("LIGHTLOOP_TILE_INDIRECT");
                m_DeferredDirectMaterial.DisableKeyword("LIGHTLOOP_TILE_ALL");

                m_DeferredIndirectMaterial = Utilities.CreateEngineMaterial("Hidden/HDRenderLoop/Deferred");
                m_DeferredIndirectMaterial.EnableKeyword("LIGHTLOOP_TILE_PASS");
                m_DeferredIndirectMaterial.DisableKeyword("LIGHTLOOP_TILE_DIRECT");
                m_DeferredIndirectMaterial.EnableKeyword("LIGHTLOOP_TILE_INDIRECT");
                m_DeferredIndirectMaterial.DisableKeyword("LIGHTLOOP_TILE_ALL");

                m_DeferredAllMaterial = Utilities.CreateEngineMaterial("Hidden/HDRenderLoop/Deferred");
                m_DeferredAllMaterial.EnableKeyword("LIGHTLOOP_TILE_PASS");
                m_DeferredAllMaterial.DisableKeyword("LIGHTLOOP_TILE_DIRECT");
                m_DeferredAllMaterial.DisableKeyword("LIGHTLOOP_TILE_INDIRECT");
                m_DeferredAllMaterial.EnableKeyword("LIGHTLOOP_TILE_ALL");

                m_DebugViewTilesMaterial = Utilities.CreateEngineMaterial("Hidden/HDRenderLoop/DebugViewTiles");

                m_SingleDeferredMaterial = Utilities.CreateEngineMaterial("Hidden/HDRenderLoop/Deferred");
                m_SingleDeferredMaterial.EnableKeyword("LIGHTLOOP_SINGLE_PASS");

#if UNITY_EDITOR
                UnityEditor.SceneView.onSceneGUIDelegate -= OnSceneGUI;
                UnityEditor.SceneView.onSceneGUIDelegate += OnSceneGUI;
#endif
            }

            public override void Cleanup()
            {
#if UNITY_EDITOR
                UnityEditor.SceneView.onSceneGUIDelegate -= OnSceneGUI;
#endif

                Utilities.SafeRelease(s_DirectionalLightDatas);
                Utilities.SafeRelease(s_LightDatas);
                Utilities.SafeRelease(s_EnvLightDatas);
                Utilities.SafeRelease(s_shadowDatas);

                if (m_CubeReflTexArray != null)
                {
                    m_CubeReflTexArray.Release();
                    m_CubeReflTexArray = null;
                }
                if (m_CookieTexArray != null)
                {
                    m_CookieTexArray.Release();
                    m_CookieTexArray = null;
                }
                if (m_CubeCookieTexArray != null)
                {
                    m_CubeCookieTexArray.Release();
                    m_CubeCookieTexArray = null;
                }

                ReleaseResolutionDependentBuffers();

                Utilities.SafeRelease(s_AABBBoundsBuffer);
                Utilities.SafeRelease(s_ConvexBoundsBuffer);
                Utilities.SafeRelease(s_LightVolumeDataBuffer);

                // enableClustered
                Utilities.SafeRelease(s_GlobalLightListAtomic);

                Utilities.Destroy(m_DeferredDirectMaterial);
                Utilities.Destroy(m_DeferredIndirectMaterial);
                Utilities.Destroy(m_DeferredAllMaterial);
                Utilities.Destroy(m_DebugViewTilesMaterial);

                Utilities.Destroy(m_SingleDeferredMaterial);
            }

            public override void NewFrame()
            {
                m_CookieTexArray.NewFrame();
                m_CubeCookieTexArray.NewFrame();
                m_CubeReflTexArray.NewFrame();
            }

            public override bool NeedResize()
            {
                return s_LightList == null ||
                        (s_BigTileLightList == null && enableBigTilePrepass) ||
                        (s_PerVoxelLightLists == null && enableClustered);
            }

            public override void ReleaseResolutionDependentBuffers()
            {
                Utilities.SafeRelease(s_LightList);

                // enableClustered
                Utilities.SafeRelease(s_PerVoxelLightLists);
                Utilities.SafeRelease(s_PerVoxelOffset);
                Utilities.SafeRelease(s_PerTileLogBaseTweak);

                // enableBigTilePrepass
                Utilities.SafeRelease(s_BigTileLightList);
            }

            int NumLightIndicesPerClusteredTile()
            {
                return 8 * (1 << k_Log2NumClusters);       // total footprint for all layers of the tile (measured in light index entries)
            }

            public override void AllocResolutionDependentBuffers(int width, int height)
            {
                var nrTilesX = (width + k_TileSize - 1) / k_TileSize;
                var nrTilesY = (height + k_TileSize - 1) / k_TileSize;
                var nrTiles = nrTilesX * nrTilesY;
                const int capacityUShortsPerTile = 32;
                const int dwordsPerTile = (capacityUShortsPerTile + 1) >> 1;        // room for 31 lights and a nrLights value.

                s_LightList = new ComputeBuffer((int)LightCategory.Count * dwordsPerTile * nrTiles, sizeof(uint));       // enough list memory for a 4k x 4k display

                if (enableClustered)
                {
                    s_PerVoxelOffset = new ComputeBuffer((int)LightCategory.Count * (1 << k_Log2NumClusters) * nrTiles, sizeof(uint));
                    s_PerVoxelLightLists = new ComputeBuffer(NumLightIndicesPerClusteredTile() * nrTiles, sizeof(uint));

                    if (k_UseDepthBuffer)
                    {
                        s_PerTileLogBaseTweak = new ComputeBuffer(nrTiles, sizeof(float));
                    }
                }

                if (enableBigTilePrepass)
                {
                    var nrBigTilesX = (width + 63) / 64;
                    var nrBigTilesY = (height + 63) / 64;
                    var nrBigTiles = nrBigTilesX * nrBigTilesY;
                    s_BigTileLightList = new ComputeBuffer(LightDefinitions.MAX_NR_BIGTILE_LIGHTS_PLUSONE * nrBigTiles, sizeof(uint));
                }
            }

            static Matrix4x4 GetFlipMatrix()
            {
                Matrix4x4 flip = Matrix4x4.identity;
                bool isLeftHand = ((int)LightDefinitions.USE_LEFTHAND_CAMERASPACE) != 0;
                if (isLeftHand) flip.SetColumn(2, new Vector4(0.0f, 0.0f, -1.0f, 0.0f));
                return flip;
            }

            static Matrix4x4 WorldToCamera(Camera camera)
            {
                return GetFlipMatrix() * camera.worldToCameraMatrix;
            }

            static Matrix4x4 CameraProjection(Camera camera)
            {
                return camera.projectionMatrix * GetFlipMatrix();
            }

            public Vector3 GetLightColor(VisibleLight light)
            {
                return new Vector3(light.finalColor.r, light.finalColor.g, light.finalColor.b);
            }

            // Return number of added shadow
            public int GetShadows(VisibleLight light, int lightIndex, ref ShadowOutput shadowOutput, ShadowSettings shadowSettings)
            {
                for (int sliceIndex = 0; sliceIndex < shadowOutput.GetShadowSliceCountLightIndex(lightIndex); ++sliceIndex)
                {
                    ShadowData shadowData = new ShadowData();

                    int shadowSliceIndex = shadowOutput.GetShadowSliceIndex(lightIndex, sliceIndex);
                    shadowData.worldToShadow = shadowOutput.shadowSlices[shadowSliceIndex].shadowTransform.transpose; // Transpose for hlsl reading ?

                    shadowData.bias = light.light.shadowBias;
                    shadowData.invResolution = new Vector4(1.0f / shadowSettings.shadowAtlasWidth, 1.0f / shadowSettings.shadowAtlasHeight, 0.0f, 0.0f);
                    m_lightList.shadows.Add(shadowData);
                }

                return shadowOutput.GetShadowSliceCountLightIndex(lightIndex);
            }

            public void GetDirectionalLightData(ShadowSettings shadowSettings, GPULightType gpuLightType, VisibleLight light, AdditionalLightData additionalData, int lightIndex, ref ShadowOutput shadowOutput, ref int directionalShadowcount)
            {
                var directionalLightData = new DirectionalLightData();

                // Light direction for directional is opposite to the forward direction
                directionalLightData.forward = light.light.transform.forward;
                directionalLightData.up = light.light.transform.up;
                directionalLightData.right = light.light.transform.right;
                directionalLightData.positionWS = light.light.transform.position;
                directionalLightData.color = GetLightColor(light);
                directionalLightData.diffuseScale = additionalData.affectDiffuse ? 1.0f : 0.0f;
                directionalLightData.specularScale = additionalData.affectSpecular ? 1.0f : 0.0f;
                directionalLightData.invScaleX = 1.0f / light.light.transform.localScale.x;
                directionalLightData.invScaleY = 1.0f / light.light.transform.localScale.y;
                directionalLightData.cosAngle = 0.0f;
                directionalLightData.sinAngle = 0.0f;
                directionalLightData.shadowIndex = -1;
                directionalLightData.cookieIndex = -1;

                if (light.light.cookie != null)
                {
                    directionalLightData.tileCookie = (light.light.cookie.wrapMode == TextureWrapMode.Repeat);
                    directionalLightData.cookieIndex = m_CookieTexArray.FetchSlice(light.light.cookie);
                }

                bool hasDirectionalShadows = light.light.shadows != LightShadows.None && shadowOutput.GetShadowSliceCountLightIndex(lightIndex) != 0;
                bool hasDirectionalNotReachMaxLimit = directionalShadowcount == 0; // Only one cascade shadow allowed

                // If we have not found a directional shadow casting light yet, we register the last directional anyway as "sun".
                if (directionalShadowcount == 0)
                {
                    m_CurrentSunLight = light.light;
                }

                if (hasDirectionalShadows && hasDirectionalNotReachMaxLimit) // Note  < MaxShadows should be check at shadowOutput creation
                {
                    // Always choose the directional shadow casting light if it exists.
                    m_CurrentSunLight = light.light;

                    directionalLightData.shadowIndex = m_lightList.shadows.Count;
                    directionalShadowcount += GetShadows(light, lightIndex, ref shadowOutput, shadowSettings);

                    // Fill split information for shaders
                    for (int s = 0; s < k_MaxCascadeCount; ++s)
                    {
                        m_lightList.directionalShadowSplitSphereSqr[s] = shadowOutput.directionalShadowSplitSphereSqr[s];
                    }
                }

                m_lightList.directionalLights.Add(directionalLightData);
            }

            public void GetLightData(ShadowSettings shadowSettings, GPULightType gpuLightType, VisibleLight light, AdditionalLightData additionalData, int lightIndex, ref ShadowOutput shadowOutput, ref int shadowCount)
            {
                var lightData = new LightData();

                lightData.lightType = gpuLightType;

                lightData.positionWS = light.light.transform.position;
                lightData.invSqrAttenuationRadius = 1.0f / (light.range * light.range);
                lightData.color = GetLightColor(light);

                lightData.forward = light.light.transform.forward; // Note: Light direction is oriented backward (-Z)
                lightData.up = light.light.transform.up;
                lightData.right = light.light.transform.right;

                if (lightData.lightType == GPULightType.Spot)
                {
                    var spotAngle = light.spotAngle;

                    var innerConePercent = additionalData.GetInnerSpotPercent01();
                    var cosSpotOuterHalfAngle = Mathf.Clamp(Mathf.Cos(spotAngle * 0.5f * Mathf.Deg2Rad), 0.0f, 1.0f);
                    var sinSpotOuterHalfAngle = Mathf.Sqrt(1.0f - cosSpotOuterHalfAngle * cosSpotOuterHalfAngle);
                    var cosSpotInnerHalfAngle = Mathf.Clamp(Mathf.Cos(spotAngle * 0.5f * innerConePercent * Mathf.Deg2Rad), 0.0f, 1.0f); // inner cone

                    var val = Mathf.Max(0.001f, (cosSpotInnerHalfAngle - cosSpotOuterHalfAngle));
                    lightData.angleScale = 1.0f / val;
                    lightData.angleOffset = -cosSpotOuterHalfAngle * lightData.angleScale;

                    // TODO: Currently the spot cookie code use the cotangent, either we fix the spot cookie code to not use cotangent
                    // or we clean the name here, store it in size.x for now
                    lightData.size.x = cosSpotOuterHalfAngle / sinSpotOuterHalfAngle;
                }
                else
                {
                    // 1.0f, 2.0f are neutral value allowing GetAngleAnttenuation in shader code to return 1.0
                    lightData.angleScale = 1.0f;
                    lightData.angleOffset = 2.0f;
                }

                lightData.diffuseScale = additionalData.affectDiffuse ? 1.0f : 0.0f;
                lightData.specularScale = additionalData.affectSpecular ? 1.0f : 0.0f;
                lightData.shadowDimmer = additionalData.shadowDimmer;

                lightData.IESIndex = -1;
                lightData.cookieIndex = -1;
                lightData.shadowIndex = -1;

                if (light.light.cookie != null)
                {
                    // TODO: add texture atlas support for cookie textures.
                    switch (light.lightType)
                    {
                        case LightType.Spot:
                            lightData.cookieIndex = m_CookieTexArray.FetchSlice(light.light.cookie);
                            break;
                        case LightType.Point:
                            lightData.cookieIndex = m_CubeCookieTexArray.FetchSlice(light.light.cookie);
                            break;
                    }
                }

                // Setup shadow data arrays
                bool hasShadows = light.light.shadows != LightShadows.None && shadowOutput.GetShadowSliceCountLightIndex(lightIndex) != 0;
                bool hasNotReachMaxLimit = shadowCount + (lightData.lightType == GPULightType.Point ? 6 : 1) <= k_MaxShadowOnScreen;

                // TODO: Read the comment about shadow limit/management at the beginning of this loop
                if (hasShadows && hasNotReachMaxLimit)
                {
                    // When we have a point light, we assumed that there is 6 consecutive PunctualShadowData
                    lightData.shadowIndex = m_lightList.shadows.Count;
                    shadowCount += GetShadows(light, lightIndex, ref shadowOutput, shadowSettings);
                }

                if (additionalData.archetype != LightArchetype.Punctual)
                {
                    lightData.twoSided = additionalData.isDoubleSided;
                    lightData.size = new Vector2(additionalData.areaLightLength, additionalData.areaLightWidth);
                }

                m_lightList.lights.Add(lightData);
            }

            // TODO: we should be able to do this calculation only with LightData without VisibleLight light, but for now pass both
            public void GetLightVolumeDataAndBound(LightCategory lightCategory, GPULightType gpuLightType, LightVolumeType lightVolumeType, VisibleLight light, LightData lightData, Matrix4x4 worldToView)
            {
                // Then Culling side
                var range = light.range;
                var lightToWorld = light.localToWorld;
                Vector3 lightPos = lightToWorld.GetColumn(3);

                // Fill bounds
                var bound = new SFiniteLightBound();
                var ligthVolumeData = new LightVolumeData();

                ligthVolumeData.lightCategory = (uint)lightCategory;
                ligthVolumeData.lightVolume = (uint)lightVolumeType;

                if (gpuLightType == GPULightType.Spot)
                {
                    Vector3 lightDir = lightToWorld.GetColumn(2);   // Z axis in world space

                    // represents a left hand coordinate system in world space
                    Vector3 vx = lightToWorld.GetColumn(0);     // X axis in world space
                    Vector3 vy = lightToWorld.GetColumn(1);     // Y axis in world space
                    var vz = lightDir;                      // Z axis in world space

                    // transform to camera space (becomes a left hand coordinate frame in Unity since Determinant(worldToView)<0)
                    vx = worldToView.MultiplyVector(vx);
                    vy = worldToView.MultiplyVector(vy);
                    vz = worldToView.MultiplyVector(vz);

                    const float pi = 3.1415926535897932384626433832795f;
                    const float degToRad = (float)(pi / 180.0);

                    var sa = light.light.spotAngle;

                    var cs = Mathf.Cos(0.5f * sa * degToRad);
                    var si = Mathf.Sin(0.5f * sa * degToRad);

                    const float FltMax = 3.402823466e+38F;
                    var ta = cs > 0.0f ? (si / cs) : FltMax;
                    var cota = si > 0.0f ? (cs / si) : FltMax;

                    //const float cotasa = l.GetCotanHalfSpotAngle();

                    // apply nonuniform scale to OBB of spot light
                    var squeeze = true;//sa < 0.7f * 90.0f;      // arb heuristic
                    var fS = squeeze ? ta : si;
                    bound.center = worldToView.MultiplyPoint(lightPos + ((0.5f * range) * lightDir));    // use mid point of the spot as the center of the bounding volume for building screen-space AABB for tiled lighting.

                    // scale axis to match box or base of pyramid
                    bound.boxAxisX = (fS * range) * vx;
                    bound.boxAxisY = (fS * range) * vy;
                    bound.boxAxisZ = (0.5f * range) * vz;

                    // generate bounding sphere radius
                    var fAltDx = si;
                    var fAltDy = cs;
                    fAltDy = fAltDy - 0.5f;
                    //if(fAltDy<0) fAltDy=-fAltDy;

                    fAltDx *= range; fAltDy *= range;

                    // Handle case of pyramid with this select
                    var altDist = Mathf.Sqrt(fAltDy * fAltDy + (gpuLightType == GPULightType.Spot ? 1.0f : 2.0f) * fAltDx * fAltDx);
                    bound.radius = altDist > (0.5f * range) ? altDist : (0.5f * range);       // will always pick fAltDist
                    bound.scaleXY = squeeze ? new Vector2(0.01f, 0.01f) : new Vector2(1.0f, 1.0f);

                    ligthVolumeData.lightAxisX = vx;
                    ligthVolumeData.lightAxisY = vy;
                    ligthVolumeData.lightAxisZ = vz;
                    ligthVolumeData.lightPos = worldToView.MultiplyPoint(lightPos);
                    ligthVolumeData.radiusSq = range * range;
                    ligthVolumeData.cotan = cota;
                }
                else if (gpuLightType == GPULightType.Point)
                {
                    bool isNegDeterminant = Vector3.Dot(worldToView.GetColumn(0), Vector3.Cross(worldToView.GetColumn(1), worldToView.GetColumn(2))) < 0.0f; // 3x3 Determinant.

                    bound.center = worldToView.MultiplyPoint(lightPos);
                    bound.boxAxisX.Set(range, 0, 0);
                    bound.boxAxisY.Set(0, range, 0);
                    bound.boxAxisZ.Set(0, 0, isNegDeterminant ? (-range) : range);    // transform to camera space (becomes a left hand coordinate frame in Unity since Determinant(worldToView)<0)
                    bound.scaleXY.Set(1.0f, 1.0f);
                    bound.radius = range;

                    // represents a left hand coordinate system in world space since det(worldToView)<0
                    var lightToView = worldToView * lightToWorld;
                    Vector3 vx = lightToView.GetColumn(0);
                    Vector3 vy = lightToView.GetColumn(1);
                    Vector3 vz = lightToView.GetColumn(2);

                    // fill up ldata
                    ligthVolumeData.lightAxisX = vx;
                    ligthVolumeData.lightAxisY = vy;
                    ligthVolumeData.lightAxisZ = vz;
                    ligthVolumeData.lightPos = bound.center;
                    ligthVolumeData.radiusSq = range * range;
                }
                else if (gpuLightType == GPULightType.Rectangle)
                {
                    Vector3 centerVS = worldToView.MultiplyPoint(lightData.positionWS);
                    Vector3 xAxisVS = worldToView.MultiplyVector(lightData.right);
                    Vector3 yAxisVS = worldToView.MultiplyVector(lightData.up);
                    Vector3 zAxisVS = worldToView.MultiplyVector(lightData.forward);
                    float radius = 1.0f / Mathf.Sqrt(lightData.invSqrAttenuationRadius);

                    Vector3 dimensions = new Vector3(lightData.size.x * 0.5f + radius, lightData.size.y * 0.5f + radius, radius);

                    if (!lightData.twoSided)
                    {
                        centerVS -= zAxisVS * radius * 0.5f;
                        dimensions.z *= 0.5f;
                    }

                    bound.center = centerVS;
                    bound.boxAxisX = dimensions.x * xAxisVS;
                    bound.boxAxisY = dimensions.y * yAxisVS;
                    bound.boxAxisZ = dimensions.z * zAxisVS;
                    bound.scaleXY.Set(1.0f, 1.0f);
                    bound.radius = dimensions.magnitude;

                    ligthVolumeData.lightPos = centerVS;
                    ligthVolumeData.lightAxisX = xAxisVS;
                    ligthVolumeData.lightAxisY = yAxisVS;
                    ligthVolumeData.lightAxisZ = zAxisVS;
                    ligthVolumeData.boxInnerDist = dimensions;
                    ligthVolumeData.boxInvRange.Set(1e5f, 1e5f, 1e5f);
                }
                else if (gpuLightType == GPULightType.Line)
                {
                    Vector3 centerVS = worldToView.MultiplyPoint(lightData.positionWS);
                    Vector3 xAxisVS = worldToView.MultiplyVector(lightData.right);
                    Vector3 yAxisVS = worldToView.MultiplyVector(lightData.up);
                    Vector3 zAxisVS = worldToView.MultiplyVector(lightData.forward);
                    float radius = 1.0f / Mathf.Sqrt(lightData.invSqrAttenuationRadius);

                    Vector3 dimensions = new Vector3(lightData.size.x * 0.5f + radius, radius, radius);

                    bound.center = centerVS;
                    bound.boxAxisX = dimensions.x * xAxisVS;
                    bound.boxAxisY = dimensions.y * yAxisVS;
                    bound.boxAxisZ = dimensions.z * zAxisVS;
                    bound.scaleXY.Set(1.0f, 1.0f);
                    bound.radius = dimensions.magnitude;

                    ligthVolumeData.lightPos = centerVS;
                    ligthVolumeData.lightAxisX = xAxisVS;
                    ligthVolumeData.lightAxisY = yAxisVS;
                    ligthVolumeData.lightAxisZ = zAxisVS;
                    ligthVolumeData.boxInnerDist = new Vector3(lightData.size.x * 0.5f, 0.01f, 0.01f);
                    ligthVolumeData.boxInvRange.Set(1.0f / radius, 1.0f / radius, 1.0f / radius);
                }
                else
                {
                    // TODO implement unsupported type
                    Debug.Assert(false);
                }

                m_lightList.bounds.Add(bound);
                m_lightList.lightVolumes.Add(ligthVolumeData);
            }

            public void GetEnvLightData(VisibleReflectionProbe probe)
            {
                var envLightData = new EnvLightData();

                // CAUTION: localToWorld is the transform for the widget of the reflection probe. i.e the world position of the point use to do the cubemap capture (mean it include the local offset)
                envLightData.positionWS = probe.localToWorld.GetColumn(3);

                envLightData.envShapeType = EnvShapeType.None;

                // TODO: Support sphere influence in UI
                if (probe.boxProjection != 0)
                {
                    envLightData.envShapeType = EnvShapeType.Box;
                }

                // remove scale from the matrix (Scale in this matrix is use to scale the widget)
                envLightData.right = probe.localToWorld.GetColumn(0);
                envLightData.right.Normalize();
                envLightData.up = probe.localToWorld.GetColumn(1);
                envLightData.up.Normalize();
                envLightData.forward = probe.localToWorld.GetColumn(2);
                envLightData.forward.Normalize();

                // Artists prefer to have blend distance inside the volume!
                // So we let the current UI but we assume blendDistance is an inside factor instead
                // Blend distance can't be larger than the max radius
                // probe.bounds.extents is BoxSize / 2
                float maxBlendDist = Mathf.Min(probe.bounds.extents.x, Mathf.Min(probe.bounds.extents.y, probe.bounds.extents.z));
                float blendDistance = Mathf.Min(maxBlendDist, probe.blendDistance);
                envLightData.innerDistance = probe.bounds.extents - new Vector3(blendDistance, blendDistance, blendDistance);

                envLightData.envIndex = m_CubeReflTexArray.FetchSlice(probe.texture);

                envLightData.offsetLS = probe.center; // center is misnamed, it is the offset (in local space) from center of the bounding box to the cubemap capture point
                envLightData.blendDistance = blendDistance;

                m_lightList.envLights.Add(envLightData);
            }

            public void GetEnvLightVolumeDataAndBound(VisibleReflectionProbe probe, LightVolumeType lightVolumeType, Matrix4x4 worldToView)
            {
                var bound = new SFiniteLightBound();
                var ligthVolumeData = new LightVolumeData();

                var bnds = probe.bounds;
                var boxOffset = probe.center;                  // reflection volume offset relative to cube map capture point
                var blendDistance = probe.blendDistance;

                var mat = probe.localToWorld;

                Vector3 vx = mat.GetColumn(0);
                Vector3 vy = mat.GetColumn(1);
                Vector3 vz = mat.GetColumn(2);
                Vector3 vw = mat.GetColumn(3);
                vx.Normalize(); // Scale shouldn't affect the probe or its bounds
                vy.Normalize();
                vz.Normalize();

                // C is reflection volume center in world space (NOT same as cube map capture point)
                var e = bnds.extents;       // 0.5f * Vector3.Max(-boxSizes[p], boxSizes[p]);
                var C = vx * boxOffset.x + vy * boxOffset.y + vz * boxOffset.z + vw;

                var combinedExtent = e + new Vector3(blendDistance, blendDistance, blendDistance);

                // transform to camera space (becomes a left hand coordinate frame in Unity since Determinant(worldToView)<0)
                vx = worldToView.MultiplyVector(vx);
                vy = worldToView.MultiplyVector(vy);
                vz = worldToView.MultiplyVector(vz);

                var Cw = worldToView.MultiplyPoint(C);

                bound.center = Cw;
                bound.boxAxisX = combinedExtent.x * vx;
                bound.boxAxisY = combinedExtent.y * vy;
                bound.boxAxisZ = combinedExtent.z * vz;
                bound.scaleXY.Set(1.0f, 1.0f);
                bound.radius = combinedExtent.magnitude;


                ligthVolumeData.lightCategory = (uint)LightCategory.Env;
                ligthVolumeData.lightVolume = (uint)lightVolumeType;

                ligthVolumeData.lightPos = Cw;
                ligthVolumeData.lightAxisX = vx;
                ligthVolumeData.lightAxisY = vy;
                ligthVolumeData.lightAxisZ = vz;
                var delta = combinedExtent - e;
                ligthVolumeData.boxInnerDist = e;
                ligthVolumeData.boxInvRange.Set(1.0f / delta.x, 1.0f / delta.y, 1.0f / delta.z);

                m_lightList.bounds.Add(bound);
                m_lightList.lightVolumes.Add(ligthVolumeData);
            }

            public override void PrepareLightsForGPU(ShadowSettings shadowSettings, CullResults cullResults, Camera camera, ref ShadowOutput shadowOutput)
            {
                m_lightList.Clear();

                if (cullResults.visibleLights.Length == 0)
                    return;

                // 1. Count the number of lights and sort all light by category, type and volume
                int directionalLightcount = 0;
                int punctualLightcount = 0;
                int areaLightCount = 0;

                var sortKeys = new uint[Math.Min(cullResults.visibleLights.Length, k_MaxLightsOnScreen)];
                int sortCount = 0;

                for (int lightIndex = 0, numLights = cullResults.visibleLights.Length; lightIndex < numLights; ++lightIndex)
                {
                    var light = cullResults.visibleLights[lightIndex];

                    // We only process light with additional data
                    var additionalData = light.light.GetComponent<AdditionalLightData>();

                    if (additionalData == null)
                    {
                        Debug.LogWarning("Light entity detected without additional data, will not be taken into account " + light.light.name);
                        continue;
                    }

                    LightCategory lightCategory = LightCategory.Count;
                    GPULightType gpuLightType = GPULightType.Point;
                    LightVolumeType lightVolumeType = LightVolumeType.Count;

                    // Note: LightType.Area is offline only, use for baking, no need to test it
                    if (additionalData.archetype == LightArchetype.Punctual)
                    {
                        switch (light.lightType)
                        {
                            case LightType.Point:
                                if (punctualLightcount >= k_MaxPunctualLightsOnScreen)
                                    continue;
                                lightCategory = LightCategory.Punctual;
                                gpuLightType = GPULightType.Point;
                                lightVolumeType = LightVolumeType.Sphere;
                                ++punctualLightcount;
                                break;

                            case LightType.Spot:
                                if (punctualLightcount >= k_MaxPunctualLightsOnScreen)
                                    continue;
                                lightCategory = LightCategory.Punctual;
                                gpuLightType = GPULightType.Spot;
                                lightVolumeType = LightVolumeType.Cone;
                                ++punctualLightcount;
                                break;

                            case LightType.Directional:
                                if (directionalLightcount >= k_MaxDirectionalLightsOnScreen)
                                    continue;
                                lightCategory = LightCategory.Punctual;
                                gpuLightType = GPULightType.Directional;
                                // No need to add volume, always visible
                                lightVolumeType = LightVolumeType.Count; // Count is none
                                ++directionalLightcount;
                                break;

                            default:
                                continue;
                        }
                    }
                    else
                    {
                        switch (additionalData.archetype)
                        {
                            case LightArchetype.Rectangle:
                                if (areaLightCount >= k_MaxAreaLightsOnSCreen)
                                    continue;
                                lightCategory = LightCategory.Area;
                                gpuLightType = GPULightType.Rectangle;
                                lightVolumeType = LightVolumeType.Box;
                                ++areaLightCount;
                                break;

                            case LightArchetype.Line:
                                if (areaLightCount >= k_MaxAreaLightsOnSCreen)
                                    continue;
                                lightCategory = LightCategory.Area;
                                gpuLightType = GPULightType.Line;
                                lightVolumeType = LightVolumeType.Box;
                                ++areaLightCount;
                                break;

                            default:
                                continue;
                        }
                    }

                    // 5 bit (0x1F) light category, 5 bit (0x1F) GPULightType, 6 bit (0x3F) lightVolume, 16 bit index
                    sortKeys[sortCount++] = (uint)lightCategory << 27 | (uint)gpuLightType << 22 | (uint)lightVolumeType << 16 | (uint)lightIndex;
                }

                Array.Sort(sortKeys);

                // TODO: Refactor shadow management
                // The good way of managing shadow:
                // Here we sort everyone and we decide which light is important or not (this is the responsibility of the lightloop)
                // we allocate shadow slot based on maximum shadow allowed on screen and attribute slot by bigger solid angle
                // THEN we ask to the ShadowRender to render the shadow, not the reverse as it is today (i.e render shadow than expect they
                // will be use...)
                // The lightLoop is in charge, not the shadow pass.
                // For now we will still apply the maximum of shadow here but we don't apply the sorting by priority + slot allocation yet
                int directionalShadowcount = 0;
                int shadowCount = 0;

                // 2. Go thought all lights, convert them to GPU format.
                // Create simultaneously data for culling (LigthVolumeData and rendering)
                var worldToView = WorldToCamera(camera);

                for (int sortIndex = 0; sortIndex < sortCount; ++sortIndex)
                {
                    // In 1. we have already classify and sorted the light, we need to use this sorted order here
                    uint sortKey = sortKeys[sortIndex];
                    LightCategory lightCategory = (LightCategory)((sortKey >> 27) & 0x1F);
                    GPULightType gpuLightType = (GPULightType)((sortKey >> 22) & 0x1F);
                    LightVolumeType lightVolumeType = (LightVolumeType)((sortKey >> 16) & 0x3F);
                    int lightIndex = (int)(sortKey & 0xFFFF);

                    var light = cullResults.visibleLights[lightIndex];
                    var additionalData = light.light.GetComponent<AdditionalLightData>();

                    // Directional rendering side, it is separated as it is always visible so no volume to handle here
                    if (gpuLightType == GPULightType.Directional)
                    {
                        GetDirectionalLightData(shadowSettings, gpuLightType, light, additionalData, lightIndex, ref shadowOutput, ref directionalShadowcount);

                        continue;
                    }

                    // Spot, point, rect, line light - Rendering side
                    GetLightData(shadowSettings, gpuLightType, light, additionalData, lightIndex, ref shadowOutput, ref shadowCount);
                    // Then culling side. Must be call in this order as we pass the created Light data to the function
                    GetLightVolumeDataAndBound(lightCategory, gpuLightType, lightVolumeType, light, m_lightList.lights[m_lightList.lights.Count - 1], worldToView);
                }

                // Sanity check
                Debug.Assert(m_lightList.directionalLights.Count == directionalLightcount);
                Debug.Assert(m_lightList.lights.Count == areaLightCount + punctualLightcount);
                m_areaLightCount = areaLightCount;
                m_punctualLightCount = punctualLightcount;

                // Redo everything but this time with envLights
                int envLightCount = 0;

                sortKeys = new uint[Math.Min(cullResults.visibleReflectionProbes.Length, k_MaxEnvLightsOnScreen)];
                sortCount = 0;

                for (int probeIndex = 0, numProbes = cullResults.visibleReflectionProbes.Length; probeIndex < numProbes; probeIndex++)
                {
                    var probe = cullResults.visibleReflectionProbes[probeIndex];

                    if (envLightCount >= k_MaxEnvLightsOnScreen)
                        continue;

                    // TODO: Support LightVolumeType.Sphere, currently in UI there is no way to specify a sphere influence volume                    
                    LightVolumeType lightVolumeType = probe.boxProjection != 0 ? LightVolumeType.Box : LightVolumeType.Box;
                    ++envLightCount;

                    // 16 bit lightVolume, 16 bit index
                    sortKeys[sortCount++] = (uint)lightVolumeType << 16 | (uint)probeIndex;
                }

                // Not necessary yet but call it for future modification with sphere influence volume
                Array.Sort(sortKeys);

                for (int sortIndex = 0; sortIndex < sortCount; ++sortIndex)
                {
                    // In 1. we have already classify and sorted the light, we need to use this sorted order here
                    uint sortKey = sortKeys[sortIndex];
                    LightVolumeType lightVolumeType = (LightVolumeType)((sortKey >> 16) & 0xFFFF);
                    int probeIndex = (int)(sortKey & 0xFFFF);

                    VisibleReflectionProbe probe = cullResults.visibleReflectionProbes[probeIndex];

                    GetEnvLightData(probe);

                    GetEnvLightVolumeDataAndBound(probe, lightVolumeType, worldToView);
                }

                // Sanity check
                Debug.Assert(m_lightList.envLights.Count == envLightCount);

                m_lightCount = m_lightList.lights.Count + m_lightList.envLights.Count;
                Debug.Assert(m_lightList.bounds.Count == m_lightCount);
                Debug.Assert(m_lightList.lightVolumes.Count == m_lightCount);
            }

            void VoxelLightListGeneration(CommandBuffer cmd, Camera camera, Matrix4x4 projscr, Matrix4x4 invProjscr, RenderTargetIdentifier cameraDepthBufferRT)
            {
                // clear atomic offset index
                cmd.SetComputeBufferParam(buildPerVoxelLightListShader, s_ClearVoxelAtomicKernel, "g_LayeredSingleIdxBuffer", s_GlobalLightListAtomic);
                cmd.DispatchCompute(buildPerVoxelLightListShader, s_ClearVoxelAtomicKernel, 1, 1, 1);

                cmd.SetComputeIntParam(buildPerVoxelLightListShader, "_EnvLightIndexShift", m_lightList.lights.Count);    
                cmd.SetComputeIntParam(buildPerVoxelLightListShader, "g_iNrVisibLights", m_lightCount);
                Utilities.SetMatrixCS(cmd, buildPerVoxelLightListShader, "g_mScrProjection", projscr);
                Utilities.SetMatrixCS(cmd, buildPerVoxelLightListShader, "g_mInvScrProjection", invProjscr);

                cmd.SetComputeIntParam(buildPerVoxelLightListShader, "g_iLog2NumClusters", k_Log2NumClusters);

                //Vector4 v2_near = invProjscr * new Vector4(0.0f, 0.0f, 0.0f, 1.0f);
                //Vector4 v2_far = invProjscr * new Vector4(0.0f, 0.0f, 1.0f, 1.0f);
                //float nearPlane2 = -(v2_near.z/v2_near.w);
                //float farPlane2 = -(v2_far.z/v2_far.w);
                var nearPlane = camera.nearClipPlane;
                var farPlane = camera.farClipPlane;
                cmd.SetComputeFloatParam(buildPerVoxelLightListShader, "g_fNearPlane", nearPlane);
                cmd.SetComputeFloatParam(buildPerVoxelLightListShader, "g_fFarPlane", farPlane);

                const float C = (float)(1 << k_Log2NumClusters);
                var geomSeries = (1.0 - Mathf.Pow(k_ClustLogBase, C)) / (1 - k_ClustLogBase);        // geometric series: sum_k=0^{C-1} base^k
                m_ClustScale = (float)(geomSeries / (farPlane - nearPlane));

                cmd.SetComputeFloatParam(buildPerVoxelLightListShader, "g_fClustScale", m_ClustScale);
                cmd.SetComputeFloatParam(buildPerVoxelLightListShader, "g_fClustBase", k_ClustLogBase);

                cmd.SetComputeTextureParam(buildPerVoxelLightListShader, s_GenListPerVoxelKernel, "g_depth_tex", cameraDepthBufferRT);
                cmd.SetComputeBufferParam(buildPerVoxelLightListShader, s_GenListPerVoxelKernel, "g_vLayeredLightList", s_PerVoxelLightLists);
                cmd.SetComputeBufferParam(buildPerVoxelLightListShader, s_GenListPerVoxelKernel, "g_LayeredOffset", s_PerVoxelOffset);
                cmd.SetComputeBufferParam(buildPerVoxelLightListShader, s_GenListPerVoxelKernel, "g_LayeredSingleIdxBuffer", s_GlobalLightListAtomic);
                if (enableBigTilePrepass)
                    cmd.SetComputeBufferParam(buildPerVoxelLightListShader, s_GenListPerVoxelKernel, "g_vBigTileLightList", s_BigTileLightList);

                if (k_UseDepthBuffer)
                {
                    cmd.SetComputeBufferParam(buildPerVoxelLightListShader, s_GenListPerVoxelKernel, "g_logBaseBuffer", s_PerTileLogBaseTweak);
                }

                var numTilesX = GetNumTileX(camera);
                var numTilesY = GetNumTileY(camera);
                cmd.DispatchCompute(buildPerVoxelLightListShader, s_GenListPerVoxelKernel, numTilesX, numTilesY, 1);
            }

            public override void BuildGPULightLists(Camera camera, ScriptableRenderContext loop, RenderTargetIdentifier cameraDepthBufferRT)
            {
                var w = camera.pixelWidth;
                var h = camera.pixelHeight;
                var numTilesX = GetNumTileX(camera);
                var numTilesY = GetNumTileY(camera);
                var numBigTilesX = (w + 63) / 64;
                var numBigTilesY = (h + 63) / 64;

                // camera to screen matrix (and it's inverse)
                var proj = CameraProjection(camera);
                var temp = new Matrix4x4();
                temp.SetRow(0, new Vector4(0.5f * w, 0.0f, 0.0f, 0.5f * w));
                temp.SetRow(1, new Vector4(0.0f, 0.5f * h, 0.0f, 0.5f * h));
                temp.SetRow(2, new Vector4(0.0f, 0.0f, 0.5f, 0.5f));
                temp.SetRow(3, new Vector4(0.0f, 0.0f, 0.0f, 1.0f));
                var projscr = temp * proj;
                var invProjscr = projscr.inverse;

                var cmd = new CommandBuffer() { name = "" };

                // generate screen-space AABBs (used for both fptl and clustered).
                {
                    temp.SetRow(0, new Vector4(1.0f, 0.0f, 0.0f, 0.0f));
                    temp.SetRow(1, new Vector4(0.0f, 1.0f, 0.0f, 0.0f));
                    temp.SetRow(2, new Vector4(0.0f, 0.0f, 0.5f, 0.5f));
                    temp.SetRow(3, new Vector4(0.0f, 0.0f, 0.0f, 1.0f));
                    var projh = temp * proj;
                    var invProjh = projh.inverse;

                    cmd.SetComputeIntParam(buildScreenAABBShader, "g_iNrVisibLights", m_lightCount);
                    Utilities.SetMatrixCS(cmd, buildScreenAABBShader, "g_mProjection", projh);
                    Utilities.SetMatrixCS(cmd, buildScreenAABBShader, "g_mInvProjection", invProjh);
                    cmd.SetComputeBufferParam(buildScreenAABBShader, s_GenAABBKernel, "g_vBoundsBuffer", s_AABBBoundsBuffer);
                    cmd.DispatchCompute(buildScreenAABBShader, s_GenAABBKernel, (m_lightCount + 7) / 8, 1, 1);
                }

                // enable coarse 2D pass on 64x64 tiles (used for both fptl and clustered).
                if (enableBigTilePrepass)
                {
                    cmd.SetComputeIntParams(buildPerBigTileLightListShader, "g_viDimensions", new int[2] { w, h });
                    cmd.SetComputeIntParam(buildPerBigTileLightListShader, "_EnvLightIndexShift", m_lightList.lights.Count);
                    cmd.SetComputeIntParam(buildPerBigTileLightListShader, "g_iNrVisibLights", m_lightCount);
                    Utilities.SetMatrixCS(cmd, buildPerBigTileLightListShader, "g_mScrProjection", projscr);
                    Utilities.SetMatrixCS(cmd, buildPerBigTileLightListShader, "g_mInvScrProjection", invProjscr);
                    cmd.SetComputeFloatParam(buildPerBigTileLightListShader, "g_fNearPlane", camera.nearClipPlane);
                    cmd.SetComputeFloatParam(buildPerBigTileLightListShader, "g_fFarPlane", camera.farClipPlane);
                    cmd.SetComputeBufferParam(buildPerBigTileLightListShader, s_GenListPerBigTileKernel, "g_vLightList", s_BigTileLightList);
                    cmd.DispatchCompute(buildPerBigTileLightListShader, s_GenListPerBigTileKernel, numBigTilesX, numBigTilesY, 1);
                }

                if (usingFptl)       // optimized for opaques only
                {
                    cmd.SetComputeIntParams(buildPerTileLightListShader, "g_viDimensions", new int[2] { w, h });
                    cmd.SetComputeIntParam(buildPerTileLightListShader, "_EnvLightIndexShift", m_lightList.lights.Count);
                    cmd.SetComputeIntParam(buildPerTileLightListShader, "g_iNrVisibLights", m_lightCount);
                    Utilities.SetMatrixCS(cmd, buildPerTileLightListShader, "g_mScrProjection", projscr);
                    Utilities.SetMatrixCS(cmd, buildPerTileLightListShader, "g_mInvScrProjection", invProjscr);
                    cmd.SetComputeTextureParam(buildPerTileLightListShader, s_GenListPerTileKernel, "g_depth_tex", cameraDepthBufferRT);
                    cmd.SetComputeBufferParam(buildPerTileLightListShader, s_GenListPerTileKernel, "g_vLightList", s_LightList);
                    if (enableBigTilePrepass)
                        cmd.SetComputeBufferParam(buildPerTileLightListShader, s_GenListPerTileKernel, "g_vBigTileLightList", s_BigTileLightList);
                    cmd.DispatchCompute(buildPerTileLightListShader, s_GenListPerTileKernel, numTilesX, numTilesY, 1);
                }

                if (enableClustered)        // works for transparencies too.
                {
                    VoxelLightListGeneration(cmd, camera, projscr, invProjscr, cameraDepthBufferRT);
                }

                loop.ExecuteCommandBuffer(cmd);
                cmd.Dispose();
            }

            public override void PushGlobalParams(Camera camera, ScriptableRenderContext loop)
            {
                Shader.SetGlobalTexture("_CookieTextures", m_CookieTexArray.GetTexCache());
                Shader.SetGlobalTexture("_CookieCubeTextures", m_CubeCookieTexArray.GetTexCache());
                Shader.SetGlobalTexture("_EnvTextures", m_CubeReflTexArray.GetTexCache());

                s_DirectionalLightDatas.SetData(m_lightList.directionalLights.ToArray());
                s_LightDatas.SetData(m_lightList.lights.ToArray());
                s_EnvLightDatas.SetData(m_lightList.envLights.ToArray());
                s_shadowDatas.SetData(m_lightList.shadows.ToArray());

                // These two buffers have been set in Rebuild()
                s_ConvexBoundsBuffer.SetData(m_lightList.bounds.ToArray());
                s_LightVolumeDataBuffer.SetData(m_lightList.lightVolumes.ToArray());

                Shader.SetGlobalBuffer("_DirectionalLightDatas", s_DirectionalLightDatas);
                Shader.SetGlobalInt("_DirectionalLightCount", m_lightList.directionalLights.Count);
                Shader.SetGlobalBuffer("_LightDatas", s_LightDatas);
                Shader.SetGlobalInt("_PunctualLightCount", m_punctualLightCount);
                Shader.SetGlobalInt("_AreaLightCount", m_areaLightCount);
                Shader.SetGlobalBuffer("_EnvLightDatas", s_EnvLightDatas);
                Shader.SetGlobalInt("_EnvLightCount", m_lightList.envLights.Count);
                Shader.SetGlobalBuffer("_ShadowDatas", s_shadowDatas);
                Shader.SetGlobalVectorArray("_DirShadowSplitSpheres", m_lightList.directionalShadowSplitSphereSqr);

                var cmd = new CommandBuffer { name = "Push Global Parameters" };

                cmd.SetGlobalFloat("_NumTileX", (float)GetNumTileX(camera));
                cmd.SetGlobalFloat("_NumTileY", (float)GetNumTileY(camera));

                if (enableBigTilePrepass)
                    cmd.SetGlobalBuffer("g_vBigTileLightList", s_BigTileLightList);

                if (enableClustered)
                {
                    cmd.SetGlobalFloat("g_fClustScale", m_ClustScale);
                    cmd.SetGlobalFloat("g_fClustBase", k_ClustLogBase);
                    cmd.SetGlobalFloat("g_fNearPlane", camera.nearClipPlane);
                    cmd.SetGlobalFloat("g_fFarPlane", camera.farClipPlane);
                    cmd.SetGlobalFloat("g_iLog2NumClusters", k_Log2NumClusters);

                    cmd.SetGlobalFloat("g_isLogBaseBufferEnabled", k_UseDepthBuffer ? 1 : 0);

                    cmd.SetGlobalBuffer("g_vLayeredOffsetsBuffer", s_PerVoxelOffset);
                    if (k_UseDepthBuffer)
                    {
                        cmd.SetGlobalBuffer("g_logBaseBuffer", s_PerTileLogBaseTweak);
                    }
                }

                loop.ExecuteCommandBuffer(cmd);
                cmd.Dispose();
            }

#if UNITY_EDITOR
            private Vector2 m_mousePosition = Vector2.zero;
            private void OnSceneGUI(UnityEditor.SceneView sceneview)
            {
                m_mousePosition = Event.current.mousePosition;
            }
#endif

            public override void RenderDeferredLighting(HDRenderLoop.HDCamera hdCamera, ScriptableRenderContext renderLoop, RenderTargetIdentifier cameraColorBufferRT)
            {
                var bUseClusteredForDeferred = !usingFptl;

                Vector2 mousePixelCoord = Input.mousePosition;
#if UNITY_EDITOR
                if (!UnityEditor.EditorApplication.isPlayingOrWillChangePlaymode)
                {
                    mousePixelCoord = m_mousePosition;
                    mousePixelCoord.y = (hdCamera.screenSize.y - 1.0f) - mousePixelCoord.y;
                }
#endif

                Utilities.SetupMaterialHDCamera(hdCamera, m_DeferredDirectMaterial);
                m_DeferredDirectMaterial.SetInt("_SrcBlend", (int)UnityEngine.Rendering.BlendMode.One);
                m_DeferredDirectMaterial.SetInt("_DstBlend", (int)UnityEngine.Rendering.BlendMode.Zero);
                m_DeferredDirectMaterial.EnableKeyword(bUseClusteredForDeferred ? "USE_CLUSTERED_LIGHTLIST" : "USE_FPTL_LIGHTLIST");
                m_DeferredDirectMaterial.DisableKeyword(!bUseClusteredForDeferred ? "USE_CLUSTERED_LIGHTLIST" : "USE_FPTL_LIGHTLIST");

                Utilities.SetupMaterialHDCamera(hdCamera, m_DeferredIndirectMaterial);
                m_DeferredIndirectMaterial.SetInt("_SrcBlend", (int)UnityEngine.Rendering.BlendMode.One);
                m_DeferredIndirectMaterial.SetInt("_DstBlend", (int)UnityEngine.Rendering.BlendMode.One); // Additive
                m_DeferredIndirectMaterial.EnableKeyword(bUseClusteredForDeferred ? "USE_CLUSTERED_LIGHTLIST" : "USE_FPTL_LIGHTLIST");
                m_DeferredIndirectMaterial.DisableKeyword(!bUseClusteredForDeferred ? "USE_CLUSTERED_LIGHTLIST" : "USE_FPTL_LIGHTLIST");

                Utilities.SetupMaterialHDCamera(hdCamera, m_DeferredAllMaterial);
                m_DeferredAllMaterial.SetInt("_SrcBlend", (int)UnityEngine.Rendering.BlendMode.One);
                m_DeferredAllMaterial.SetInt("_DstBlend", (int)UnityEngine.Rendering.BlendMode.Zero);
                m_DeferredAllMaterial.EnableKeyword(bUseClusteredForDeferred ? "USE_CLUSTERED_LIGHTLIST" : "USE_FPTL_LIGHTLIST");
                m_DeferredAllMaterial.DisableKeyword(!bUseClusteredForDeferred ? "USE_CLUSTERED_LIGHTLIST" : "USE_FPTL_LIGHTLIST");

                Utilities.SetupMaterialHDCamera(hdCamera, m_DebugViewTilesMaterial);
                m_DebugViewTilesMaterial.SetInt("_ViewTilesFlags", debugViewTilesFlags);
                m_DebugViewTilesMaterial.SetVector("_MousePixelCoord", mousePixelCoord);
                m_DebugViewTilesMaterial.EnableKeyword(bUseClusteredForDeferred ? "USE_CLUSTERED_LIGHTLIST" : "USE_FPTL_LIGHTLIST");
                m_DebugViewTilesMaterial.DisableKeyword(!bUseClusteredForDeferred ? "USE_CLUSTERED_LIGHTLIST" : "USE_FPTL_LIGHTLIST");

                Utilities.SetupMaterialHDCamera(hdCamera, m_SingleDeferredMaterial);
                m_SingleDeferredMaterial.SetInt("_SrcBlend", (int)UnityEngine.Rendering.BlendMode.One);
                m_SingleDeferredMaterial.SetInt("_DstBlend", (int)UnityEngine.Rendering.BlendMode.Zero);

                using (new Utilities.ProfilingSample(disableTileAndCluster ? "SinglePass - Deferred Lighting Pass" : "TilePass - Deferred Lighting Pass", renderLoop))
                {

                    var cmd = new CommandBuffer();
                    cmd.SetGlobalBuffer("g_vLightListGlobal", bUseClusteredForDeferred ? s_PerVoxelLightLists : s_LightList);       // opaques list (unless MSAA possibly)

                    cmd.name = bUseClusteredForDeferred ? "Clustered pass" : "Tiled pass";

                    // In case of bUseClusteredForDeferred disable toggle option since we're using m_perVoxelLightLists as opposed to lightList
                    if (bUseClusteredForDeferred)
                    {
                        cmd.SetGlobalFloat("_UseTileLightList", 0);
                    }

                    /*
                    if (enableComputeLightEvaluation)  //TODO: temporary workaround for "All kernels must use same constant buffer layouts"
                    {
                        var w = camera.pixelWidth;
                        var h = camera.pixelHeight;
                        var numTilesX = (w + 7) / 8;
                        var numTilesY = (h + 7) / 8;

                        string kernelName = "ShadeDeferred" + (bUseClusteredForDeferred ? "_Clustered" : "_Fptl") + (enableDrawTileDebug ? "_Debug" : "");
                        int kernel = deferredComputeShader.FindKernel(kernelName);

                        cmd.SetComputeTextureParam(deferredComputeShader, kernel, "_CameraDepthTexture", new RenderTargetIdentifier(s_CameraDepthTexture));
                        cmd.SetComputeTextureParam(deferredComputeShader, kernel, "_CameraGBufferTexture0", new RenderTargetIdentifier(s_GBufferAlbedo));
                        cmd.SetComputeTextureParam(deferredComputeShader, kernel, "_CameraGBufferTexture1", new RenderTargetIdentifier(s_GBufferSpecRough));
                        cmd.SetComputeTextureParam(deferredComputeShader, kernel, "_CameraGBufferTexture2", new RenderTargetIdentifier(s_GBufferNormal));
                        cmd.SetComputeTextureParam(deferredComputeShader, kernel, "_CameraGBufferTexture3", new RenderTargetIdentifier(s_GBufferEmission));
                        cmd.SetComputeTextureParam(deferredComputeShader, kernel, "_spotCookieTextures", m_CookieTexArray.GetTexCache());
                        cmd.SetComputeTextureParam(deferredComputeShader, kernel, "_pointCookieTextures", m_CubeCookieTexArray.GetTexCache());
                        cmd.SetComputeTextureParam(deferredComputeShader, kernel, "_reflCubeTextures", m_CubeReflTexArray.GetTexCache());
                        cmd.SetComputeTextureParam(deferredComputeShader, kernel, "_reflRootCubeTexture", ReflectionProbe.GetDefaultTexture());
                        cmd.SetComputeTextureParam(deferredComputeShader, kernel, "g_tShadowBuffer", new RenderTargetIdentifier(m_shadowBufferID));
                        cmd.SetComputeTextureParam(deferredComputeShader, kernel, "unity_NHxRoughness", m_NHxRoughnessTexture);
                        cmd.SetComputeTextureParam(deferredComputeShader, kernel, "_LightTextureB0", m_LightAttentuationTexture);

                        cmd.SetComputeBufferParam(deferredComputeShader, kernel, "g_vLightListGlobal", bUseClusteredForDeferred ? s_PerVoxelLightLists : s_LightList);
                        cmd.SetComputeBufferParam(deferredComputeShader, kernel, "_LightVolumeData", s_LightVolumeDataBuffer);
                        cmd.SetComputeBufferParam(deferredComputeShader, kernel, "g_dirLightData", s_DirLightList);

                        var defdecode = ReflectionProbe.GetDefaultTextureHDRDecodeValues();
                        cmd.SetComputeFloatParam(deferredComputeShader, "_reflRootHdrDecodeMult", defdecode.x);
                        cmd.SetComputeFloatParam(deferredComputeShader, "_reflRootHdrDecodeExp", defdecode.y);

                        cmd.SetComputeFloatParam(deferredComputeShader, "g_fClustScale", m_ClustScale);
                        cmd.SetComputeFloatParam(deferredComputeShader, "g_fClustBase", k_ClustLogBase);
                        cmd.SetComputeFloatParam(deferredComputeShader, "g_fNearPlane", camera.nearClipPlane);
                        cmd.SetComputeFloatParam(deferredComputeShader, "g_fFarPlane", camera.farClipPlane);
                        cmd.SetComputeIntParam(deferredComputeShader, "g_iLog2NumClusters", k_Log2NumClusters);
                        cmd.SetComputeIntParam(deferredComputeShader, "g_isLogBaseBufferEnabled", k_UseDepthBuffer ? 1 : 0);
                        cmd.SetComputeIntParam(deferredComputeShader, "_UseTileLightList", 0);


                        //
                        var proj = camera.projectionMatrix;
                        var temp = new Matrix4x4();
                        temp.SetRow(0, new Vector4(1.0f, 0.0f, 0.0f, 0.0f));
                        temp.SetRow(1, new Vector4(0.0f, 1.0f, 0.0f, 0.0f));
                        temp.SetRow(2, new Vector4(0.0f, 0.0f, 0.5f, 0.5f));
                        temp.SetRow(3, new Vector4(0.0f, 0.0f, 0.0f, 1.0f));
                        var projh = temp * proj;
                        var invProjh = projh.inverse;

                        temp.SetRow(0, new Vector4(0.5f * w, 0.0f, 0.0f, 0.5f * w));
                        temp.SetRow(1, new Vector4(0.0f, 0.5f * h, 0.0f, 0.5f * h));
                        temp.SetRow(2, new Vector4(0.0f, 0.0f, 0.5f, 0.5f));
                        temp.SetRow(3, new Vector4(0.0f, 0.0f, 0.0f, 1.0f));
                        var projscr = temp * proj;
                        var invProjscr = projscr.inverse;

                        cmd.SetComputeIntParam(deferredComputeShader, "_EnvLightIndexShift", m_lightList.lights.Count);
                        cmd.SetComputeIntParam(deferredComputeShader, "g_iNrVisibLights", numLights);
                        SetMatrixCS(cmd, deferredComputeShader, "g_mScrProjection", projscr);
                        SetMatrixCS(cmd, deferredComputeShader, "g_mInvScrProjection", invProjscr);
                        SetMatrixCS(cmd, deferredComputeShader, "g_mViewToWorld", camera.cameraToWorldMatrix);


                        if (bUseClusteredForDeferred)
                        {
                            cmd.SetComputeBufferParam(deferredComputeShader, kernel, "g_vLayeredOffsetsBuffer", s_PerVoxelOffset);
                            if (k_UseDepthBuffer)
                            {
                                cmd.SetComputeBufferParam(deferredComputeShader, kernel, "g_logBaseBuffer", s_PerTileLogBaseTweak);
                            }
                        }

                        cmd.SetComputeIntParam(deferredComputeShader, "g_widthRT", w);
                        cmd.SetComputeIntParam(deferredComputeShader, "g_heightRT", h);
                        cmd.SetComputeIntParam(deferredComputeShader, "g_nNumDirLights", numDirLights);
                        cmd.SetComputeBufferParam(deferredComputeShader, kernel, "g_dirLightData", s_DirLightList);
                        cmd.SetComputeTextureParam(deferredComputeShader, kernel, "uavOutput", new RenderTargetIdentifier(s_CameraTarget));

                        SetMatrixArrayCS(cmd, deferredComputeShader, "g_matWorldToShadow", m_MatWorldToShadow);
                        SetVectorArrayCS(cmd, deferredComputeShader, "g_vDirShadowSplitSpheres", m_DirShadowSplitSpheres);
                        cmd.SetComputeVectorParam(deferredComputeShader, "g_vShadow3x3PCFTerms0", m_Shadow3X3PCFTerms[0]);
                        cmd.SetComputeVectorParam(deferredComputeShader, "g_vShadow3x3PCFTerms1", m_Shadow3X3PCFTerms[1]);
                        cmd.SetComputeVectorParam(deferredComputeShader, "g_vShadow3x3PCFTerms2", m_Shadow3X3PCFTerms[2]);
                        cmd.SetComputeVectorParam(deferredComputeShader, "g_vShadow3x3PCFTerms3", m_Shadow3X3PCFTerms[3]);

                        cmd.DispatchCompute(deferredComputeShader, kernel, numTilesX, numTilesY, 1);
                    }
                    else
                    {*/

                    if (disableTileAndCluster)
                    {
                        cmd.Blit(null, cameraColorBufferRT, m_SingleDeferredMaterial, 0);
                    }
                    else
                    {
                        if (enableSplitLightEvaluation)
                        {
                            cmd.Blit(null, cameraColorBufferRT, m_DeferredDirectMaterial, 0);
                            cmd.Blit(null, cameraColorBufferRT, m_DeferredIndirectMaterial, 0);
                        }
                        else
                        {
                            cmd.Blit(null, cameraColorBufferRT, m_DeferredAllMaterial, 0);
                        }

                        if (debugViewTilesFlags != 0)
                        {
                            cmd.Blit(null, cameraColorBufferRT, m_DebugViewTilesMaterial, 0);
                        }
                    }

                    //}

                    renderLoop.ExecuteCommandBuffer(cmd);
                    cmd.Dispose();
                } // TilePass - Deferred Lighting Pass
            }

            public override void RenderForward(Camera camera, ScriptableRenderContext renderLoop, bool renderOpaque)
            {
                // Note: if we use render opaque with deferred tiling we need to render a opque depth pass for these opaque objects
                bool useFptl = renderOpaque && usingFptl;

                var cmd = new CommandBuffer();

                if (disableTileAndCluster)
                {
                    cmd.name = "Forward pass";
                    cmd.EnableShaderKeyword("LIGHTLOOP_SINGLE_PASS");
                    cmd.DisableShaderKeyword("LIGHTLOOP_TILE_PASS");
                }
                else
                {
                    cmd.name = useFptl ? "Forward Tiled pass" : "Forward Clustered pass";
                    cmd.EnableShaderKeyword("LIGHTLOOP_TILE_PASS");
                    cmd.DisableShaderKeyword("LIGHTLOOP_SINGLE_PASS");
                    cmd.SetGlobalFloat("g_isOpaquesOnlyEnabled", useFptl ? 1 : 0);      // leaving this as a dynamic toggle for now for forward opaques to keep shader variants down.
                    cmd.SetGlobalBuffer("g_vLightListGlobal", useFptl ? s_LightList : s_PerVoxelLightLists);
                }

                renderLoop.ExecuteCommandBuffer(cmd);
                cmd.Dispose();
            }
        }
    }
}
=======
using UnityEngine;
using UnityEngine.Experimental.Rendering;
using UnityEngine.Rendering;
using System.Collections.Generic;
using System;

namespace UnityEngine.Experimental.ScriptableRenderLoop
{
    namespace TilePass
    {
        //-----------------------------------------------------------------------------
        // structure definition
        //-----------------------------------------------------------------------------

        [GenerateHLSL]
        public enum LightVolumeType
        {
            Cone,
            Sphere,
            Box,
            Count
        }

        [GenerateHLSL]
        public enum LightCategory
        {
            Punctual,
            Area,
            Env,
            Count
        }

        [GenerateHLSL]
        public class LightDefinitions
        {
            public static int MAX_NR_LIGHTS_PER_CAMERA = 1024;
            public static int MAX_NR_BIGTILE_LIGHTS_PLUSONE = 512;      // may be overkill but the footprint is 2 bits per pixel using uint16.
            public static float VIEWPORT_SCALE_Z = 1.0f;

            // enable unity's original left-hand shader camera space (right-hand internally in unity).
            public static int USE_LEFTHAND_CAMERASPACE = 0;

            // flags
            public static int IS_CIRCULAR_SPOT_SHAPE = 1;
            public static int HAS_COOKIE_TEXTURE = 2;
            public static int IS_BOX_PROJECTED = 4;
            public static int HAS_SHADOW = 8;
        }

        [GenerateHLSL]
        public struct SFiniteLightBound
        {
            public Vector3 boxAxisX;
            public Vector3 boxAxisY;
            public Vector3 boxAxisZ;
            public Vector3 center;        // a center in camera space inside the bounding volume of the light source.
            public Vector2 scaleXY;
            public float radius;
        };

        [GenerateHLSL]
        public struct LightVolumeData
        {
            public Vector3 lightPos;
            public uint lightVolume;

            public Vector3 lightAxisX;
            public uint lightCategory;

            public Vector3 lightAxisY;
            public float radiusSq;

            public Vector3 lightAxisZ;      // spot +Z axis
            public float cotan;

            public Vector3 boxInnerDist;
            public float unused;

            public Vector3 boxInvRange;
            public float unused2;
        };

        public class LightLoop : BaseLightLoop
        {
            public const int k_MaxDirectionalLightsOnScreen = 10;
            public const int k_MaxPunctualLightsOnScreen = 512;
            public const int k_MaxAreaLightsOnSCreen = 128;
            public const int k_MaxLightsOnScreen = k_MaxDirectionalLightsOnScreen + k_MaxPunctualLightsOnScreen + k_MaxAreaLightsOnSCreen;
            public const int k_MaxEnvLightsOnScreen = 64;
            public const int k_MaxShadowOnScreen = 16;
            public const int k_MaxCascadeCount = 4; //Should be not less than m_Settings.directionalLightCascadeCount;

            // Static keyword is required here else we get a "DestroyBuffer can only be call in main thread"
            static ComputeBuffer s_DirectionalLightDatas = null;
            static ComputeBuffer s_LightDatas = null;
            static ComputeBuffer s_EnvLightDatas = null;
            static ComputeBuffer s_shadowDatas = null;

            static Texture2DArray m_DefaultTexture2DArray;

            TextureCacheCubemap m_CubeReflTexArray;
            TextureCache2D m_CookieTexArray;
            TextureCacheCubemap m_CubeCookieTexArray;

            public class LightList
            {
                public List<DirectionalLightData> directionalLights;
                public List<LightData> lights;
                public List<EnvLightData> envLights;
                public List<ShadowData> shadows;
                public Vector4[] directionalShadowSplitSphereSqr;

                public List<SFiniteLightBound> bounds;
                public List<LightVolumeData> lightVolumes;

                public void Clear()
                {
                    directionalLights.Clear();
                    lights.Clear();
                    envLights.Clear();
                    shadows.Clear();

                    bounds.Clear();
                    lightVolumes.Clear();
                }

                public void Allocate()
                {
                    directionalLights = new List<DirectionalLightData>();
                    lights = new List<LightData>();
                    envLights = new List<EnvLightData>();
                    shadows = new List<ShadowData>();
                    directionalShadowSplitSphereSqr = new Vector4[k_MaxCascadeCount];

                    bounds = new List<SFiniteLightBound>();
                    lightVolumes = new List<LightVolumeData>();
                }
            }

            LightList m_lightList;
            int m_punctualLightCount = 0;
            int m_areaLightCount = 0;
            int m_lightCount = 0;

            static ComputeShader buildScreenAABBShader = null;
            static ComputeShader buildPerTileLightListShader = null;     // FPTL
            static ComputeShader buildPerBigTileLightListShader = null;
            static ComputeShader buildPerVoxelLightListShader = null;    // clustered
            static ComputeShader shadeOpaqueShader = null;

            static int s_GenAABBKernel;
            static int s_GenListPerTileKernel;
            static int s_GenListPerVoxelKernel;
            static int s_ClearVoxelAtomicKernel;
            static int s_shadeOpaqueClusteredKernel;
            static int s_shadeOpaqueFptlKernel;

            static ComputeBuffer s_LightVolumeDataBuffer = null;
            static ComputeBuffer s_ConvexBoundsBuffer = null;
            static ComputeBuffer s_AABBBoundsBuffer = null;
            static ComputeBuffer s_LightList = null;

            static ComputeBuffer s_BigTileLightList = null;        // used for pre-pass coarse culling on 64x64 tiles
            static int s_GenListPerBigTileKernel;

            public bool enableDrawLightBoundsDebug = false;
            public bool disableTileAndCluster = true; // For debug / test
            public bool disableDeferredShadingInCompute = true;
            public bool enableSplitLightEvaluation = true;
            public bool enableComputeLightEvaluation = false;

            // clustered light list specific buffers and data begin
            public int debugViewTilesFlags = 0;
            public bool enableClustered = false;
            public bool disableFptlWhenClustered = true;    // still useful on opaques. Should be false by default to force tile on opaque.
            public bool enableBigTilePrepass = false;
            const bool k_UseDepthBuffer = true;      // only has an impact when EnableClustered is true (requires a depth-prepass)
            const bool k_UseAsyncCompute = true;        // should not use on mobile

            const int k_Log2NumClusters = 6;     // accepted range is from 0 to 6. NumClusters is 1<<g_iLog2NumClusters
            const float k_ClustLogBase = 1.02f;     // each slice 2% bigger than the previous
            float m_ClustScale;
            static ComputeBuffer s_PerVoxelLightLists = null;
            static ComputeBuffer s_PerVoxelOffset = null;
            static ComputeBuffer s_PerTileLogBaseTweak = null;
            static ComputeBuffer s_GlobalLightListAtomic = null;
            // clustered light list specific buffers and data end

            bool usingFptl
            {
                get
                {
                    bool isEnabledMSAA = false;
                    Debug.Assert(!isEnabledMSAA || enableClustered);
                    bool disableFptl = (disableFptlWhenClustered && enableClustered) || isEnabledMSAA;
                    return !disableFptl;
                }
            }

            Material m_DeferredDirectMaterial = null;
            Material m_DeferredIndirectMaterial = null;
            Material m_DeferredAllMaterial = null;
            Material m_DebugViewTilesMaterial = null;

            Material m_SingleDeferredMaterial = null;

            const int k_TileSize = 16;

            int GetNumTileX(Camera camera)
            {
                return (camera.pixelWidth + (k_TileSize - 1)) / k_TileSize;
            }

            int GetNumTileY(Camera camera)
            {
                return (camera.pixelHeight + (k_TileSize - 1)) / k_TileSize;
            }

            public override void Build(TextureSettings textureSettings)
            {
                m_lightList = new LightList();
                m_lightList.Allocate();

                s_DirectionalLightDatas = new ComputeBuffer(k_MaxDirectionalLightsOnScreen, System.Runtime.InteropServices.Marshal.SizeOf(typeof(DirectionalLightData)));
                s_LightDatas = new ComputeBuffer(k_MaxPunctualLightsOnScreen + k_MaxAreaLightsOnSCreen, System.Runtime.InteropServices.Marshal.SizeOf(typeof(LightData)));
                s_EnvLightDatas = new ComputeBuffer(k_MaxEnvLightsOnScreen, System.Runtime.InteropServices.Marshal.SizeOf(typeof(EnvLightData)));
                s_shadowDatas = new ComputeBuffer(k_MaxCascadeCount + k_MaxShadowOnScreen, System.Runtime.InteropServices.Marshal.SizeOf(typeof(ShadowData)));

                m_CookieTexArray = new TextureCache2D();
                m_CookieTexArray.AllocTextureArray(8, textureSettings.spotCookieSize, textureSettings.spotCookieSize, TextureFormat.RGBA32, true);
                m_CubeCookieTexArray = new TextureCacheCubemap();
                m_CubeCookieTexArray.AllocTextureArray(4, textureSettings.pointCookieSize, TextureFormat.RGBA32, true);
                m_CubeReflTexArray = new TextureCacheCubemap();
                m_CubeReflTexArray.AllocTextureArray(32, textureSettings.reflectionCubemapSize, TextureFormat.BC6H, true);

                buildScreenAABBShader = Resources.Load<ComputeShader>("scrbound");
                buildPerTileLightListShader = Resources.Load<ComputeShader>("lightlistbuild");
                buildPerBigTileLightListShader = Resources.Load<ComputeShader>("lightlistbuild-bigtile");
                buildPerVoxelLightListShader = Resources.Load<ComputeShader>("lightlistbuild-clustered");
                shadeOpaqueShader = Resources.Load<ComputeShader>("shadeopaque");

                s_GenAABBKernel = buildScreenAABBShader.FindKernel("ScreenBoundsAABB");
                s_GenListPerTileKernel = buildPerTileLightListShader.FindKernel(enableBigTilePrepass ? "TileLightListGen_SrcBigTile" : "TileLightListGen");
                s_AABBBoundsBuffer = new ComputeBuffer(2 * k_MaxLightsOnScreen, 3 * sizeof(float));
                s_ConvexBoundsBuffer = new ComputeBuffer(k_MaxLightsOnScreen, System.Runtime.InteropServices.Marshal.SizeOf(typeof(SFiniteLightBound)));
                s_LightVolumeDataBuffer = new ComputeBuffer(k_MaxLightsOnScreen, System.Runtime.InteropServices.Marshal.SizeOf(typeof(LightVolumeData)));

                buildScreenAABBShader.SetBuffer(s_GenAABBKernel, "g_data", s_ConvexBoundsBuffer);
                buildPerTileLightListShader.SetBuffer(s_GenListPerTileKernel, "g_vBoundsBuffer", s_AABBBoundsBuffer);
                buildPerTileLightListShader.SetBuffer(s_GenListPerTileKernel, "_LightVolumeData", s_LightVolumeDataBuffer);
                buildPerTileLightListShader.SetBuffer(s_GenListPerTileKernel, "g_data", s_ConvexBoundsBuffer);

                if (enableClustered)
                {
                    var kernelName = enableBigTilePrepass ? (k_UseDepthBuffer ? "TileLightListGen_DepthRT_SrcBigTile" : "TileLightListGen_NoDepthRT_SrcBigTile") : (k_UseDepthBuffer ? "TileLightListGen_DepthRT" : "TileLightListGen_NoDepthRT");
                    s_GenListPerVoxelKernel = buildPerVoxelLightListShader.FindKernel(kernelName);
                    s_ClearVoxelAtomicKernel = buildPerVoxelLightListShader.FindKernel("ClearAtomic");
                    buildPerVoxelLightListShader.SetBuffer(s_GenListPerVoxelKernel, "g_vBoundsBuffer", s_AABBBoundsBuffer);
                    buildPerVoxelLightListShader.SetBuffer(s_GenListPerVoxelKernel, "_LightVolumeData", s_LightVolumeDataBuffer);
                    buildPerVoxelLightListShader.SetBuffer(s_GenListPerVoxelKernel, "g_data", s_ConvexBoundsBuffer);

                    s_GlobalLightListAtomic = new ComputeBuffer(1, sizeof(uint));
                }

                if (enableBigTilePrepass)
                {
                    s_GenListPerBigTileKernel = buildPerBigTileLightListShader.FindKernel("BigTileLightListGen");
                    buildPerBigTileLightListShader.SetBuffer(s_GenListPerBigTileKernel, "g_vBoundsBuffer", s_AABBBoundsBuffer);
                    buildPerBigTileLightListShader.SetBuffer(s_GenListPerBigTileKernel, "_LightVolumeData", s_LightVolumeDataBuffer);
                    buildPerBigTileLightListShader.SetBuffer(s_GenListPerBigTileKernel, "g_data", s_ConvexBoundsBuffer);
                }

                s_shadeOpaqueClusteredKernel = shadeOpaqueShader.FindKernel("ShadeOpaque_Clustered");
                s_shadeOpaqueFptlKernel = shadeOpaqueShader.FindKernel("ShadeOpaque_Fptl");

                s_LightList = null;

                m_DeferredDirectMaterial = Utilities.CreateEngineMaterial("Hidden/HDRenderLoop/Deferred");
                m_DeferredDirectMaterial.EnableKeyword("LIGHTLOOP_TILE_PASS");
                m_DeferredDirectMaterial.EnableKeyword("LIGHTLOOP_TILE_DIRECT");
                m_DeferredDirectMaterial.DisableKeyword("LIGHTLOOP_TILE_INDIRECT");
                m_DeferredDirectMaterial.DisableKeyword("LIGHTLOOP_TILE_ALL");

                m_DeferredIndirectMaterial = Utilities.CreateEngineMaterial("Hidden/HDRenderLoop/Deferred");
                m_DeferredIndirectMaterial.EnableKeyword("LIGHTLOOP_TILE_PASS");
                m_DeferredIndirectMaterial.DisableKeyword("LIGHTLOOP_TILE_DIRECT");
                m_DeferredIndirectMaterial.EnableKeyword("LIGHTLOOP_TILE_INDIRECT");
                m_DeferredIndirectMaterial.DisableKeyword("LIGHTLOOP_TILE_ALL");

                m_DeferredAllMaterial = Utilities.CreateEngineMaterial("Hidden/HDRenderLoop/Deferred");
                m_DeferredAllMaterial.EnableKeyword("LIGHTLOOP_TILE_PASS");
                m_DeferredAllMaterial.DisableKeyword("LIGHTLOOP_TILE_DIRECT");
                m_DeferredAllMaterial.DisableKeyword("LIGHTLOOP_TILE_INDIRECT");
                m_DeferredAllMaterial.EnableKeyword("LIGHTLOOP_TILE_ALL");

                m_DebugViewTilesMaterial = Utilities.CreateEngineMaterial("Hidden/HDRenderLoop/DebugViewTiles");

                m_SingleDeferredMaterial = Utilities.CreateEngineMaterial("Hidden/HDRenderLoop/Deferred");
                m_SingleDeferredMaterial.EnableKeyword("LIGHTLOOP_SINGLE_PASS");

                m_DefaultTexture2DArray = new Texture2DArray(1, 1, 1, TextureFormat.ARGB32, false);
                m_DefaultTexture2DArray.SetPixels32(new Color32[1] { new Color32(128, 128, 128, 128) }, 0);
                m_DefaultTexture2DArray.Apply();

#if UNITY_EDITOR
                UnityEditor.SceneView.onSceneGUIDelegate -= OnSceneGUI;
                UnityEditor.SceneView.onSceneGUIDelegate += OnSceneGUI;
#endif
            }

            public override void Cleanup()
            {
#if UNITY_EDITOR
                UnityEditor.SceneView.onSceneGUIDelegate -= OnSceneGUI;
#endif

                Utilities.SafeRelease(s_DirectionalLightDatas);
                Utilities.SafeRelease(s_LightDatas);
                Utilities.SafeRelease(s_EnvLightDatas);
                Utilities.SafeRelease(s_shadowDatas);

                if (m_CubeReflTexArray != null)
                {
                    m_CubeReflTexArray.Release();
                    m_CubeReflTexArray = null;
                }
                if (m_CookieTexArray != null)
                {
                    m_CookieTexArray.Release();
                    m_CookieTexArray = null;
                }
                if (m_CubeCookieTexArray != null)
                {
                    m_CubeCookieTexArray.Release();
                    m_CubeCookieTexArray = null;
                }

                ReleaseResolutionDependentBuffers();

                Utilities.SafeRelease(s_AABBBoundsBuffer);
                Utilities.SafeRelease(s_ConvexBoundsBuffer);
                Utilities.SafeRelease(s_LightVolumeDataBuffer);

                // enableClustered
                Utilities.SafeRelease(s_GlobalLightListAtomic);

                Utilities.Destroy(m_DeferredDirectMaterial);
                Utilities.Destroy(m_DeferredIndirectMaterial);
                Utilities.Destroy(m_DeferredAllMaterial);
                Utilities.Destroy(m_DebugViewTilesMaterial);

                Utilities.Destroy(m_SingleDeferredMaterial);
            }

            public override void NewFrame()
            {
                m_CookieTexArray.NewFrame();
                m_CubeCookieTexArray.NewFrame();
                m_CubeReflTexArray.NewFrame();
            }

            public override bool NeedResize()
            {
                return s_LightList == null ||
                        (s_BigTileLightList == null && enableBigTilePrepass) ||
                        (s_PerVoxelLightLists == null && enableClustered);
            }

            public override void ReleaseResolutionDependentBuffers()
            {
                Utilities.SafeRelease(s_LightList);

                // enableClustered
                Utilities.SafeRelease(s_PerVoxelLightLists);
                Utilities.SafeRelease(s_PerVoxelOffset);
                Utilities.SafeRelease(s_PerTileLogBaseTweak);

                // enableBigTilePrepass
                Utilities.SafeRelease(s_BigTileLightList);
            }

            int NumLightIndicesPerClusteredTile()
            {
                return 8 * (1 << k_Log2NumClusters);       // total footprint for all layers of the tile (measured in light index entries)
            }

            public override void AllocResolutionDependentBuffers(int width, int height)
            {
                var nrTilesX = (width + k_TileSize - 1) / k_TileSize;
                var nrTilesY = (height + k_TileSize - 1) / k_TileSize;
                var nrTiles = nrTilesX * nrTilesY;
                const int capacityUShortsPerTile = 32;
                const int dwordsPerTile = (capacityUShortsPerTile + 1) >> 1;        // room for 31 lights and a nrLights value.

                s_LightList = new ComputeBuffer((int)LightCategory.Count * dwordsPerTile * nrTiles, sizeof(uint));       // enough list memory for a 4k x 4k display

                if (enableClustered)
                {
                    s_PerVoxelOffset = new ComputeBuffer((int)LightCategory.Count * (1 << k_Log2NumClusters) * nrTiles, sizeof(uint));
                    s_PerVoxelLightLists = new ComputeBuffer(NumLightIndicesPerClusteredTile() * nrTiles, sizeof(uint));

                    if (k_UseDepthBuffer)
                    {
                        s_PerTileLogBaseTweak = new ComputeBuffer(nrTiles, sizeof(float));
                    }
                }

                if (enableBigTilePrepass)
                {
                    var nrBigTilesX = (width + 63) / 64;
                    var nrBigTilesY = (height + 63) / 64;
                    var nrBigTiles = nrBigTilesX * nrBigTilesY;
                    s_BigTileLightList = new ComputeBuffer(LightDefinitions.MAX_NR_BIGTILE_LIGHTS_PLUSONE * nrBigTiles, sizeof(uint));
                }
            }

            static Matrix4x4 GetFlipMatrix()
            {
                Matrix4x4 flip = Matrix4x4.identity;
                bool isLeftHand = ((int)LightDefinitions.USE_LEFTHAND_CAMERASPACE) != 0;
                if (isLeftHand) flip.SetColumn(2, new Vector4(0.0f, 0.0f, -1.0f, 0.0f));
                return flip;
            }

            static Matrix4x4 WorldToCamera(Camera camera)
            {
                return GetFlipMatrix() * camera.worldToCameraMatrix;
            }

            static Matrix4x4 CameraProjection(Camera camera)
            {
                return camera.projectionMatrix * GetFlipMatrix();
            }

            public Vector3 GetLightColor(VisibleLight light)
            {
                return new Vector3(light.finalColor.r, light.finalColor.g, light.finalColor.b);
            }

            // Return number of added shadow
            public int GetShadows(VisibleLight light, int lightIndex, ref ShadowOutput shadowOutput, ShadowSettings shadowSettings)
            {
                for (int sliceIndex = 0; sliceIndex < shadowOutput.GetShadowSliceCountLightIndex(lightIndex); ++sliceIndex)
                {
                    ShadowData shadowData = new ShadowData();

                    int shadowSliceIndex = shadowOutput.GetShadowSliceIndex(lightIndex, sliceIndex);
                    shadowData.worldToShadow = shadowOutput.shadowSlices[shadowSliceIndex].shadowTransform.transpose; // Transpose for hlsl reading ?

                    shadowData.bias = light.light.shadowBias;
                    shadowData.invResolution = new Vector4(1.0f / shadowSettings.shadowAtlasWidth, 1.0f / shadowSettings.shadowAtlasHeight, 0.0f, 0.0f);
                    m_lightList.shadows.Add(shadowData);
                }

                return shadowOutput.GetShadowSliceCountLightIndex(lightIndex);
            }

            public void GetDirectionalLightData(ShadowSettings shadowSettings, GPULightType gpuLightType, VisibleLight light, AdditionalLightData additionalData, int lightIndex, ref ShadowOutput shadowOutput, ref int directionalShadowcount)
            {
                var directionalLightData = new DirectionalLightData();

                // Light direction for directional is opposite to the forward direction
                directionalLightData.forward = light.light.transform.forward;
                directionalLightData.up = light.light.transform.up;
                directionalLightData.right = light.light.transform.right;
                directionalLightData.positionWS = light.light.transform.position;
                directionalLightData.color = GetLightColor(light);
                directionalLightData.diffuseScale = additionalData.affectDiffuse ? 1.0f : 0.0f;
                directionalLightData.specularScale = additionalData.affectSpecular ? 1.0f : 0.0f;
                directionalLightData.invScaleX = 1.0f / light.light.transform.localScale.x;
                directionalLightData.invScaleY = 1.0f / light.light.transform.localScale.y;
                directionalLightData.cosAngle = 0.0f;
                directionalLightData.sinAngle = 0.0f;
                directionalLightData.shadowIndex = -1;
                directionalLightData.cookieIndex = -1;

                if (light.light.cookie != null)
                {
                    directionalLightData.tileCookie = (light.light.cookie.wrapMode == TextureWrapMode.Repeat);
                    directionalLightData.cookieIndex = m_CookieTexArray.FetchSlice(light.light.cookie);
                }

                bool hasDirectionalShadows = light.light.shadows != LightShadows.None && shadowOutput.GetShadowSliceCountLightIndex(lightIndex) != 0;
                bool hasDirectionalNotReachMaxLimit = directionalShadowcount == 0; // Only one cascade shadow allowed

                // If we have not found a directional shadow casting light yet, we register the last directional anyway as "sun".
                if (directionalShadowcount == 0)
                {
                    m_CurrentSunLight = light.light;
                }

                if (hasDirectionalShadows && hasDirectionalNotReachMaxLimit) // Note  < MaxShadows should be check at shadowOutput creation
                {
                    // Always choose the directional shadow casting light if it exists.
                    m_CurrentSunLight = light.light;

                    directionalLightData.shadowIndex = m_lightList.shadows.Count;
                    directionalShadowcount += GetShadows(light, lightIndex, ref shadowOutput, shadowSettings);

                    // Fill split information for shaders
                    for (int s = 0; s < k_MaxCascadeCount; ++s)
                    {
                        m_lightList.directionalShadowSplitSphereSqr[s] = shadowOutput.directionalShadowSplitSphereSqr[s];
                    }
                }

                m_lightList.directionalLights.Add(directionalLightData);
            }

            public void GetLightData(ShadowSettings shadowSettings, GPULightType gpuLightType, VisibleLight light, AdditionalLightData additionalData, int lightIndex, ref ShadowOutput shadowOutput, ref int shadowCount)
            {
                var lightData = new LightData();

                lightData.lightType = gpuLightType;

                lightData.positionWS = light.light.transform.position;
                lightData.invSqrAttenuationRadius = 1.0f / (light.range * light.range);
                lightData.color = GetLightColor(light);

                lightData.forward = light.light.transform.forward; // Note: Light direction is oriented backward (-Z)
                lightData.up = light.light.transform.up;
                lightData.right = light.light.transform.right;

                if (lightData.lightType == GPULightType.Spot)
                {
                    var spotAngle = light.spotAngle;

                    var innerConePercent = additionalData.GetInnerSpotPercent01();
                    var cosSpotOuterHalfAngle = Mathf.Clamp(Mathf.Cos(spotAngle * 0.5f * Mathf.Deg2Rad), 0.0f, 1.0f);
                    var sinSpotOuterHalfAngle = Mathf.Sqrt(1.0f - cosSpotOuterHalfAngle * cosSpotOuterHalfAngle);
                    var cosSpotInnerHalfAngle = Mathf.Clamp(Mathf.Cos(spotAngle * 0.5f * innerConePercent * Mathf.Deg2Rad), 0.0f, 1.0f); // inner cone

                    var val = Mathf.Max(0.001f, (cosSpotInnerHalfAngle - cosSpotOuterHalfAngle));
                    lightData.angleScale = 1.0f / val;
                    lightData.angleOffset = -cosSpotOuterHalfAngle * lightData.angleScale;

                    // TODO: Currently the spot cookie code use the cotangent, either we fix the spot cookie code to not use cotangent
                    // or we clean the name here, store it in size.x for now
                    lightData.size.x = cosSpotOuterHalfAngle / sinSpotOuterHalfAngle;
                }
                else
                {
                    // 1.0f, 2.0f are neutral value allowing GetAngleAnttenuation in shader code to return 1.0
                    lightData.angleScale = 1.0f;
                    lightData.angleOffset = 2.0f;
                }

                lightData.diffuseScale = additionalData.affectDiffuse ? 1.0f : 0.0f;
                lightData.specularScale = additionalData.affectSpecular ? 1.0f : 0.0f;
                lightData.shadowDimmer = additionalData.shadowDimmer;

                lightData.IESIndex = -1;
                lightData.cookieIndex = -1;
                lightData.shadowIndex = -1;

                if (light.light.cookie != null)
                {
                    // TODO: add texture atlas support for cookie textures.
                    switch (light.lightType)
                    {
                        case LightType.Spot:
                            lightData.cookieIndex = m_CookieTexArray.FetchSlice(light.light.cookie);
                            break;
                        case LightType.Point:
                            lightData.cookieIndex = m_CubeCookieTexArray.FetchSlice(light.light.cookie);
                            break;
                    }
                }

                // Setup shadow data arrays
                bool hasShadows = light.light.shadows != LightShadows.None && shadowOutput.GetShadowSliceCountLightIndex(lightIndex) != 0;
                bool hasNotReachMaxLimit = shadowCount + (lightData.lightType == GPULightType.Point ? 6 : 1) <= k_MaxShadowOnScreen;

                // TODO: Read the comment about shadow limit/management at the beginning of this loop
                if (hasShadows && hasNotReachMaxLimit)
                {
                    // When we have a point light, we assumed that there is 6 consecutive PunctualShadowData
                    lightData.shadowIndex = m_lightList.shadows.Count;
                    shadowCount += GetShadows(light, lightIndex, ref shadowOutput, shadowSettings);
                }

                if (additionalData.archetype != LightArchetype.Punctual)
                {
                    lightData.twoSided = additionalData.isDoubleSided;
                    lightData.size = new Vector2(additionalData.areaLightLength, additionalData.areaLightWidth);
                }

                m_lightList.lights.Add(lightData);
            }

            // TODO: we should be able to do this calculation only with LightData without VisibleLight light, but for now pass both
            public void GetLightVolumeDataAndBound(LightCategory lightCategory, GPULightType gpuLightType, LightVolumeType lightVolumeType, VisibleLight light, LightData lightData, Matrix4x4 worldToView)
            {
                // Then Culling side
                var range = light.range;
                var lightToWorld = light.localToWorld;
                Vector3 lightPos = lightToWorld.GetColumn(3);

                // Fill bounds
                var bound = new SFiniteLightBound();
                var ligthVolumeData = new LightVolumeData();

                ligthVolumeData.lightCategory = (uint)lightCategory;
                ligthVolumeData.lightVolume = (uint)lightVolumeType;

                if (gpuLightType == GPULightType.Spot)
                {
                    Vector3 lightDir = lightToWorld.GetColumn(2);   // Z axis in world space

                    // represents a left hand coordinate system in world space
                    Vector3 vx = lightToWorld.GetColumn(0);     // X axis in world space
                    Vector3 vy = lightToWorld.GetColumn(1);     // Y axis in world space
                    var vz = lightDir;                      // Z axis in world space

                    // transform to camera space (becomes a left hand coordinate frame in Unity since Determinant(worldToView)<0)
                    vx = worldToView.MultiplyVector(vx);
                    vy = worldToView.MultiplyVector(vy);
                    vz = worldToView.MultiplyVector(vz);

                    const float pi = 3.1415926535897932384626433832795f;
                    const float degToRad = (float)(pi / 180.0);

                    var sa = light.light.spotAngle;

                    var cs = Mathf.Cos(0.5f * sa * degToRad);
                    var si = Mathf.Sin(0.5f * sa * degToRad);

                    const float FltMax = 3.402823466e+38F;
                    var ta = cs > 0.0f ? (si / cs) : FltMax;
                    var cota = si > 0.0f ? (cs / si) : FltMax;

                    //const float cotasa = l.GetCotanHalfSpotAngle();

                    // apply nonuniform scale to OBB of spot light
                    var squeeze = true;//sa < 0.7f * 90.0f;      // arb heuristic
                    var fS = squeeze ? ta : si;
                    bound.center = worldToView.MultiplyPoint(lightPos + ((0.5f * range) * lightDir));    // use mid point of the spot as the center of the bounding volume for building screen-space AABB for tiled lighting.

                    // scale axis to match box or base of pyramid
                    bound.boxAxisX = (fS * range) * vx;
                    bound.boxAxisY = (fS * range) * vy;
                    bound.boxAxisZ = (0.5f * range) * vz;

                    // generate bounding sphere radius
                    var fAltDx = si;
                    var fAltDy = cs;
                    fAltDy = fAltDy - 0.5f;
                    //if(fAltDy<0) fAltDy=-fAltDy;

                    fAltDx *= range; fAltDy *= range;

                    // Handle case of pyramid with this select
                    var altDist = Mathf.Sqrt(fAltDy * fAltDy + (gpuLightType == GPULightType.Spot ? 1.0f : 2.0f) * fAltDx * fAltDx);
                    bound.radius = altDist > (0.5f * range) ? altDist : (0.5f * range);       // will always pick fAltDist
                    bound.scaleXY = squeeze ? new Vector2(0.01f, 0.01f) : new Vector2(1.0f, 1.0f);

                    ligthVolumeData.lightAxisX = vx;
                    ligthVolumeData.lightAxisY = vy;
                    ligthVolumeData.lightAxisZ = vz;
                    ligthVolumeData.lightPos = worldToView.MultiplyPoint(lightPos);
                    ligthVolumeData.radiusSq = range * range;
                    ligthVolumeData.cotan = cota;
                }
                else if (gpuLightType == GPULightType.Point)
                {
                    bool isNegDeterminant = Vector3.Dot(worldToView.GetColumn(0), Vector3.Cross(worldToView.GetColumn(1), worldToView.GetColumn(2))) < 0.0f; // 3x3 Determinant.

                    bound.center = worldToView.MultiplyPoint(lightPos);
                    bound.boxAxisX.Set(range, 0, 0);
                    bound.boxAxisY.Set(0, range, 0);
                    bound.boxAxisZ.Set(0, 0, isNegDeterminant ? (-range) : range);    // transform to camera space (becomes a left hand coordinate frame in Unity since Determinant(worldToView)<0)
                    bound.scaleXY.Set(1.0f, 1.0f);
                    bound.radius = range;

                    // represents a left hand coordinate system in world space since det(worldToView)<0
                    var lightToView = worldToView * lightToWorld;
                    Vector3 vx = lightToView.GetColumn(0);
                    Vector3 vy = lightToView.GetColumn(1);
                    Vector3 vz = lightToView.GetColumn(2);

                    // fill up ldata
                    ligthVolumeData.lightAxisX = vx;
                    ligthVolumeData.lightAxisY = vy;
                    ligthVolumeData.lightAxisZ = vz;
                    ligthVolumeData.lightPos = bound.center;
                    ligthVolumeData.radiusSq = range * range;
                }
                else if (gpuLightType == GPULightType.Rectangle)
                {
                    Vector3 centerVS = worldToView.MultiplyPoint(lightData.positionWS);
                    Vector3 xAxisVS = worldToView.MultiplyVector(lightData.right);
                    Vector3 yAxisVS = worldToView.MultiplyVector(lightData.up);
                    Vector3 zAxisVS = worldToView.MultiplyVector(lightData.forward);
                    float radius = 1.0f / Mathf.Sqrt(lightData.invSqrAttenuationRadius);

                    Vector3 dimensions = new Vector3(lightData.size.x * 0.5f + radius, lightData.size.y * 0.5f + radius, radius);

                    if (!lightData.twoSided)
                    {
                        centerVS -= zAxisVS * radius * 0.5f;
                        dimensions.z *= 0.5f;
                    }

                    bound.center = centerVS;
                    bound.boxAxisX = dimensions.x * xAxisVS;
                    bound.boxAxisY = dimensions.y * yAxisVS;
                    bound.boxAxisZ = dimensions.z * zAxisVS;
                    bound.scaleXY.Set(1.0f, 1.0f);
                    bound.radius = dimensions.magnitude;

                    ligthVolumeData.lightPos = centerVS;
                    ligthVolumeData.lightAxisX = xAxisVS;
                    ligthVolumeData.lightAxisY = yAxisVS;
                    ligthVolumeData.lightAxisZ = zAxisVS;
                    ligthVolumeData.boxInnerDist = dimensions;
                    ligthVolumeData.boxInvRange.Set(1e5f, 1e5f, 1e5f);
                }
                else if (gpuLightType == GPULightType.Line)
                {
                    Vector3 centerVS = worldToView.MultiplyPoint(lightData.positionWS);
                    Vector3 xAxisVS = worldToView.MultiplyVector(lightData.right);
                    Vector3 yAxisVS = worldToView.MultiplyVector(lightData.up);
                    Vector3 zAxisVS = worldToView.MultiplyVector(lightData.forward);
                    float radius = 1.0f / Mathf.Sqrt(lightData.invSqrAttenuationRadius);

                    Vector3 dimensions = new Vector3(lightData.size.x * 0.5f + radius, radius, radius);

                    bound.center = centerVS;
                    bound.boxAxisX = dimensions.x * xAxisVS;
                    bound.boxAxisY = dimensions.y * yAxisVS;
                    bound.boxAxisZ = dimensions.z * zAxisVS;
                    bound.scaleXY.Set(1.0f, 1.0f);
                    bound.radius = dimensions.magnitude;

                    ligthVolumeData.lightPos = centerVS;
                    ligthVolumeData.lightAxisX = xAxisVS;
                    ligthVolumeData.lightAxisY = yAxisVS;
                    ligthVolumeData.lightAxisZ = zAxisVS;
                    ligthVolumeData.boxInnerDist = new Vector3(lightData.size.x * 0.5f, 0.01f, 0.01f);
                    ligthVolumeData.boxInvRange.Set(1.0f / radius, 1.0f / radius, 1.0f / radius);
                }
                else
                {
                    // TODO implement unsupported type
                    Debug.Assert(false);
                }

                m_lightList.bounds.Add(bound);
                m_lightList.lightVolumes.Add(ligthVolumeData);
            }

            public void GetEnvLightData(VisibleReflectionProbe probe)
            {
                var envLightData = new EnvLightData();

                // CAUTION: localToWorld is the transform for the widget of the reflection probe. i.e the world position of the point use to do the cubemap capture (mean it include the local offset)
                envLightData.positionWS = probe.localToWorld.GetColumn(3);

                envLightData.envShapeType = EnvShapeType.None;

                // TODO: Support sphere influence in UI
                if (probe.boxProjection != 0)
                {
                    envLightData.envShapeType = EnvShapeType.Box;
                }

                // remove scale from the matrix (Scale in this matrix is use to scale the widget)
                envLightData.right = probe.localToWorld.GetColumn(0);
                envLightData.right.Normalize();
                envLightData.up = probe.localToWorld.GetColumn(1);
                envLightData.up.Normalize();
                envLightData.forward = probe.localToWorld.GetColumn(2);
                envLightData.forward.Normalize();

                // Artists prefer to have blend distance inside the volume!
                // So we let the current UI but we assume blendDistance is an inside factor instead
                // Blend distance can't be larger than the max radius
                // probe.bounds.extents is BoxSize / 2
                float maxBlendDist = Mathf.Min(probe.bounds.extents.x, Mathf.Min(probe.bounds.extents.y, probe.bounds.extents.z));
                float blendDistance = Mathf.Min(maxBlendDist, probe.blendDistance);
                envLightData.innerDistance = probe.bounds.extents - new Vector3(blendDistance, blendDistance, blendDistance);

                envLightData.envIndex = m_CubeReflTexArray.FetchSlice(probe.texture);

                envLightData.offsetLS = probe.center; // center is misnamed, it is the offset (in local space) from center of the bounding box to the cubemap capture point
                envLightData.blendDistance = blendDistance;

                m_lightList.envLights.Add(envLightData);
            }

            public void GetEnvLightVolumeDataAndBound(VisibleReflectionProbe probe, LightVolumeType lightVolumeType, Matrix4x4 worldToView)
            {
                var bound = new SFiniteLightBound();
                var ligthVolumeData = new LightVolumeData();

                var bnds = probe.bounds;
                var boxOffset = probe.center;                  // reflection volume offset relative to cube map capture point
                var blendDistance = probe.blendDistance;

                var mat = probe.localToWorld;

                Vector3 vx = mat.GetColumn(0);
                Vector3 vy = mat.GetColumn(1);
                Vector3 vz = mat.GetColumn(2);
                Vector3 vw = mat.GetColumn(3);
                vx.Normalize(); // Scale shouldn't affect the probe or its bounds
                vy.Normalize();
                vz.Normalize();

                // C is reflection volume center in world space (NOT same as cube map capture point)
                var e = bnds.extents;       // 0.5f * Vector3.Max(-boxSizes[p], boxSizes[p]);
                var C = vx * boxOffset.x + vy * boxOffset.y + vz * boxOffset.z + vw;

                var combinedExtent = e + new Vector3(blendDistance, blendDistance, blendDistance);

                // transform to camera space (becomes a left hand coordinate frame in Unity since Determinant(worldToView)<0)
                vx = worldToView.MultiplyVector(vx);
                vy = worldToView.MultiplyVector(vy);
                vz = worldToView.MultiplyVector(vz);

                var Cw = worldToView.MultiplyPoint(C);

                bound.center = Cw;
                bound.boxAxisX = combinedExtent.x * vx;
                bound.boxAxisY = combinedExtent.y * vy;
                bound.boxAxisZ = combinedExtent.z * vz;
                bound.scaleXY.Set(1.0f, 1.0f);
                bound.radius = combinedExtent.magnitude;


                ligthVolumeData.lightCategory = (uint)LightCategory.Env;
                ligthVolumeData.lightVolume = (uint)lightVolumeType;

                ligthVolumeData.lightPos = Cw;
                ligthVolumeData.lightAxisX = vx;
                ligthVolumeData.lightAxisY = vy;
                ligthVolumeData.lightAxisZ = vz;
                var delta = combinedExtent - e;
                ligthVolumeData.boxInnerDist = e;
                ligthVolumeData.boxInvRange.Set(1.0f / delta.x, 1.0f / delta.y, 1.0f / delta.z);

                m_lightList.bounds.Add(bound);
                m_lightList.lightVolumes.Add(ligthVolumeData);
            }

            public override void PrepareLightsForGPU(ShadowSettings shadowSettings, CullResults cullResults, Camera camera, ref ShadowOutput shadowOutput)
            {
                m_lightList.Clear();

                if (cullResults.visibleLights.Length == 0)
                    return;

                // 1. Count the number of lights and sort all light by category, type and volume
                int directionalLightcount = 0;
                int punctualLightcount = 0;
                int areaLightCount = 0;

                var sortKeys = new uint[Math.Min(cullResults.visibleLights.Length, k_MaxLightsOnScreen)];
                int sortCount = 0;

                for (int lightIndex = 0, numLights = cullResults.visibleLights.Length; lightIndex < numLights; ++lightIndex)
                {
                    var light = cullResults.visibleLights[lightIndex];

                    // We only process light with additional data
                    var additionalData = light.light.GetComponent<AdditionalLightData>();

                    if (additionalData == null)
                    {
                        Debug.LogWarning("Light entity detected without additional data, will not be taken into account " + light.light.name);
                        continue;
                    }

                    LightCategory lightCategory = LightCategory.Count;
                    GPULightType gpuLightType = GPULightType.Point;
                    LightVolumeType lightVolumeType = LightVolumeType.Count;

                    // Note: LightType.Area is offline only, use for baking, no need to test it
                    if (additionalData.archetype == LightArchetype.Punctual)
                    {
                        switch (light.lightType)
                        {
                            case LightType.Point:
                                if (punctualLightcount >= k_MaxPunctualLightsOnScreen)
                                    continue;
                                lightCategory = LightCategory.Punctual;
                                gpuLightType = GPULightType.Point;
                                lightVolumeType = LightVolumeType.Sphere;
                                ++punctualLightcount;
                                break;

                            case LightType.Spot:
                                if (punctualLightcount >= k_MaxPunctualLightsOnScreen)
                                    continue;
                                lightCategory = LightCategory.Punctual;
                                gpuLightType = GPULightType.Spot;
                                lightVolumeType = LightVolumeType.Cone;
                                ++punctualLightcount;
                                break;

                            case LightType.Directional:
                                if (directionalLightcount >= k_MaxDirectionalLightsOnScreen)
                                    continue;
                                lightCategory = LightCategory.Punctual;
                                gpuLightType = GPULightType.Directional;
                                // No need to add volume, always visible
                                lightVolumeType = LightVolumeType.Count; // Count is none
                                ++directionalLightcount;
                                break;

                            default:
                                continue;
                        }
                    }
                    else
                    {
                        switch (additionalData.archetype)
                        {
                            case LightArchetype.Rectangle:
                                if (areaLightCount >= k_MaxAreaLightsOnSCreen)
                                    continue;
                                lightCategory = LightCategory.Area;
                                gpuLightType = GPULightType.Rectangle;
                                lightVolumeType = LightVolumeType.Box;
                                ++areaLightCount;
                                break;

                            case LightArchetype.Line:
                                if (areaLightCount >= k_MaxAreaLightsOnSCreen)
                                    continue;
                                lightCategory = LightCategory.Area;
                                gpuLightType = GPULightType.Line;
                                lightVolumeType = LightVolumeType.Box;
                                ++areaLightCount;
                                break;

                            default:
                                continue;
                        }
                    }

                    // 5 bit (0x1F) light category, 5 bit (0x1F) GPULightType, 6 bit (0x3F) lightVolume, 16 bit index
                    sortKeys[sortCount++] = (uint)lightCategory << 27 | (uint)gpuLightType << 22 | (uint)lightVolumeType << 16 | (uint)lightIndex;
                }

                Array.Sort(sortKeys);

                // TODO: Refactor shadow management
                // The good way of managing shadow:
                // Here we sort everyone and we decide which light is important or not (this is the responsibility of the lightloop)
                // we allocate shadow slot based on maximum shadow allowed on screen and attribute slot by bigger solid angle
                // THEN we ask to the ShadowRender to render the shadow, not the reverse as it is today (i.e render shadow than expect they
                // will be use...)
                // The lightLoop is in charge, not the shadow pass.
                // For now we will still apply the maximum of shadow here but we don't apply the sorting by priority + slot allocation yet
                int directionalShadowcount = 0;
                int shadowCount = 0;

                // 2. Go thought all lights, convert them to GPU format.
                // Create simultaneously data for culling (LigthVolumeData and rendering)
                var worldToView = WorldToCamera(camera);

                for (int sortIndex = 0; sortIndex < sortCount; ++sortIndex)
                {
                    // In 1. we have already classify and sorted the light, we need to use this sorted order here
                    uint sortKey = sortKeys[sortIndex];
                    LightCategory lightCategory = (LightCategory)((sortKey >> 27) & 0x1F);
                    GPULightType gpuLightType = (GPULightType)((sortKey >> 22) & 0x1F);
                    LightVolumeType lightVolumeType = (LightVolumeType)((sortKey >> 16) & 0x3F);
                    int lightIndex = (int)(sortKey & 0xFFFF);

                    var light = cullResults.visibleLights[lightIndex];
                    var additionalData = light.light.GetComponent<AdditionalLightData>();

                    // Directional rendering side, it is separated as it is always visible so no volume to handle here
                    if (gpuLightType == GPULightType.Directional)
                    {
                        GetDirectionalLightData(shadowSettings, gpuLightType, light, additionalData, lightIndex, ref shadowOutput, ref directionalShadowcount);

                        continue;
                    }

                    // Spot, point, rect, line light - Rendering side
                    GetLightData(shadowSettings, gpuLightType, light, additionalData, lightIndex, ref shadowOutput, ref shadowCount);
                    // Then culling side. Must be call in this order as we pass the created Light data to the function
                    GetLightVolumeDataAndBound(lightCategory, gpuLightType, lightVolumeType, light, m_lightList.lights[m_lightList.lights.Count - 1], worldToView);
                }

                // Sanity check
                Debug.Assert(m_lightList.directionalLights.Count == directionalLightcount);
                Debug.Assert(m_lightList.lights.Count == areaLightCount + punctualLightcount);
                m_areaLightCount = areaLightCount;
                m_punctualLightCount = punctualLightcount;

                // Redo everything but this time with envLights
                int envLightCount = 0;

                sortKeys = new uint[Math.Min(cullResults.visibleReflectionProbes.Length, k_MaxEnvLightsOnScreen)];
                sortCount = 0;

                for (int probeIndex = 0, numProbes = cullResults.visibleReflectionProbes.Length; probeIndex < numProbes; probeIndex++)
                {
                    var probe = cullResults.visibleReflectionProbes[probeIndex];

                    if (envLightCount >= k_MaxEnvLightsOnScreen)
                        continue;

                    // TODO: Support LightVolumeType.Sphere, currently in UI there is no way to specify a sphere influence volume                    
                    LightVolumeType lightVolumeType = probe.boxProjection != 0 ? LightVolumeType.Box : LightVolumeType.Box;
                    ++envLightCount;

                    // 16 bit lightVolume, 16 bit index
                    sortKeys[sortCount++] = (uint)lightVolumeType << 16 | (uint)probeIndex;
                }

                // Not necessary yet but call it for future modification with sphere influence volume
                Array.Sort(sortKeys);

                for (int sortIndex = 0; sortIndex < sortCount; ++sortIndex)
                {
                    // In 1. we have already classify and sorted the light, we need to use this sorted order here
                    uint sortKey = sortKeys[sortIndex];
                    LightVolumeType lightVolumeType = (LightVolumeType)((sortKey >> 16) & 0xFFFF);
                    int probeIndex = (int)(sortKey & 0xFFFF);

                    VisibleReflectionProbe probe = cullResults.visibleReflectionProbes[probeIndex];

                    GetEnvLightData(probe);

                    GetEnvLightVolumeDataAndBound(probe, lightVolumeType, worldToView);
                }

                // Sanity check
                Debug.Assert(m_lightList.envLights.Count == envLightCount);

                m_lightCount = m_lightList.lights.Count + m_lightList.envLights.Count;
                Debug.Assert(m_lightList.bounds.Count == m_lightCount);
                Debug.Assert(m_lightList.lightVolumes.Count == m_lightCount);
            }

            void VoxelLightListGeneration(CommandBuffer cmd, Camera camera, Matrix4x4 projscr, Matrix4x4 invProjscr, RenderTargetIdentifier cameraDepthBufferRT)
            {
                // clear atomic offset index
                cmd.SetComputeBufferParam(buildPerVoxelLightListShader, s_ClearVoxelAtomicKernel, "g_LayeredSingleIdxBuffer", s_GlobalLightListAtomic);
                cmd.DispatchCompute(buildPerVoxelLightListShader, s_ClearVoxelAtomicKernel, 1, 1, 1);

                cmd.SetComputeIntParam(buildPerVoxelLightListShader, "_EnvLightIndexShift", m_lightList.lights.Count);    
                cmd.SetComputeIntParam(buildPerVoxelLightListShader, "g_iNrVisibLights", m_lightCount);
                Utilities.SetMatrixCS(cmd, buildPerVoxelLightListShader, "g_mScrProjection", projscr);
                Utilities.SetMatrixCS(cmd, buildPerVoxelLightListShader, "g_mInvScrProjection", invProjscr);

                cmd.SetComputeIntParam(buildPerVoxelLightListShader, "g_iLog2NumClusters", k_Log2NumClusters);

                //Vector4 v2_near = invProjscr * new Vector4(0.0f, 0.0f, 0.0f, 1.0f);
                //Vector4 v2_far = invProjscr * new Vector4(0.0f, 0.0f, 1.0f, 1.0f);
                //float nearPlane2 = -(v2_near.z/v2_near.w);
                //float farPlane2 = -(v2_far.z/v2_far.w);
                var nearPlane = camera.nearClipPlane;
                var farPlane = camera.farClipPlane;
                cmd.SetComputeFloatParam(buildPerVoxelLightListShader, "g_fNearPlane", nearPlane);
                cmd.SetComputeFloatParam(buildPerVoxelLightListShader, "g_fFarPlane", farPlane);

                const float C = (float)(1 << k_Log2NumClusters);
                var geomSeries = (1.0 - Mathf.Pow(k_ClustLogBase, C)) / (1 - k_ClustLogBase);        // geometric series: sum_k=0^{C-1} base^k
                m_ClustScale = (float)(geomSeries / (farPlane - nearPlane));

                cmd.SetComputeFloatParam(buildPerVoxelLightListShader, "g_fClustScale", m_ClustScale);
                cmd.SetComputeFloatParam(buildPerVoxelLightListShader, "g_fClustBase", k_ClustLogBase);

                cmd.SetComputeTextureParam(buildPerVoxelLightListShader, s_GenListPerVoxelKernel, "g_depth_tex", cameraDepthBufferRT);
                cmd.SetComputeBufferParam(buildPerVoxelLightListShader, s_GenListPerVoxelKernel, "g_vLayeredLightList", s_PerVoxelLightLists);
                cmd.SetComputeBufferParam(buildPerVoxelLightListShader, s_GenListPerVoxelKernel, "g_LayeredOffset", s_PerVoxelOffset);
                cmd.SetComputeBufferParam(buildPerVoxelLightListShader, s_GenListPerVoxelKernel, "g_LayeredSingleIdxBuffer", s_GlobalLightListAtomic);
                if (enableBigTilePrepass)
                    cmd.SetComputeBufferParam(buildPerVoxelLightListShader, s_GenListPerVoxelKernel, "g_vBigTileLightList", s_BigTileLightList);

                if (k_UseDepthBuffer)
                {
                    cmd.SetComputeBufferParam(buildPerVoxelLightListShader, s_GenListPerVoxelKernel, "g_logBaseBuffer", s_PerTileLogBaseTweak);
                }

                var numTilesX = GetNumTileX(camera);
                var numTilesY = GetNumTileY(camera);
                cmd.DispatchCompute(buildPerVoxelLightListShader, s_GenListPerVoxelKernel, numTilesX, numTilesY, 1);
            }

            public override void BuildGPULightLists(Camera camera, RenderLoop loop, RenderTargetIdentifier cameraDepthBufferRT)
            {
                var w = camera.pixelWidth;
                var h = camera.pixelHeight;
                var numTilesX = GetNumTileX(camera);
                var numTilesY = GetNumTileY(camera);
                var numBigTilesX = (w + 63) / 64;
                var numBigTilesY = (h + 63) / 64;

                // camera to screen matrix (and it's inverse)
                var proj = CameraProjection(camera);
                var temp = new Matrix4x4();
                temp.SetRow(0, new Vector4(0.5f * w, 0.0f, 0.0f, 0.5f * w));
                temp.SetRow(1, new Vector4(0.0f, 0.5f * h, 0.0f, 0.5f * h));
                temp.SetRow(2, new Vector4(0.0f, 0.0f, 0.5f, 0.5f));
                temp.SetRow(3, new Vector4(0.0f, 0.0f, 0.0f, 1.0f));
                var projscr = temp * proj;
                var invProjscr = projscr.inverse;

                var cmd = new CommandBuffer() { name = "" };

                // generate screen-space AABBs (used for both fptl and clustered).
                {
                    temp.SetRow(0, new Vector4(1.0f, 0.0f, 0.0f, 0.0f));
                    temp.SetRow(1, new Vector4(0.0f, 1.0f, 0.0f, 0.0f));
                    temp.SetRow(2, new Vector4(0.0f, 0.0f, 0.5f, 0.5f));
                    temp.SetRow(3, new Vector4(0.0f, 0.0f, 0.0f, 1.0f));
                    var projh = temp * proj;
                    var invProjh = projh.inverse;

                    cmd.SetComputeIntParam(buildScreenAABBShader, "g_iNrVisibLights", m_lightCount);
                    Utilities.SetMatrixCS(cmd, buildScreenAABBShader, "g_mProjection", projh);
                    Utilities.SetMatrixCS(cmd, buildScreenAABBShader, "g_mInvProjection", invProjh);
                    cmd.SetComputeBufferParam(buildScreenAABBShader, s_GenAABBKernel, "g_vBoundsBuffer", s_AABBBoundsBuffer);
                    cmd.DispatchCompute(buildScreenAABBShader, s_GenAABBKernel, (m_lightCount + 7) / 8, 1, 1);
                }

                // enable coarse 2D pass on 64x64 tiles (used for both fptl and clustered).
                if (enableBigTilePrepass)
                {
                    cmd.SetComputeIntParams(buildPerBigTileLightListShader, "g_viDimensions", new int[2] { w, h });
                    cmd.SetComputeIntParam(buildPerBigTileLightListShader, "_EnvLightIndexShift", m_lightList.lights.Count);
                    cmd.SetComputeIntParam(buildPerBigTileLightListShader, "g_iNrVisibLights", m_lightCount);
                    Utilities.SetMatrixCS(cmd, buildPerBigTileLightListShader, "g_mScrProjection", projscr);
                    Utilities.SetMatrixCS(cmd, buildPerBigTileLightListShader, "g_mInvScrProjection", invProjscr);
                    cmd.SetComputeFloatParam(buildPerBigTileLightListShader, "g_fNearPlane", camera.nearClipPlane);
                    cmd.SetComputeFloatParam(buildPerBigTileLightListShader, "g_fFarPlane", camera.farClipPlane);
                    cmd.SetComputeBufferParam(buildPerBigTileLightListShader, s_GenListPerBigTileKernel, "g_vLightList", s_BigTileLightList);
                    cmd.DispatchCompute(buildPerBigTileLightListShader, s_GenListPerBigTileKernel, numBigTilesX, numBigTilesY, 1);
                }

                if (usingFptl)       // optimized for opaques only
                {
                    cmd.SetComputeIntParams(buildPerTileLightListShader, "g_viDimensions", new int[2] { w, h });
                    cmd.SetComputeIntParam(buildPerTileLightListShader, "_EnvLightIndexShift", m_lightList.lights.Count);
                    cmd.SetComputeIntParam(buildPerTileLightListShader, "g_iNrVisibLights", m_lightCount);
                    Utilities.SetMatrixCS(cmd, buildPerTileLightListShader, "g_mScrProjection", projscr);
                    Utilities.SetMatrixCS(cmd, buildPerTileLightListShader, "g_mInvScrProjection", invProjscr);
                    cmd.SetComputeTextureParam(buildPerTileLightListShader, s_GenListPerTileKernel, "g_depth_tex", cameraDepthBufferRT);
                    cmd.SetComputeBufferParam(buildPerTileLightListShader, s_GenListPerTileKernel, "g_vLightList", s_LightList);
                    if (enableBigTilePrepass)
                        cmd.SetComputeBufferParam(buildPerTileLightListShader, s_GenListPerTileKernel, "g_vBigTileLightList", s_BigTileLightList);
                    cmd.DispatchCompute(buildPerTileLightListShader, s_GenListPerTileKernel, numTilesX, numTilesY, 1);
                }

                if (enableClustered)        // works for transparencies too.
                {
                    VoxelLightListGeneration(cmd, camera, projscr, invProjscr, cameraDepthBufferRT);
                }

                loop.ExecuteCommandBuffer(cmd);
                cmd.Dispose();
            }

            // This is a workaround for global properties not being accessible from compute.
            // When activeComputeShader is set, all calls to SetGlobalXXX will set the property on the select compute shader instead of the global scope.
            private ComputeShader activeComputeShader;
            private int activeComputeKernel;
            private CommandBuffer activeCommandBuffer;
            private void SetGlobalPropertyRedirect(ComputeShader computeShader, int computeKernel, CommandBuffer commandBuffer)
            {
                activeComputeShader = computeShader;
                activeComputeKernel = computeKernel;
                activeCommandBuffer = commandBuffer;
            }

            private void SetGlobalTexture(string name, Texture value)
            {
                if (activeComputeShader)
                    activeCommandBuffer.SetComputeTextureParam(activeComputeShader, activeComputeKernel, name, value);
                else
                    Shader.SetGlobalTexture(name, value);

            }

            private void SetGlobalBuffer(string name, ComputeBuffer buffer)
            {
                if (activeComputeShader)
                    activeCommandBuffer.SetComputeBufferParam(activeComputeShader, activeComputeKernel, name, buffer);
                else
                    Shader.SetGlobalBuffer(name, buffer);
            }

            private void SetGlobalInt(string name, int value)
            {
                if (activeComputeShader)
                    activeCommandBuffer.SetComputeIntParam(activeComputeShader, name, value);
                else
                    Shader.SetGlobalInt(name, value);
            }

            private void SetGlobalFloat(string name, float value)
            {
                if (activeComputeShader)
                    activeCommandBuffer.SetComputeFloatParam(activeComputeShader, name, value);
                else
                    Shader.SetGlobalFloat(name, value);
            }

            private void SetGlobalVectorArray(string name, Vector4[] values)
            {
                if (activeComputeShader)
                {
                    int numVectors = values.Length;
                    var data = new float[numVectors * 4];

                    for (int n = 0; n < numVectors; n++)
                    {
                        for (int i = 0; i < 4; i++)
                        {
                            data[4 * n + i] = values[n][i];
                        }
                    }

                    activeCommandBuffer.SetComputeFloatParams(activeComputeShader, name, data);
                }
                else
                {
                    Shader.SetGlobalVectorArray(name, values);
                }
            }

            private void BindGlobalParams(CommandBuffer cmd, ComputeShader computeShader, int kernelIndex, Camera camera, RenderLoop loop)
            {
                SetGlobalPropertyRedirect(computeShader, kernelIndex, cmd);

                SetGlobalTexture("_CookieTextures", m_CookieTexArray.GetTexCache());
                SetGlobalTexture("_CookieCubeTextures", m_CubeCookieTexArray.GetTexCache());
                SetGlobalTexture("_EnvTextures", m_CubeReflTexArray.GetTexCache());

                SetGlobalBuffer("_DirectionalLightDatas", s_DirectionalLightDatas);
                SetGlobalInt("_DirectionalLightCount", m_lightList.directionalLights.Count);
                SetGlobalBuffer("_LightDatas", s_LightDatas);
                SetGlobalInt("_PunctualLightCount", m_punctualLightCount);
                SetGlobalInt("_AreaLightCount", m_areaLightCount);
                SetGlobalBuffer("_EnvLightDatas", s_EnvLightDatas);
                SetGlobalInt("_EnvLightCount", m_lightList.envLights.Count);
                SetGlobalBuffer("_ShadowDatas", s_shadowDatas);
                SetGlobalVectorArray("_DirShadowSplitSpheres", m_lightList.directionalShadowSplitSphereSqr);

                SetGlobalInt("_NumTileX", GetNumTileX(camera));
                SetGlobalInt("_NumTileY", GetNumTileY(camera));

                if (enableBigTilePrepass)
                    SetGlobalBuffer("g_vBigTileLightList", s_BigTileLightList);

                if (enableClustered)
                {
                    SetGlobalFloat("g_fClustScale", m_ClustScale);
                    SetGlobalFloat("g_fClustBase", k_ClustLogBase);
                    SetGlobalFloat("g_fNearPlane", camera.nearClipPlane);
                    SetGlobalFloat("g_fFarPlane", camera.farClipPlane);
                    SetGlobalFloat("g_iLog2NumClusters", k_Log2NumClusters);

                    SetGlobalFloat("g_isLogBaseBufferEnabled", k_UseDepthBuffer ? 1 : 0);

                    SetGlobalBuffer("g_vLayeredOffsetsBuffer", s_PerVoxelOffset);
                    if (k_UseDepthBuffer)
                    {
                        SetGlobalBuffer("g_logBaseBuffer", s_PerTileLogBaseTweak);
                    }
                }
            }

            public override void PushGlobalParams(Camera camera, RenderLoop loop)
            {
                var cmd = new CommandBuffer { name = "Push Global Parameters" };


                s_DirectionalLightDatas.SetData(m_lightList.directionalLights.ToArray());
                s_LightDatas.SetData(m_lightList.lights.ToArray());
                s_EnvLightDatas.SetData(m_lightList.envLights.ToArray());
                s_shadowDatas.SetData(m_lightList.shadows.ToArray());

                // These two buffers have been set in Rebuild()
                s_ConvexBoundsBuffer.SetData(m_lightList.bounds.ToArray());
                s_LightVolumeDataBuffer.SetData(m_lightList.lightVolumes.ToArray());


                BindGlobalParams(cmd, null, 0, camera, loop);

                SetGlobalPropertyRedirect(null, 0, null);

                loop.ExecuteCommandBuffer(cmd);
                cmd.Dispose();
            }

#if UNITY_EDITOR
            private Vector2 m_mousePosition = Vector2.zero;
            private void OnSceneGUI(UnityEditor.SceneView sceneview)
            {
                m_mousePosition = Event.current.mousePosition;
            }
#endif

            public override void RenderDeferredLighting(HDRenderLoop.HDCamera hdCamera, RenderLoop renderLoop, RenderTargetIdentifier cameraColorBufferRT)
            {
                var bUseClusteredForDeferred = !usingFptl;

                Vector2 mousePixelCoord = Input.mousePosition;
#if UNITY_EDITOR
                if (!UnityEditor.EditorApplication.isPlayingOrWillChangePlaymode)
                {
                    mousePixelCoord = m_mousePosition;
                    mousePixelCoord.y = (hdCamera.screenSize.y - 1.0f) - mousePixelCoord.y;
                }
#endif

                using (new Utilities.ProfilingSample(disableTileAndCluster ? "SinglePass - Deferred Lighting Pass" : "TilePass - Deferred Lighting Pass", renderLoop))
                {
                    var cmd = new CommandBuffer();

                    cmd.name = bUseClusteredForDeferred ? "Clustered pass" : "Tiled pass";


                    SetGlobalBuffer("g_vLightListGlobal", bUseClusteredForDeferred ? s_PerVoxelLightLists : s_LightList);       // opaques list (unless MSAA possibly)
                    SetGlobalPropertyRedirect(shadeOpaqueShader, usingFptl ? s_shadeOpaqueFptlKernel : s_shadeOpaqueClusteredKernel, cmd);
                    SetGlobalBuffer("g_vLightListGlobal", bUseClusteredForDeferred ? s_PerVoxelLightLists : s_LightList);       // opaques list (unless MSAA possibly)


                    // In case of bUseClusteredForDeferred disable toggle option since we're using m_perVoxelLightLists as opposed to lightList
                    if (bUseClusteredForDeferred)
                    {
                        SetGlobalFloat("_UseTileLightList", 0);
                    }

                    if (disableTileAndCluster)
                    {
                        Utilities.SetupMaterialHDCamera(hdCamera, m_SingleDeferredMaterial);
                        m_SingleDeferredMaterial.SetInt("_SrcBlend", (int)UnityEngine.Rendering.BlendMode.One);
                        m_SingleDeferredMaterial.SetInt("_DstBlend", (int)UnityEngine.Rendering.BlendMode.Zero);

                        cmd.Blit(null, cameraColorBufferRT, m_SingleDeferredMaterial, 0);
                    }
                    else
                    {
                        if (!disableDeferredShadingInCompute)
                        {
                            // Compute shader evaluation
                            int kernel = bUseClusteredForDeferred ? s_shadeOpaqueClusteredKernel : s_shadeOpaqueFptlKernel;

                            var camera = hdCamera.camera;

                            int w = camera.pixelWidth;
                            int h = camera.pixelHeight;
                            int numTilesX = GetNumTileX(camera);
                            int numTilesY = GetNumTileY(camera);

                            // Pass global parameters to compute shader
                            // TODO: get rid of this by making global parameters visible to compute shaders
                            BindGlobalParams(cmd, shadeOpaqueShader, kernel, camera, renderLoop);

                            cmd.SetComputeTextureParam(shadeOpaqueShader, kernel, "_CameraDepthTexture", Shader.PropertyToID("_CameraDepthTexture"));
                            cmd.SetComputeTextureParam(shadeOpaqueShader, kernel, "_GBufferTexture0", Shader.PropertyToID("_GBufferTexture0"));
                            cmd.SetComputeTextureParam(shadeOpaqueShader, kernel, "_GBufferTexture1", Shader.PropertyToID("_GBufferTexture1"));
                            cmd.SetComputeTextureParam(shadeOpaqueShader, kernel, "_GBufferTexture2", Shader.PropertyToID("_GBufferTexture2"));
                            cmd.SetComputeTextureParam(shadeOpaqueShader, kernel, "_GBufferTexture3", Shader.PropertyToID("_GBufferTexture3"));
                            cmd.SetComputeTextureParam(shadeOpaqueShader, kernel, "_GBufferTexture4", Shader.PropertyToID("_GBufferTexture4"));
                            cmd.SetComputeTextureParam(shadeOpaqueShader, kernel, "g_tShadowBuffer", Shader.PropertyToID("g_tShadowBuffer"));

   
                            cmd.SetComputeTextureParam(shadeOpaqueShader, kernel, "_PreIntegratedFGD", Shader.GetGlobalTexture("_PreIntegratedFGD"));
                            cmd.SetComputeTextureParam(shadeOpaqueShader, kernel, "_LtcGGXMatrix", Shader.GetGlobalTexture("_LtcGGXMatrix"));
                            cmd.SetComputeTextureParam(shadeOpaqueShader, kernel, "_LtcDisneyDiffuseMatrix", Shader.GetGlobalTexture("_LtcDisneyDiffuseMatrix"));
                            cmd.SetComputeTextureParam(shadeOpaqueShader, kernel, "_LtcMultiGGXFresnelDisneyDiffuse", Shader.GetGlobalTexture("_LtcMultiGGXFresnelDisneyDiffuse"));

                            Utilities.SetMatrixCS(cmd, shadeOpaqueShader, "_InvViewProjMatrix", Shader.GetGlobalMatrix("_InvViewProjMatrix"));
                            Utilities.SetMatrixCS(cmd, shadeOpaqueShader, "_ViewProjMatrix", Shader.GetGlobalMatrix("_ViewProjMatrix"));
                            Utilities.SetMatrixCS(cmd, shadeOpaqueShader, "g_mInvScrProjection", Shader.GetGlobalMatrix("g_mInvScrProjection"));
                            cmd.SetComputeVectorParam(shadeOpaqueShader, "_ScreenSize", Shader.GetGlobalVector("_ScreenSize"));
                            cmd.SetComputeIntParam(shadeOpaqueShader, "_UseTileLightList", Shader.GetGlobalInt("_UseTileLightList"));

                            cmd.SetComputeVectorParam(shadeOpaqueShader, "_Time", Shader.GetGlobalVector("_Time"));
                            cmd.SetComputeVectorParam(shadeOpaqueShader, "_SinTime", Shader.GetGlobalVector("_SinTime"));
                            cmd.SetComputeVectorParam(shadeOpaqueShader, "_CosTime", Shader.GetGlobalVector("_CosTime"));
                            cmd.SetComputeVectorParam(shadeOpaqueShader, "unity_DeltaTime", Shader.GetGlobalVector("unity_DeltaTime"));
                            cmd.SetComputeVectorParam(shadeOpaqueShader, "_WorldSpaceCameraPos", Shader.GetGlobalVector("_WorldSpaceCameraPos"));
                            cmd.SetComputeVectorParam(shadeOpaqueShader, "_ProjectionParams", Shader.GetGlobalVector("_ProjectionParams"));
                            cmd.SetComputeVectorParam(shadeOpaqueShader, "_ScreenParams", Shader.GetGlobalVector("_ScreenParams"));
                            cmd.SetComputeVectorParam(shadeOpaqueShader, "_ZBufferParams", Shader.GetGlobalVector("_ZBufferParams"));
                            cmd.SetComputeVectorParam(shadeOpaqueShader, "unity_OrthoParams", Shader.GetGlobalVector("unity_OrthoParams"));
                            cmd.SetComputeIntParam(shadeOpaqueShader, "_EnvLightSkyEnabled", Shader.GetGlobalInt("_EnvLightSkyEnabled"));

                            Texture skyTexture = Shader.GetGlobalTexture("_SkyTexture");
                            Texture IESArrayTexture = Shader.GetGlobalTexture("_IESArray");
                            cmd.SetComputeTextureParam(shadeOpaqueShader, kernel, "_IESArray", IESArrayTexture ? IESArrayTexture : m_DefaultTexture2DArray);
                            cmd.SetComputeTextureParam(shadeOpaqueShader, kernel, "_SkyTexture", skyTexture ? skyTexture : m_DefaultTexture2DArray);
                            
                            cmd.SetComputeTextureParam(shadeOpaqueShader, kernel, "uavOutput", cameraColorBufferRT);
                            cmd.DispatchCompute(shadeOpaqueShader, kernel, numTilesX, numTilesY, 1);
                        }
                        else
                        {
                            // Pixel shader evaluation
                            if (enableSplitLightEvaluation)
                            {
                                Utilities.SetupMaterialHDCamera(hdCamera, m_DeferredDirectMaterial);
                                m_DeferredDirectMaterial.SetInt("_SrcBlend", (int)UnityEngine.Rendering.BlendMode.One);
                                m_DeferredDirectMaterial.SetInt("_DstBlend", (int)UnityEngine.Rendering.BlendMode.Zero);
                                m_DeferredDirectMaterial.EnableKeyword(bUseClusteredForDeferred ? "USE_CLUSTERED_LIGHTLIST" : "USE_FPTL_LIGHTLIST");
                                m_DeferredDirectMaterial.DisableKeyword(!bUseClusteredForDeferred ? "USE_CLUSTERED_LIGHTLIST" : "USE_FPTL_LIGHTLIST");

                                Utilities.SetupMaterialHDCamera(hdCamera, m_DeferredIndirectMaterial);
                                m_DeferredIndirectMaterial.SetInt("_SrcBlend", (int)UnityEngine.Rendering.BlendMode.One);
                                m_DeferredIndirectMaterial.SetInt("_DstBlend", (int)UnityEngine.Rendering.BlendMode.One); // Additive
                                m_DeferredIndirectMaterial.EnableKeyword(bUseClusteredForDeferred ? "USE_CLUSTERED_LIGHTLIST" : "USE_FPTL_LIGHTLIST");
                                m_DeferredIndirectMaterial.DisableKeyword(!bUseClusteredForDeferred ? "USE_CLUSTERED_LIGHTLIST" : "USE_FPTL_LIGHTLIST");

                                cmd.Blit(null, cameraColorBufferRT, m_DeferredDirectMaterial, 0);
                                cmd.Blit(null, cameraColorBufferRT, m_DeferredIndirectMaterial, 0);
                            }
                            else
                            {
                                Utilities.SetupMaterialHDCamera(hdCamera, m_DeferredAllMaterial);
                                m_DeferredAllMaterial.SetInt("_SrcBlend", (int)UnityEngine.Rendering.BlendMode.One);
                                m_DeferredAllMaterial.SetInt("_DstBlend", (int)UnityEngine.Rendering.BlendMode.Zero);
                                m_DeferredAllMaterial.EnableKeyword(bUseClusteredForDeferred ? "USE_CLUSTERED_LIGHTLIST" : "USE_FPTL_LIGHTLIST");
                                m_DeferredAllMaterial.DisableKeyword(!bUseClusteredForDeferred ? "USE_CLUSTERED_LIGHTLIST" : "USE_FPTL_LIGHTLIST");

                                cmd.Blit(null, cameraColorBufferRT, m_DeferredAllMaterial, 0);
                            }
                        }

                        // Draw tile debugging
                        if (debugViewTilesFlags != 0)
                        {
                            Utilities.SetupMaterialHDCamera(hdCamera, m_DebugViewTilesMaterial);
                            m_DebugViewTilesMaterial.SetInt("_ViewTilesFlags", debugViewTilesFlags);
                            m_DebugViewTilesMaterial.SetVector("_MousePixelCoord", mousePixelCoord);
                            m_DebugViewTilesMaterial.EnableKeyword(bUseClusteredForDeferred ? "USE_CLUSTERED_LIGHTLIST" : "USE_FPTL_LIGHTLIST");
                            m_DebugViewTilesMaterial.DisableKeyword(!bUseClusteredForDeferred ? "USE_CLUSTERED_LIGHTLIST" : "USE_FPTL_LIGHTLIST");

                            cmd.Blit(null, cameraColorBufferRT, m_DebugViewTilesMaterial, 0);
                        }
                    }

                    SetGlobalPropertyRedirect(null, 0, null);
                    //}

                    renderLoop.ExecuteCommandBuffer(cmd);
                    cmd.Dispose();
                } // TilePass - Deferred Lighting Pass
            }

            public override void RenderForward(Camera camera, RenderLoop renderLoop, bool renderOpaque)
            {
                // Note: if we use render opaque with deferred tiling we need to render a opque depth pass for these opaque objects
                bool useFptl = renderOpaque && usingFptl;

                var cmd = new CommandBuffer();

                if (disableTileAndCluster)
                {
                    cmd.name = "Forward pass";
                    cmd.EnableShaderKeyword("LIGHTLOOP_SINGLE_PASS");
                    cmd.DisableShaderKeyword("LIGHTLOOP_TILE_PASS");
                }
                else
                {
                    cmd.name = useFptl ? "Forward Tiled pass" : "Forward Clustered pass";
                    cmd.EnableShaderKeyword("LIGHTLOOP_TILE_PASS");
                    cmd.DisableShaderKeyword("LIGHTLOOP_SINGLE_PASS");
                    cmd.SetGlobalFloat("g_isOpaquesOnlyEnabled", useFptl ? 1 : 0);      // leaving this as a dynamic toggle for now for forward opaques to keep shader variants down.
                    cmd.SetGlobalBuffer("g_vLightListGlobal", useFptl ? s_LightList : s_PerVoxelLightLists);
                }

                renderLoop.ExecuteCommandBuffer(cmd);
                cmd.Dispose();
            }
        }
    }
}
>>>>>>> 0741b3b6
<|MERGE_RESOLUTION|>--- conflicted
+++ resolved
@@ -1,4 +1,3 @@
-<<<<<<< HEAD
 using UnityEngine;
 using UnityEngine.Experimental.Rendering;
 using UnityEngine.Rendering;
@@ -97,6 +96,8 @@
             static ComputeBuffer s_EnvLightDatas = null;
             static ComputeBuffer s_shadowDatas = null;
 
+            static Texture2DArray m_DefaultTexture2DArray;
+
             TextureCacheCubemap m_CubeReflTexArray;
             TextureCache2D m_CookieTexArray;
             TextureCacheCubemap m_CubeCookieTexArray;
@@ -145,11 +146,15 @@
             static ComputeShader buildPerTileLightListShader = null;     // FPTL
             static ComputeShader buildPerBigTileLightListShader = null;
             static ComputeShader buildPerVoxelLightListShader = null;    // clustered
+            static ComputeShader shadeOpaqueShader = null;
 
             static int s_GenAABBKernel;
             static int s_GenListPerTileKernel;
             static int s_GenListPerVoxelKernel;
             static int s_ClearVoxelAtomicKernel;
+            static int s_shadeOpaqueClusteredKernel;
+            static int s_shadeOpaqueFptlKernel;
+
             static ComputeBuffer s_LightVolumeDataBuffer = null;
             static ComputeBuffer s_ConvexBoundsBuffer = null;
             static ComputeBuffer s_AABBBoundsBuffer = null;
@@ -160,6 +165,7 @@
 
             public bool enableDrawLightBoundsDebug = false;
             public bool disableTileAndCluster = true; // For debug / test
+            public bool disableDeferredShadingInCompute = true;
             public bool enableSplitLightEvaluation = true;
             public bool enableComputeLightEvaluation = false;
 
@@ -231,6 +237,7 @@
                 buildPerTileLightListShader = Resources.Load<ComputeShader>("lightlistbuild");
                 buildPerBigTileLightListShader = Resources.Load<ComputeShader>("lightlistbuild-bigtile");
                 buildPerVoxelLightListShader = Resources.Load<ComputeShader>("lightlistbuild-clustered");
+                shadeOpaqueShader = Resources.Load<ComputeShader>("shadeopaque");
 
                 s_GenAABBKernel = buildScreenAABBShader.FindKernel("ScreenBoundsAABB");
                 s_GenListPerTileKernel = buildPerTileLightListShader.FindKernel(enableBigTilePrepass ? "TileLightListGen_SrcBigTile" : "TileLightListGen");
@@ -263,6 +270,9 @@
                     buildPerBigTileLightListShader.SetBuffer(s_GenListPerBigTileKernel, "g_data", s_ConvexBoundsBuffer);
                 }
 
+                s_shadeOpaqueClusteredKernel = shadeOpaqueShader.FindKernel("ShadeOpaque_Clustered");
+                s_shadeOpaqueFptlKernel = shadeOpaqueShader.FindKernel("ShadeOpaque_Fptl");
+
                 s_LightList = null;
 
                 m_DeferredDirectMaterial = Utilities.CreateEngineMaterial("Hidden/HDRenderLoop/Deferred");
@@ -287,6 +297,10 @@
 
                 m_SingleDeferredMaterial = Utilities.CreateEngineMaterial("Hidden/HDRenderLoop/Deferred");
                 m_SingleDeferredMaterial.EnableKeyword("LIGHTLOOP_SINGLE_PASS");
+
+                m_DefaultTexture2DArray = new Texture2DArray(1, 1, 1, TextureFormat.ARGB32, false);
+                m_DefaultTexture2DArray.SetPixels32(new Color32[1] { new Color32(128, 128, 128, 128) }, 0);
+                m_DefaultTexture2DArray.Apply();
 
 #if UNITY_EDITOR
                 UnityEditor.SceneView.onSceneGUIDelegate -= OnSceneGUI;
@@ -1144,1433 +1158,6 @@
                 cmd.Dispose();
             }
 
-            public override void PushGlobalParams(Camera camera, ScriptableRenderContext loop)
-            {
-                Shader.SetGlobalTexture("_CookieTextures", m_CookieTexArray.GetTexCache());
-                Shader.SetGlobalTexture("_CookieCubeTextures", m_CubeCookieTexArray.GetTexCache());
-                Shader.SetGlobalTexture("_EnvTextures", m_CubeReflTexArray.GetTexCache());
-
-                s_DirectionalLightDatas.SetData(m_lightList.directionalLights.ToArray());
-                s_LightDatas.SetData(m_lightList.lights.ToArray());
-                s_EnvLightDatas.SetData(m_lightList.envLights.ToArray());
-                s_shadowDatas.SetData(m_lightList.shadows.ToArray());
-
-                // These two buffers have been set in Rebuild()
-                s_ConvexBoundsBuffer.SetData(m_lightList.bounds.ToArray());
-                s_LightVolumeDataBuffer.SetData(m_lightList.lightVolumes.ToArray());
-
-                Shader.SetGlobalBuffer("_DirectionalLightDatas", s_DirectionalLightDatas);
-                Shader.SetGlobalInt("_DirectionalLightCount", m_lightList.directionalLights.Count);
-                Shader.SetGlobalBuffer("_LightDatas", s_LightDatas);
-                Shader.SetGlobalInt("_PunctualLightCount", m_punctualLightCount);
-                Shader.SetGlobalInt("_AreaLightCount", m_areaLightCount);
-                Shader.SetGlobalBuffer("_EnvLightDatas", s_EnvLightDatas);
-                Shader.SetGlobalInt("_EnvLightCount", m_lightList.envLights.Count);
-                Shader.SetGlobalBuffer("_ShadowDatas", s_shadowDatas);
-                Shader.SetGlobalVectorArray("_DirShadowSplitSpheres", m_lightList.directionalShadowSplitSphereSqr);
-
-                var cmd = new CommandBuffer { name = "Push Global Parameters" };
-
-                cmd.SetGlobalFloat("_NumTileX", (float)GetNumTileX(camera));
-                cmd.SetGlobalFloat("_NumTileY", (float)GetNumTileY(camera));
-
-                if (enableBigTilePrepass)
-                    cmd.SetGlobalBuffer("g_vBigTileLightList", s_BigTileLightList);
-
-                if (enableClustered)
-                {
-                    cmd.SetGlobalFloat("g_fClustScale", m_ClustScale);
-                    cmd.SetGlobalFloat("g_fClustBase", k_ClustLogBase);
-                    cmd.SetGlobalFloat("g_fNearPlane", camera.nearClipPlane);
-                    cmd.SetGlobalFloat("g_fFarPlane", camera.farClipPlane);
-                    cmd.SetGlobalFloat("g_iLog2NumClusters", k_Log2NumClusters);
-
-                    cmd.SetGlobalFloat("g_isLogBaseBufferEnabled", k_UseDepthBuffer ? 1 : 0);
-
-                    cmd.SetGlobalBuffer("g_vLayeredOffsetsBuffer", s_PerVoxelOffset);
-                    if (k_UseDepthBuffer)
-                    {
-                        cmd.SetGlobalBuffer("g_logBaseBuffer", s_PerTileLogBaseTweak);
-                    }
-                }
-
-                loop.ExecuteCommandBuffer(cmd);
-                cmd.Dispose();
-            }
-
-#if UNITY_EDITOR
-            private Vector2 m_mousePosition = Vector2.zero;
-            private void OnSceneGUI(UnityEditor.SceneView sceneview)
-            {
-                m_mousePosition = Event.current.mousePosition;
-            }
-#endif
-
-            public override void RenderDeferredLighting(HDRenderLoop.HDCamera hdCamera, ScriptableRenderContext renderLoop, RenderTargetIdentifier cameraColorBufferRT)
-            {
-                var bUseClusteredForDeferred = !usingFptl;
-
-                Vector2 mousePixelCoord = Input.mousePosition;
-#if UNITY_EDITOR
-                if (!UnityEditor.EditorApplication.isPlayingOrWillChangePlaymode)
-                {
-                    mousePixelCoord = m_mousePosition;
-                    mousePixelCoord.y = (hdCamera.screenSize.y - 1.0f) - mousePixelCoord.y;
-                }
-#endif
-
-                Utilities.SetupMaterialHDCamera(hdCamera, m_DeferredDirectMaterial);
-                m_DeferredDirectMaterial.SetInt("_SrcBlend", (int)UnityEngine.Rendering.BlendMode.One);
-                m_DeferredDirectMaterial.SetInt("_DstBlend", (int)UnityEngine.Rendering.BlendMode.Zero);
-                m_DeferredDirectMaterial.EnableKeyword(bUseClusteredForDeferred ? "USE_CLUSTERED_LIGHTLIST" : "USE_FPTL_LIGHTLIST");
-                m_DeferredDirectMaterial.DisableKeyword(!bUseClusteredForDeferred ? "USE_CLUSTERED_LIGHTLIST" : "USE_FPTL_LIGHTLIST");
-
-                Utilities.SetupMaterialHDCamera(hdCamera, m_DeferredIndirectMaterial);
-                m_DeferredIndirectMaterial.SetInt("_SrcBlend", (int)UnityEngine.Rendering.BlendMode.One);
-                m_DeferredIndirectMaterial.SetInt("_DstBlend", (int)UnityEngine.Rendering.BlendMode.One); // Additive
-                m_DeferredIndirectMaterial.EnableKeyword(bUseClusteredForDeferred ? "USE_CLUSTERED_LIGHTLIST" : "USE_FPTL_LIGHTLIST");
-                m_DeferredIndirectMaterial.DisableKeyword(!bUseClusteredForDeferred ? "USE_CLUSTERED_LIGHTLIST" : "USE_FPTL_LIGHTLIST");
-
-                Utilities.SetupMaterialHDCamera(hdCamera, m_DeferredAllMaterial);
-                m_DeferredAllMaterial.SetInt("_SrcBlend", (int)UnityEngine.Rendering.BlendMode.One);
-                m_DeferredAllMaterial.SetInt("_DstBlend", (int)UnityEngine.Rendering.BlendMode.Zero);
-                m_DeferredAllMaterial.EnableKeyword(bUseClusteredForDeferred ? "USE_CLUSTERED_LIGHTLIST" : "USE_FPTL_LIGHTLIST");
-                m_DeferredAllMaterial.DisableKeyword(!bUseClusteredForDeferred ? "USE_CLUSTERED_LIGHTLIST" : "USE_FPTL_LIGHTLIST");
-
-                Utilities.SetupMaterialHDCamera(hdCamera, m_DebugViewTilesMaterial);
-                m_DebugViewTilesMaterial.SetInt("_ViewTilesFlags", debugViewTilesFlags);
-                m_DebugViewTilesMaterial.SetVector("_MousePixelCoord", mousePixelCoord);
-                m_DebugViewTilesMaterial.EnableKeyword(bUseClusteredForDeferred ? "USE_CLUSTERED_LIGHTLIST" : "USE_FPTL_LIGHTLIST");
-                m_DebugViewTilesMaterial.DisableKeyword(!bUseClusteredForDeferred ? "USE_CLUSTERED_LIGHTLIST" : "USE_FPTL_LIGHTLIST");
-
-                Utilities.SetupMaterialHDCamera(hdCamera, m_SingleDeferredMaterial);
-                m_SingleDeferredMaterial.SetInt("_SrcBlend", (int)UnityEngine.Rendering.BlendMode.One);
-                m_SingleDeferredMaterial.SetInt("_DstBlend", (int)UnityEngine.Rendering.BlendMode.Zero);
-
-                using (new Utilities.ProfilingSample(disableTileAndCluster ? "SinglePass - Deferred Lighting Pass" : "TilePass - Deferred Lighting Pass", renderLoop))
-                {
-
-                    var cmd = new CommandBuffer();
-                    cmd.SetGlobalBuffer("g_vLightListGlobal", bUseClusteredForDeferred ? s_PerVoxelLightLists : s_LightList);       // opaques list (unless MSAA possibly)
-
-                    cmd.name = bUseClusteredForDeferred ? "Clustered pass" : "Tiled pass";
-
-                    // In case of bUseClusteredForDeferred disable toggle option since we're using m_perVoxelLightLists as opposed to lightList
-                    if (bUseClusteredForDeferred)
-                    {
-                        cmd.SetGlobalFloat("_UseTileLightList", 0);
-                    }
-
-                    /*
-                    if (enableComputeLightEvaluation)  //TODO: temporary workaround for "All kernels must use same constant buffer layouts"
-                    {
-                        var w = camera.pixelWidth;
-                        var h = camera.pixelHeight;
-                        var numTilesX = (w + 7) / 8;
-                        var numTilesY = (h + 7) / 8;
-
-                        string kernelName = "ShadeDeferred" + (bUseClusteredForDeferred ? "_Clustered" : "_Fptl") + (enableDrawTileDebug ? "_Debug" : "");
-                        int kernel = deferredComputeShader.FindKernel(kernelName);
-
-                        cmd.SetComputeTextureParam(deferredComputeShader, kernel, "_CameraDepthTexture", new RenderTargetIdentifier(s_CameraDepthTexture));
-                        cmd.SetComputeTextureParam(deferredComputeShader, kernel, "_CameraGBufferTexture0", new RenderTargetIdentifier(s_GBufferAlbedo));
-                        cmd.SetComputeTextureParam(deferredComputeShader, kernel, "_CameraGBufferTexture1", new RenderTargetIdentifier(s_GBufferSpecRough));
-                        cmd.SetComputeTextureParam(deferredComputeShader, kernel, "_CameraGBufferTexture2", new RenderTargetIdentifier(s_GBufferNormal));
-                        cmd.SetComputeTextureParam(deferredComputeShader, kernel, "_CameraGBufferTexture3", new RenderTargetIdentifier(s_GBufferEmission));
-                        cmd.SetComputeTextureParam(deferredComputeShader, kernel, "_spotCookieTextures", m_CookieTexArray.GetTexCache());
-                        cmd.SetComputeTextureParam(deferredComputeShader, kernel, "_pointCookieTextures", m_CubeCookieTexArray.GetTexCache());
-                        cmd.SetComputeTextureParam(deferredComputeShader, kernel, "_reflCubeTextures", m_CubeReflTexArray.GetTexCache());
-                        cmd.SetComputeTextureParam(deferredComputeShader, kernel, "_reflRootCubeTexture", ReflectionProbe.GetDefaultTexture());
-                        cmd.SetComputeTextureParam(deferredComputeShader, kernel, "g_tShadowBuffer", new RenderTargetIdentifier(m_shadowBufferID));
-                        cmd.SetComputeTextureParam(deferredComputeShader, kernel, "unity_NHxRoughness", m_NHxRoughnessTexture);
-                        cmd.SetComputeTextureParam(deferredComputeShader, kernel, "_LightTextureB0", m_LightAttentuationTexture);
-
-                        cmd.SetComputeBufferParam(deferredComputeShader, kernel, "g_vLightListGlobal", bUseClusteredForDeferred ? s_PerVoxelLightLists : s_LightList);
-                        cmd.SetComputeBufferParam(deferredComputeShader, kernel, "_LightVolumeData", s_LightVolumeDataBuffer);
-                        cmd.SetComputeBufferParam(deferredComputeShader, kernel, "g_dirLightData", s_DirLightList);
-
-                        var defdecode = ReflectionProbe.GetDefaultTextureHDRDecodeValues();
-                        cmd.SetComputeFloatParam(deferredComputeShader, "_reflRootHdrDecodeMult", defdecode.x);
-                        cmd.SetComputeFloatParam(deferredComputeShader, "_reflRootHdrDecodeExp", defdecode.y);
-
-                        cmd.SetComputeFloatParam(deferredComputeShader, "g_fClustScale", m_ClustScale);
-                        cmd.SetComputeFloatParam(deferredComputeShader, "g_fClustBase", k_ClustLogBase);
-                        cmd.SetComputeFloatParam(deferredComputeShader, "g_fNearPlane", camera.nearClipPlane);
-                        cmd.SetComputeFloatParam(deferredComputeShader, "g_fFarPlane", camera.farClipPlane);
-                        cmd.SetComputeIntParam(deferredComputeShader, "g_iLog2NumClusters", k_Log2NumClusters);
-                        cmd.SetComputeIntParam(deferredComputeShader, "g_isLogBaseBufferEnabled", k_UseDepthBuffer ? 1 : 0);
-                        cmd.SetComputeIntParam(deferredComputeShader, "_UseTileLightList", 0);
-
-
-                        //
-                        var proj = camera.projectionMatrix;
-                        var temp = new Matrix4x4();
-                        temp.SetRow(0, new Vector4(1.0f, 0.0f, 0.0f, 0.0f));
-                        temp.SetRow(1, new Vector4(0.0f, 1.0f, 0.0f, 0.0f));
-                        temp.SetRow(2, new Vector4(0.0f, 0.0f, 0.5f, 0.5f));
-                        temp.SetRow(3, new Vector4(0.0f, 0.0f, 0.0f, 1.0f));
-                        var projh = temp * proj;
-                        var invProjh = projh.inverse;
-
-                        temp.SetRow(0, new Vector4(0.5f * w, 0.0f, 0.0f, 0.5f * w));
-                        temp.SetRow(1, new Vector4(0.0f, 0.5f * h, 0.0f, 0.5f * h));
-                        temp.SetRow(2, new Vector4(0.0f, 0.0f, 0.5f, 0.5f));
-                        temp.SetRow(3, new Vector4(0.0f, 0.0f, 0.0f, 1.0f));
-                        var projscr = temp * proj;
-                        var invProjscr = projscr.inverse;
-
-                        cmd.SetComputeIntParam(deferredComputeShader, "_EnvLightIndexShift", m_lightList.lights.Count);
-                        cmd.SetComputeIntParam(deferredComputeShader, "g_iNrVisibLights", numLights);
-                        SetMatrixCS(cmd, deferredComputeShader, "g_mScrProjection", projscr);
-                        SetMatrixCS(cmd, deferredComputeShader, "g_mInvScrProjection", invProjscr);
-                        SetMatrixCS(cmd, deferredComputeShader, "g_mViewToWorld", camera.cameraToWorldMatrix);
-
-
-                        if (bUseClusteredForDeferred)
-                        {
-                            cmd.SetComputeBufferParam(deferredComputeShader, kernel, "g_vLayeredOffsetsBuffer", s_PerVoxelOffset);
-                            if (k_UseDepthBuffer)
-                            {
-                                cmd.SetComputeBufferParam(deferredComputeShader, kernel, "g_logBaseBuffer", s_PerTileLogBaseTweak);
-                            }
-                        }
-
-                        cmd.SetComputeIntParam(deferredComputeShader, "g_widthRT", w);
-                        cmd.SetComputeIntParam(deferredComputeShader, "g_heightRT", h);
-                        cmd.SetComputeIntParam(deferredComputeShader, "g_nNumDirLights", numDirLights);
-                        cmd.SetComputeBufferParam(deferredComputeShader, kernel, "g_dirLightData", s_DirLightList);
-                        cmd.SetComputeTextureParam(deferredComputeShader, kernel, "uavOutput", new RenderTargetIdentifier(s_CameraTarget));
-
-                        SetMatrixArrayCS(cmd, deferredComputeShader, "g_matWorldToShadow", m_MatWorldToShadow);
-                        SetVectorArrayCS(cmd, deferredComputeShader, "g_vDirShadowSplitSpheres", m_DirShadowSplitSpheres);
-                        cmd.SetComputeVectorParam(deferredComputeShader, "g_vShadow3x3PCFTerms0", m_Shadow3X3PCFTerms[0]);
-                        cmd.SetComputeVectorParam(deferredComputeShader, "g_vShadow3x3PCFTerms1", m_Shadow3X3PCFTerms[1]);
-                        cmd.SetComputeVectorParam(deferredComputeShader, "g_vShadow3x3PCFTerms2", m_Shadow3X3PCFTerms[2]);
-                        cmd.SetComputeVectorParam(deferredComputeShader, "g_vShadow3x3PCFTerms3", m_Shadow3X3PCFTerms[3]);
-
-                        cmd.DispatchCompute(deferredComputeShader, kernel, numTilesX, numTilesY, 1);
-                    }
-                    else
-                    {*/
-
-                    if (disableTileAndCluster)
-                    {
-                        cmd.Blit(null, cameraColorBufferRT, m_SingleDeferredMaterial, 0);
-                    }
-                    else
-                    {
-                        if (enableSplitLightEvaluation)
-                        {
-                            cmd.Blit(null, cameraColorBufferRT, m_DeferredDirectMaterial, 0);
-                            cmd.Blit(null, cameraColorBufferRT, m_DeferredIndirectMaterial, 0);
-                        }
-                        else
-                        {
-                            cmd.Blit(null, cameraColorBufferRT, m_DeferredAllMaterial, 0);
-                        }
-
-                        if (debugViewTilesFlags != 0)
-                        {
-                            cmd.Blit(null, cameraColorBufferRT, m_DebugViewTilesMaterial, 0);
-                        }
-                    }
-
-                    //}
-
-                    renderLoop.ExecuteCommandBuffer(cmd);
-                    cmd.Dispose();
-                } // TilePass - Deferred Lighting Pass
-            }
-
-            public override void RenderForward(Camera camera, ScriptableRenderContext renderLoop, bool renderOpaque)
-            {
-                // Note: if we use render opaque with deferred tiling we need to render a opque depth pass for these opaque objects
-                bool useFptl = renderOpaque && usingFptl;
-
-                var cmd = new CommandBuffer();
-
-                if (disableTileAndCluster)
-                {
-                    cmd.name = "Forward pass";
-                    cmd.EnableShaderKeyword("LIGHTLOOP_SINGLE_PASS");
-                    cmd.DisableShaderKeyword("LIGHTLOOP_TILE_PASS");
-                }
-                else
-                {
-                    cmd.name = useFptl ? "Forward Tiled pass" : "Forward Clustered pass";
-                    cmd.EnableShaderKeyword("LIGHTLOOP_TILE_PASS");
-                    cmd.DisableShaderKeyword("LIGHTLOOP_SINGLE_PASS");
-                    cmd.SetGlobalFloat("g_isOpaquesOnlyEnabled", useFptl ? 1 : 0);      // leaving this as a dynamic toggle for now for forward opaques to keep shader variants down.
-                    cmd.SetGlobalBuffer("g_vLightListGlobal", useFptl ? s_LightList : s_PerVoxelLightLists);
-                }
-
-                renderLoop.ExecuteCommandBuffer(cmd);
-                cmd.Dispose();
-            }
-        }
-    }
-}
-=======
-using UnityEngine;
-using UnityEngine.Experimental.Rendering;
-using UnityEngine.Rendering;
-using System.Collections.Generic;
-using System;
-
-namespace UnityEngine.Experimental.ScriptableRenderLoop
-{
-    namespace TilePass
-    {
-        //-----------------------------------------------------------------------------
-        // structure definition
-        //-----------------------------------------------------------------------------
-
-        [GenerateHLSL]
-        public enum LightVolumeType
-        {
-            Cone,
-            Sphere,
-            Box,
-            Count
-        }
-
-        [GenerateHLSL]
-        public enum LightCategory
-        {
-            Punctual,
-            Area,
-            Env,
-            Count
-        }
-
-        [GenerateHLSL]
-        public class LightDefinitions
-        {
-            public static int MAX_NR_LIGHTS_PER_CAMERA = 1024;
-            public static int MAX_NR_BIGTILE_LIGHTS_PLUSONE = 512;      // may be overkill but the footprint is 2 bits per pixel using uint16.
-            public static float VIEWPORT_SCALE_Z = 1.0f;
-
-            // enable unity's original left-hand shader camera space (right-hand internally in unity).
-            public static int USE_LEFTHAND_CAMERASPACE = 0;
-
-            // flags
-            public static int IS_CIRCULAR_SPOT_SHAPE = 1;
-            public static int HAS_COOKIE_TEXTURE = 2;
-            public static int IS_BOX_PROJECTED = 4;
-            public static int HAS_SHADOW = 8;
-        }
-
-        [GenerateHLSL]
-        public struct SFiniteLightBound
-        {
-            public Vector3 boxAxisX;
-            public Vector3 boxAxisY;
-            public Vector3 boxAxisZ;
-            public Vector3 center;        // a center in camera space inside the bounding volume of the light source.
-            public Vector2 scaleXY;
-            public float radius;
-        };
-
-        [GenerateHLSL]
-        public struct LightVolumeData
-        {
-            public Vector3 lightPos;
-            public uint lightVolume;
-
-            public Vector3 lightAxisX;
-            public uint lightCategory;
-
-            public Vector3 lightAxisY;
-            public float radiusSq;
-
-            public Vector3 lightAxisZ;      // spot +Z axis
-            public float cotan;
-
-            public Vector3 boxInnerDist;
-            public float unused;
-
-            public Vector3 boxInvRange;
-            public float unused2;
-        };
-
-        public class LightLoop : BaseLightLoop
-        {
-            public const int k_MaxDirectionalLightsOnScreen = 10;
-            public const int k_MaxPunctualLightsOnScreen = 512;
-            public const int k_MaxAreaLightsOnSCreen = 128;
-            public const int k_MaxLightsOnScreen = k_MaxDirectionalLightsOnScreen + k_MaxPunctualLightsOnScreen + k_MaxAreaLightsOnSCreen;
-            public const int k_MaxEnvLightsOnScreen = 64;
-            public const int k_MaxShadowOnScreen = 16;
-            public const int k_MaxCascadeCount = 4; //Should be not less than m_Settings.directionalLightCascadeCount;
-
-            // Static keyword is required here else we get a "DestroyBuffer can only be call in main thread"
-            static ComputeBuffer s_DirectionalLightDatas = null;
-            static ComputeBuffer s_LightDatas = null;
-            static ComputeBuffer s_EnvLightDatas = null;
-            static ComputeBuffer s_shadowDatas = null;
-
-            static Texture2DArray m_DefaultTexture2DArray;
-
-            TextureCacheCubemap m_CubeReflTexArray;
-            TextureCache2D m_CookieTexArray;
-            TextureCacheCubemap m_CubeCookieTexArray;
-
-            public class LightList
-            {
-                public List<DirectionalLightData> directionalLights;
-                public List<LightData> lights;
-                public List<EnvLightData> envLights;
-                public List<ShadowData> shadows;
-                public Vector4[] directionalShadowSplitSphereSqr;
-
-                public List<SFiniteLightBound> bounds;
-                public List<LightVolumeData> lightVolumes;
-
-                public void Clear()
-                {
-                    directionalLights.Clear();
-                    lights.Clear();
-                    envLights.Clear();
-                    shadows.Clear();
-
-                    bounds.Clear();
-                    lightVolumes.Clear();
-                }
-
-                public void Allocate()
-                {
-                    directionalLights = new List<DirectionalLightData>();
-                    lights = new List<LightData>();
-                    envLights = new List<EnvLightData>();
-                    shadows = new List<ShadowData>();
-                    directionalShadowSplitSphereSqr = new Vector4[k_MaxCascadeCount];
-
-                    bounds = new List<SFiniteLightBound>();
-                    lightVolumes = new List<LightVolumeData>();
-                }
-            }
-
-            LightList m_lightList;
-            int m_punctualLightCount = 0;
-            int m_areaLightCount = 0;
-            int m_lightCount = 0;
-
-            static ComputeShader buildScreenAABBShader = null;
-            static ComputeShader buildPerTileLightListShader = null;     // FPTL
-            static ComputeShader buildPerBigTileLightListShader = null;
-            static ComputeShader buildPerVoxelLightListShader = null;    // clustered
-            static ComputeShader shadeOpaqueShader = null;
-
-            static int s_GenAABBKernel;
-            static int s_GenListPerTileKernel;
-            static int s_GenListPerVoxelKernel;
-            static int s_ClearVoxelAtomicKernel;
-            static int s_shadeOpaqueClusteredKernel;
-            static int s_shadeOpaqueFptlKernel;
-
-            static ComputeBuffer s_LightVolumeDataBuffer = null;
-            static ComputeBuffer s_ConvexBoundsBuffer = null;
-            static ComputeBuffer s_AABBBoundsBuffer = null;
-            static ComputeBuffer s_LightList = null;
-
-            static ComputeBuffer s_BigTileLightList = null;        // used for pre-pass coarse culling on 64x64 tiles
-            static int s_GenListPerBigTileKernel;
-
-            public bool enableDrawLightBoundsDebug = false;
-            public bool disableTileAndCluster = true; // For debug / test
-            public bool disableDeferredShadingInCompute = true;
-            public bool enableSplitLightEvaluation = true;
-            public bool enableComputeLightEvaluation = false;
-
-            // clustered light list specific buffers and data begin
-            public int debugViewTilesFlags = 0;
-            public bool enableClustered = false;
-            public bool disableFptlWhenClustered = true;    // still useful on opaques. Should be false by default to force tile on opaque.
-            public bool enableBigTilePrepass = false;
-            const bool k_UseDepthBuffer = true;      // only has an impact when EnableClustered is true (requires a depth-prepass)
-            const bool k_UseAsyncCompute = true;        // should not use on mobile
-
-            const int k_Log2NumClusters = 6;     // accepted range is from 0 to 6. NumClusters is 1<<g_iLog2NumClusters
-            const float k_ClustLogBase = 1.02f;     // each slice 2% bigger than the previous
-            float m_ClustScale;
-            static ComputeBuffer s_PerVoxelLightLists = null;
-            static ComputeBuffer s_PerVoxelOffset = null;
-            static ComputeBuffer s_PerTileLogBaseTweak = null;
-            static ComputeBuffer s_GlobalLightListAtomic = null;
-            // clustered light list specific buffers and data end
-
-            bool usingFptl
-            {
-                get
-                {
-                    bool isEnabledMSAA = false;
-                    Debug.Assert(!isEnabledMSAA || enableClustered);
-                    bool disableFptl = (disableFptlWhenClustered && enableClustered) || isEnabledMSAA;
-                    return !disableFptl;
-                }
-            }
-
-            Material m_DeferredDirectMaterial = null;
-            Material m_DeferredIndirectMaterial = null;
-            Material m_DeferredAllMaterial = null;
-            Material m_DebugViewTilesMaterial = null;
-
-            Material m_SingleDeferredMaterial = null;
-
-            const int k_TileSize = 16;
-
-            int GetNumTileX(Camera camera)
-            {
-                return (camera.pixelWidth + (k_TileSize - 1)) / k_TileSize;
-            }
-
-            int GetNumTileY(Camera camera)
-            {
-                return (camera.pixelHeight + (k_TileSize - 1)) / k_TileSize;
-            }
-
-            public override void Build(TextureSettings textureSettings)
-            {
-                m_lightList = new LightList();
-                m_lightList.Allocate();
-
-                s_DirectionalLightDatas = new ComputeBuffer(k_MaxDirectionalLightsOnScreen, System.Runtime.InteropServices.Marshal.SizeOf(typeof(DirectionalLightData)));
-                s_LightDatas = new ComputeBuffer(k_MaxPunctualLightsOnScreen + k_MaxAreaLightsOnSCreen, System.Runtime.InteropServices.Marshal.SizeOf(typeof(LightData)));
-                s_EnvLightDatas = new ComputeBuffer(k_MaxEnvLightsOnScreen, System.Runtime.InteropServices.Marshal.SizeOf(typeof(EnvLightData)));
-                s_shadowDatas = new ComputeBuffer(k_MaxCascadeCount + k_MaxShadowOnScreen, System.Runtime.InteropServices.Marshal.SizeOf(typeof(ShadowData)));
-
-                m_CookieTexArray = new TextureCache2D();
-                m_CookieTexArray.AllocTextureArray(8, textureSettings.spotCookieSize, textureSettings.spotCookieSize, TextureFormat.RGBA32, true);
-                m_CubeCookieTexArray = new TextureCacheCubemap();
-                m_CubeCookieTexArray.AllocTextureArray(4, textureSettings.pointCookieSize, TextureFormat.RGBA32, true);
-                m_CubeReflTexArray = new TextureCacheCubemap();
-                m_CubeReflTexArray.AllocTextureArray(32, textureSettings.reflectionCubemapSize, TextureFormat.BC6H, true);
-
-                buildScreenAABBShader = Resources.Load<ComputeShader>("scrbound");
-                buildPerTileLightListShader = Resources.Load<ComputeShader>("lightlistbuild");
-                buildPerBigTileLightListShader = Resources.Load<ComputeShader>("lightlistbuild-bigtile");
-                buildPerVoxelLightListShader = Resources.Load<ComputeShader>("lightlistbuild-clustered");
-                shadeOpaqueShader = Resources.Load<ComputeShader>("shadeopaque");
-
-                s_GenAABBKernel = buildScreenAABBShader.FindKernel("ScreenBoundsAABB");
-                s_GenListPerTileKernel = buildPerTileLightListShader.FindKernel(enableBigTilePrepass ? "TileLightListGen_SrcBigTile" : "TileLightListGen");
-                s_AABBBoundsBuffer = new ComputeBuffer(2 * k_MaxLightsOnScreen, 3 * sizeof(float));
-                s_ConvexBoundsBuffer = new ComputeBuffer(k_MaxLightsOnScreen, System.Runtime.InteropServices.Marshal.SizeOf(typeof(SFiniteLightBound)));
-                s_LightVolumeDataBuffer = new ComputeBuffer(k_MaxLightsOnScreen, System.Runtime.InteropServices.Marshal.SizeOf(typeof(LightVolumeData)));
-
-                buildScreenAABBShader.SetBuffer(s_GenAABBKernel, "g_data", s_ConvexBoundsBuffer);
-                buildPerTileLightListShader.SetBuffer(s_GenListPerTileKernel, "g_vBoundsBuffer", s_AABBBoundsBuffer);
-                buildPerTileLightListShader.SetBuffer(s_GenListPerTileKernel, "_LightVolumeData", s_LightVolumeDataBuffer);
-                buildPerTileLightListShader.SetBuffer(s_GenListPerTileKernel, "g_data", s_ConvexBoundsBuffer);
-
-                if (enableClustered)
-                {
-                    var kernelName = enableBigTilePrepass ? (k_UseDepthBuffer ? "TileLightListGen_DepthRT_SrcBigTile" : "TileLightListGen_NoDepthRT_SrcBigTile") : (k_UseDepthBuffer ? "TileLightListGen_DepthRT" : "TileLightListGen_NoDepthRT");
-                    s_GenListPerVoxelKernel = buildPerVoxelLightListShader.FindKernel(kernelName);
-                    s_ClearVoxelAtomicKernel = buildPerVoxelLightListShader.FindKernel("ClearAtomic");
-                    buildPerVoxelLightListShader.SetBuffer(s_GenListPerVoxelKernel, "g_vBoundsBuffer", s_AABBBoundsBuffer);
-                    buildPerVoxelLightListShader.SetBuffer(s_GenListPerVoxelKernel, "_LightVolumeData", s_LightVolumeDataBuffer);
-                    buildPerVoxelLightListShader.SetBuffer(s_GenListPerVoxelKernel, "g_data", s_ConvexBoundsBuffer);
-
-                    s_GlobalLightListAtomic = new ComputeBuffer(1, sizeof(uint));
-                }
-
-                if (enableBigTilePrepass)
-                {
-                    s_GenListPerBigTileKernel = buildPerBigTileLightListShader.FindKernel("BigTileLightListGen");
-                    buildPerBigTileLightListShader.SetBuffer(s_GenListPerBigTileKernel, "g_vBoundsBuffer", s_AABBBoundsBuffer);
-                    buildPerBigTileLightListShader.SetBuffer(s_GenListPerBigTileKernel, "_LightVolumeData", s_LightVolumeDataBuffer);
-                    buildPerBigTileLightListShader.SetBuffer(s_GenListPerBigTileKernel, "g_data", s_ConvexBoundsBuffer);
-                }
-
-                s_shadeOpaqueClusteredKernel = shadeOpaqueShader.FindKernel("ShadeOpaque_Clustered");
-                s_shadeOpaqueFptlKernel = shadeOpaqueShader.FindKernel("ShadeOpaque_Fptl");
-
-                s_LightList = null;
-
-                m_DeferredDirectMaterial = Utilities.CreateEngineMaterial("Hidden/HDRenderLoop/Deferred");
-                m_DeferredDirectMaterial.EnableKeyword("LIGHTLOOP_TILE_PASS");
-                m_DeferredDirectMaterial.EnableKeyword("LIGHTLOOP_TILE_DIRECT");
-                m_DeferredDirectMaterial.DisableKeyword("LIGHTLOOP_TILE_INDIRECT");
-                m_DeferredDirectMaterial.DisableKeyword("LIGHTLOOP_TILE_ALL");
-
-                m_DeferredIndirectMaterial = Utilities.CreateEngineMaterial("Hidden/HDRenderLoop/Deferred");
-                m_DeferredIndirectMaterial.EnableKeyword("LIGHTLOOP_TILE_PASS");
-                m_DeferredIndirectMaterial.DisableKeyword("LIGHTLOOP_TILE_DIRECT");
-                m_DeferredIndirectMaterial.EnableKeyword("LIGHTLOOP_TILE_INDIRECT");
-                m_DeferredIndirectMaterial.DisableKeyword("LIGHTLOOP_TILE_ALL");
-
-                m_DeferredAllMaterial = Utilities.CreateEngineMaterial("Hidden/HDRenderLoop/Deferred");
-                m_DeferredAllMaterial.EnableKeyword("LIGHTLOOP_TILE_PASS");
-                m_DeferredAllMaterial.DisableKeyword("LIGHTLOOP_TILE_DIRECT");
-                m_DeferredAllMaterial.DisableKeyword("LIGHTLOOP_TILE_INDIRECT");
-                m_DeferredAllMaterial.EnableKeyword("LIGHTLOOP_TILE_ALL");
-
-                m_DebugViewTilesMaterial = Utilities.CreateEngineMaterial("Hidden/HDRenderLoop/DebugViewTiles");
-
-                m_SingleDeferredMaterial = Utilities.CreateEngineMaterial("Hidden/HDRenderLoop/Deferred");
-                m_SingleDeferredMaterial.EnableKeyword("LIGHTLOOP_SINGLE_PASS");
-
-                m_DefaultTexture2DArray = new Texture2DArray(1, 1, 1, TextureFormat.ARGB32, false);
-                m_DefaultTexture2DArray.SetPixels32(new Color32[1] { new Color32(128, 128, 128, 128) }, 0);
-                m_DefaultTexture2DArray.Apply();
-
-#if UNITY_EDITOR
-                UnityEditor.SceneView.onSceneGUIDelegate -= OnSceneGUI;
-                UnityEditor.SceneView.onSceneGUIDelegate += OnSceneGUI;
-#endif
-            }
-
-            public override void Cleanup()
-            {
-#if UNITY_EDITOR
-                UnityEditor.SceneView.onSceneGUIDelegate -= OnSceneGUI;
-#endif
-
-                Utilities.SafeRelease(s_DirectionalLightDatas);
-                Utilities.SafeRelease(s_LightDatas);
-                Utilities.SafeRelease(s_EnvLightDatas);
-                Utilities.SafeRelease(s_shadowDatas);
-
-                if (m_CubeReflTexArray != null)
-                {
-                    m_CubeReflTexArray.Release();
-                    m_CubeReflTexArray = null;
-                }
-                if (m_CookieTexArray != null)
-                {
-                    m_CookieTexArray.Release();
-                    m_CookieTexArray = null;
-                }
-                if (m_CubeCookieTexArray != null)
-                {
-                    m_CubeCookieTexArray.Release();
-                    m_CubeCookieTexArray = null;
-                }
-
-                ReleaseResolutionDependentBuffers();
-
-                Utilities.SafeRelease(s_AABBBoundsBuffer);
-                Utilities.SafeRelease(s_ConvexBoundsBuffer);
-                Utilities.SafeRelease(s_LightVolumeDataBuffer);
-
-                // enableClustered
-                Utilities.SafeRelease(s_GlobalLightListAtomic);
-
-                Utilities.Destroy(m_DeferredDirectMaterial);
-                Utilities.Destroy(m_DeferredIndirectMaterial);
-                Utilities.Destroy(m_DeferredAllMaterial);
-                Utilities.Destroy(m_DebugViewTilesMaterial);
-
-                Utilities.Destroy(m_SingleDeferredMaterial);
-            }
-
-            public override void NewFrame()
-            {
-                m_CookieTexArray.NewFrame();
-                m_CubeCookieTexArray.NewFrame();
-                m_CubeReflTexArray.NewFrame();
-            }
-
-            public override bool NeedResize()
-            {
-                return s_LightList == null ||
-                        (s_BigTileLightList == null && enableBigTilePrepass) ||
-                        (s_PerVoxelLightLists == null && enableClustered);
-            }
-
-            public override void ReleaseResolutionDependentBuffers()
-            {
-                Utilities.SafeRelease(s_LightList);
-
-                // enableClustered
-                Utilities.SafeRelease(s_PerVoxelLightLists);
-                Utilities.SafeRelease(s_PerVoxelOffset);
-                Utilities.SafeRelease(s_PerTileLogBaseTweak);
-
-                // enableBigTilePrepass
-                Utilities.SafeRelease(s_BigTileLightList);
-            }
-
-            int NumLightIndicesPerClusteredTile()
-            {
-                return 8 * (1 << k_Log2NumClusters);       // total footprint for all layers of the tile (measured in light index entries)
-            }
-
-            public override void AllocResolutionDependentBuffers(int width, int height)
-            {
-                var nrTilesX = (width + k_TileSize - 1) / k_TileSize;
-                var nrTilesY = (height + k_TileSize - 1) / k_TileSize;
-                var nrTiles = nrTilesX * nrTilesY;
-                const int capacityUShortsPerTile = 32;
-                const int dwordsPerTile = (capacityUShortsPerTile + 1) >> 1;        // room for 31 lights and a nrLights value.
-
-                s_LightList = new ComputeBuffer((int)LightCategory.Count * dwordsPerTile * nrTiles, sizeof(uint));       // enough list memory for a 4k x 4k display
-
-                if (enableClustered)
-                {
-                    s_PerVoxelOffset = new ComputeBuffer((int)LightCategory.Count * (1 << k_Log2NumClusters) * nrTiles, sizeof(uint));
-                    s_PerVoxelLightLists = new ComputeBuffer(NumLightIndicesPerClusteredTile() * nrTiles, sizeof(uint));
-
-                    if (k_UseDepthBuffer)
-                    {
-                        s_PerTileLogBaseTweak = new ComputeBuffer(nrTiles, sizeof(float));
-                    }
-                }
-
-                if (enableBigTilePrepass)
-                {
-                    var nrBigTilesX = (width + 63) / 64;
-                    var nrBigTilesY = (height + 63) / 64;
-                    var nrBigTiles = nrBigTilesX * nrBigTilesY;
-                    s_BigTileLightList = new ComputeBuffer(LightDefinitions.MAX_NR_BIGTILE_LIGHTS_PLUSONE * nrBigTiles, sizeof(uint));
-                }
-            }
-
-            static Matrix4x4 GetFlipMatrix()
-            {
-                Matrix4x4 flip = Matrix4x4.identity;
-                bool isLeftHand = ((int)LightDefinitions.USE_LEFTHAND_CAMERASPACE) != 0;
-                if (isLeftHand) flip.SetColumn(2, new Vector4(0.0f, 0.0f, -1.0f, 0.0f));
-                return flip;
-            }
-
-            static Matrix4x4 WorldToCamera(Camera camera)
-            {
-                return GetFlipMatrix() * camera.worldToCameraMatrix;
-            }
-
-            static Matrix4x4 CameraProjection(Camera camera)
-            {
-                return camera.projectionMatrix * GetFlipMatrix();
-            }
-
-            public Vector3 GetLightColor(VisibleLight light)
-            {
-                return new Vector3(light.finalColor.r, light.finalColor.g, light.finalColor.b);
-            }
-
-            // Return number of added shadow
-            public int GetShadows(VisibleLight light, int lightIndex, ref ShadowOutput shadowOutput, ShadowSettings shadowSettings)
-            {
-                for (int sliceIndex = 0; sliceIndex < shadowOutput.GetShadowSliceCountLightIndex(lightIndex); ++sliceIndex)
-                {
-                    ShadowData shadowData = new ShadowData();
-
-                    int shadowSliceIndex = shadowOutput.GetShadowSliceIndex(lightIndex, sliceIndex);
-                    shadowData.worldToShadow = shadowOutput.shadowSlices[shadowSliceIndex].shadowTransform.transpose; // Transpose for hlsl reading ?
-
-                    shadowData.bias = light.light.shadowBias;
-                    shadowData.invResolution = new Vector4(1.0f / shadowSettings.shadowAtlasWidth, 1.0f / shadowSettings.shadowAtlasHeight, 0.0f, 0.0f);
-                    m_lightList.shadows.Add(shadowData);
-                }
-
-                return shadowOutput.GetShadowSliceCountLightIndex(lightIndex);
-            }
-
-            public void GetDirectionalLightData(ShadowSettings shadowSettings, GPULightType gpuLightType, VisibleLight light, AdditionalLightData additionalData, int lightIndex, ref ShadowOutput shadowOutput, ref int directionalShadowcount)
-            {
-                var directionalLightData = new DirectionalLightData();
-
-                // Light direction for directional is opposite to the forward direction
-                directionalLightData.forward = light.light.transform.forward;
-                directionalLightData.up = light.light.transform.up;
-                directionalLightData.right = light.light.transform.right;
-                directionalLightData.positionWS = light.light.transform.position;
-                directionalLightData.color = GetLightColor(light);
-                directionalLightData.diffuseScale = additionalData.affectDiffuse ? 1.0f : 0.0f;
-                directionalLightData.specularScale = additionalData.affectSpecular ? 1.0f : 0.0f;
-                directionalLightData.invScaleX = 1.0f / light.light.transform.localScale.x;
-                directionalLightData.invScaleY = 1.0f / light.light.transform.localScale.y;
-                directionalLightData.cosAngle = 0.0f;
-                directionalLightData.sinAngle = 0.0f;
-                directionalLightData.shadowIndex = -1;
-                directionalLightData.cookieIndex = -1;
-
-                if (light.light.cookie != null)
-                {
-                    directionalLightData.tileCookie = (light.light.cookie.wrapMode == TextureWrapMode.Repeat);
-                    directionalLightData.cookieIndex = m_CookieTexArray.FetchSlice(light.light.cookie);
-                }
-
-                bool hasDirectionalShadows = light.light.shadows != LightShadows.None && shadowOutput.GetShadowSliceCountLightIndex(lightIndex) != 0;
-                bool hasDirectionalNotReachMaxLimit = directionalShadowcount == 0; // Only one cascade shadow allowed
-
-                // If we have not found a directional shadow casting light yet, we register the last directional anyway as "sun".
-                if (directionalShadowcount == 0)
-                {
-                    m_CurrentSunLight = light.light;
-                }
-
-                if (hasDirectionalShadows && hasDirectionalNotReachMaxLimit) // Note  < MaxShadows should be check at shadowOutput creation
-                {
-                    // Always choose the directional shadow casting light if it exists.
-                    m_CurrentSunLight = light.light;
-
-                    directionalLightData.shadowIndex = m_lightList.shadows.Count;
-                    directionalShadowcount += GetShadows(light, lightIndex, ref shadowOutput, shadowSettings);
-
-                    // Fill split information for shaders
-                    for (int s = 0; s < k_MaxCascadeCount; ++s)
-                    {
-                        m_lightList.directionalShadowSplitSphereSqr[s] = shadowOutput.directionalShadowSplitSphereSqr[s];
-                    }
-                }
-
-                m_lightList.directionalLights.Add(directionalLightData);
-            }
-
-            public void GetLightData(ShadowSettings shadowSettings, GPULightType gpuLightType, VisibleLight light, AdditionalLightData additionalData, int lightIndex, ref ShadowOutput shadowOutput, ref int shadowCount)
-            {
-                var lightData = new LightData();
-
-                lightData.lightType = gpuLightType;
-
-                lightData.positionWS = light.light.transform.position;
-                lightData.invSqrAttenuationRadius = 1.0f / (light.range * light.range);
-                lightData.color = GetLightColor(light);
-
-                lightData.forward = light.light.transform.forward; // Note: Light direction is oriented backward (-Z)
-                lightData.up = light.light.transform.up;
-                lightData.right = light.light.transform.right;
-
-                if (lightData.lightType == GPULightType.Spot)
-                {
-                    var spotAngle = light.spotAngle;
-
-                    var innerConePercent = additionalData.GetInnerSpotPercent01();
-                    var cosSpotOuterHalfAngle = Mathf.Clamp(Mathf.Cos(spotAngle * 0.5f * Mathf.Deg2Rad), 0.0f, 1.0f);
-                    var sinSpotOuterHalfAngle = Mathf.Sqrt(1.0f - cosSpotOuterHalfAngle * cosSpotOuterHalfAngle);
-                    var cosSpotInnerHalfAngle = Mathf.Clamp(Mathf.Cos(spotAngle * 0.5f * innerConePercent * Mathf.Deg2Rad), 0.0f, 1.0f); // inner cone
-
-                    var val = Mathf.Max(0.001f, (cosSpotInnerHalfAngle - cosSpotOuterHalfAngle));
-                    lightData.angleScale = 1.0f / val;
-                    lightData.angleOffset = -cosSpotOuterHalfAngle * lightData.angleScale;
-
-                    // TODO: Currently the spot cookie code use the cotangent, either we fix the spot cookie code to not use cotangent
-                    // or we clean the name here, store it in size.x for now
-                    lightData.size.x = cosSpotOuterHalfAngle / sinSpotOuterHalfAngle;
-                }
-                else
-                {
-                    // 1.0f, 2.0f are neutral value allowing GetAngleAnttenuation in shader code to return 1.0
-                    lightData.angleScale = 1.0f;
-                    lightData.angleOffset = 2.0f;
-                }
-
-                lightData.diffuseScale = additionalData.affectDiffuse ? 1.0f : 0.0f;
-                lightData.specularScale = additionalData.affectSpecular ? 1.0f : 0.0f;
-                lightData.shadowDimmer = additionalData.shadowDimmer;
-
-                lightData.IESIndex = -1;
-                lightData.cookieIndex = -1;
-                lightData.shadowIndex = -1;
-
-                if (light.light.cookie != null)
-                {
-                    // TODO: add texture atlas support for cookie textures.
-                    switch (light.lightType)
-                    {
-                        case LightType.Spot:
-                            lightData.cookieIndex = m_CookieTexArray.FetchSlice(light.light.cookie);
-                            break;
-                        case LightType.Point:
-                            lightData.cookieIndex = m_CubeCookieTexArray.FetchSlice(light.light.cookie);
-                            break;
-                    }
-                }
-
-                // Setup shadow data arrays
-                bool hasShadows = light.light.shadows != LightShadows.None && shadowOutput.GetShadowSliceCountLightIndex(lightIndex) != 0;
-                bool hasNotReachMaxLimit = shadowCount + (lightData.lightType == GPULightType.Point ? 6 : 1) <= k_MaxShadowOnScreen;
-
-                // TODO: Read the comment about shadow limit/management at the beginning of this loop
-                if (hasShadows && hasNotReachMaxLimit)
-                {
-                    // When we have a point light, we assumed that there is 6 consecutive PunctualShadowData
-                    lightData.shadowIndex = m_lightList.shadows.Count;
-                    shadowCount += GetShadows(light, lightIndex, ref shadowOutput, shadowSettings);
-                }
-
-                if (additionalData.archetype != LightArchetype.Punctual)
-                {
-                    lightData.twoSided = additionalData.isDoubleSided;
-                    lightData.size = new Vector2(additionalData.areaLightLength, additionalData.areaLightWidth);
-                }
-
-                m_lightList.lights.Add(lightData);
-            }
-
-            // TODO: we should be able to do this calculation only with LightData without VisibleLight light, but for now pass both
-            public void GetLightVolumeDataAndBound(LightCategory lightCategory, GPULightType gpuLightType, LightVolumeType lightVolumeType, VisibleLight light, LightData lightData, Matrix4x4 worldToView)
-            {
-                // Then Culling side
-                var range = light.range;
-                var lightToWorld = light.localToWorld;
-                Vector3 lightPos = lightToWorld.GetColumn(3);
-
-                // Fill bounds
-                var bound = new SFiniteLightBound();
-                var ligthVolumeData = new LightVolumeData();
-
-                ligthVolumeData.lightCategory = (uint)lightCategory;
-                ligthVolumeData.lightVolume = (uint)lightVolumeType;
-
-                if (gpuLightType == GPULightType.Spot)
-                {
-                    Vector3 lightDir = lightToWorld.GetColumn(2);   // Z axis in world space
-
-                    // represents a left hand coordinate system in world space
-                    Vector3 vx = lightToWorld.GetColumn(0);     // X axis in world space
-                    Vector3 vy = lightToWorld.GetColumn(1);     // Y axis in world space
-                    var vz = lightDir;                      // Z axis in world space
-
-                    // transform to camera space (becomes a left hand coordinate frame in Unity since Determinant(worldToView)<0)
-                    vx = worldToView.MultiplyVector(vx);
-                    vy = worldToView.MultiplyVector(vy);
-                    vz = worldToView.MultiplyVector(vz);
-
-                    const float pi = 3.1415926535897932384626433832795f;
-                    const float degToRad = (float)(pi / 180.0);
-
-                    var sa = light.light.spotAngle;
-
-                    var cs = Mathf.Cos(0.5f * sa * degToRad);
-                    var si = Mathf.Sin(0.5f * sa * degToRad);
-
-                    const float FltMax = 3.402823466e+38F;
-                    var ta = cs > 0.0f ? (si / cs) : FltMax;
-                    var cota = si > 0.0f ? (cs / si) : FltMax;
-
-                    //const float cotasa = l.GetCotanHalfSpotAngle();
-
-                    // apply nonuniform scale to OBB of spot light
-                    var squeeze = true;//sa < 0.7f * 90.0f;      // arb heuristic
-                    var fS = squeeze ? ta : si;
-                    bound.center = worldToView.MultiplyPoint(lightPos + ((0.5f * range) * lightDir));    // use mid point of the spot as the center of the bounding volume for building screen-space AABB for tiled lighting.
-
-                    // scale axis to match box or base of pyramid
-                    bound.boxAxisX = (fS * range) * vx;
-                    bound.boxAxisY = (fS * range) * vy;
-                    bound.boxAxisZ = (0.5f * range) * vz;
-
-                    // generate bounding sphere radius
-                    var fAltDx = si;
-                    var fAltDy = cs;
-                    fAltDy = fAltDy - 0.5f;
-                    //if(fAltDy<0) fAltDy=-fAltDy;
-
-                    fAltDx *= range; fAltDy *= range;
-
-                    // Handle case of pyramid with this select
-                    var altDist = Mathf.Sqrt(fAltDy * fAltDy + (gpuLightType == GPULightType.Spot ? 1.0f : 2.0f) * fAltDx * fAltDx);
-                    bound.radius = altDist > (0.5f * range) ? altDist : (0.5f * range);       // will always pick fAltDist
-                    bound.scaleXY = squeeze ? new Vector2(0.01f, 0.01f) : new Vector2(1.0f, 1.0f);
-
-                    ligthVolumeData.lightAxisX = vx;
-                    ligthVolumeData.lightAxisY = vy;
-                    ligthVolumeData.lightAxisZ = vz;
-                    ligthVolumeData.lightPos = worldToView.MultiplyPoint(lightPos);
-                    ligthVolumeData.radiusSq = range * range;
-                    ligthVolumeData.cotan = cota;
-                }
-                else if (gpuLightType == GPULightType.Point)
-                {
-                    bool isNegDeterminant = Vector3.Dot(worldToView.GetColumn(0), Vector3.Cross(worldToView.GetColumn(1), worldToView.GetColumn(2))) < 0.0f; // 3x3 Determinant.
-
-                    bound.center = worldToView.MultiplyPoint(lightPos);
-                    bound.boxAxisX.Set(range, 0, 0);
-                    bound.boxAxisY.Set(0, range, 0);
-                    bound.boxAxisZ.Set(0, 0, isNegDeterminant ? (-range) : range);    // transform to camera space (becomes a left hand coordinate frame in Unity since Determinant(worldToView)<0)
-                    bound.scaleXY.Set(1.0f, 1.0f);
-                    bound.radius = range;
-
-                    // represents a left hand coordinate system in world space since det(worldToView)<0
-                    var lightToView = worldToView * lightToWorld;
-                    Vector3 vx = lightToView.GetColumn(0);
-                    Vector3 vy = lightToView.GetColumn(1);
-                    Vector3 vz = lightToView.GetColumn(2);
-
-                    // fill up ldata
-                    ligthVolumeData.lightAxisX = vx;
-                    ligthVolumeData.lightAxisY = vy;
-                    ligthVolumeData.lightAxisZ = vz;
-                    ligthVolumeData.lightPos = bound.center;
-                    ligthVolumeData.radiusSq = range * range;
-                }
-                else if (gpuLightType == GPULightType.Rectangle)
-                {
-                    Vector3 centerVS = worldToView.MultiplyPoint(lightData.positionWS);
-                    Vector3 xAxisVS = worldToView.MultiplyVector(lightData.right);
-                    Vector3 yAxisVS = worldToView.MultiplyVector(lightData.up);
-                    Vector3 zAxisVS = worldToView.MultiplyVector(lightData.forward);
-                    float radius = 1.0f / Mathf.Sqrt(lightData.invSqrAttenuationRadius);
-
-                    Vector3 dimensions = new Vector3(lightData.size.x * 0.5f + radius, lightData.size.y * 0.5f + radius, radius);
-
-                    if (!lightData.twoSided)
-                    {
-                        centerVS -= zAxisVS * radius * 0.5f;
-                        dimensions.z *= 0.5f;
-                    }
-
-                    bound.center = centerVS;
-                    bound.boxAxisX = dimensions.x * xAxisVS;
-                    bound.boxAxisY = dimensions.y * yAxisVS;
-                    bound.boxAxisZ = dimensions.z * zAxisVS;
-                    bound.scaleXY.Set(1.0f, 1.0f);
-                    bound.radius = dimensions.magnitude;
-
-                    ligthVolumeData.lightPos = centerVS;
-                    ligthVolumeData.lightAxisX = xAxisVS;
-                    ligthVolumeData.lightAxisY = yAxisVS;
-                    ligthVolumeData.lightAxisZ = zAxisVS;
-                    ligthVolumeData.boxInnerDist = dimensions;
-                    ligthVolumeData.boxInvRange.Set(1e5f, 1e5f, 1e5f);
-                }
-                else if (gpuLightType == GPULightType.Line)
-                {
-                    Vector3 centerVS = worldToView.MultiplyPoint(lightData.positionWS);
-                    Vector3 xAxisVS = worldToView.MultiplyVector(lightData.right);
-                    Vector3 yAxisVS = worldToView.MultiplyVector(lightData.up);
-                    Vector3 zAxisVS = worldToView.MultiplyVector(lightData.forward);
-                    float radius = 1.0f / Mathf.Sqrt(lightData.invSqrAttenuationRadius);
-
-                    Vector3 dimensions = new Vector3(lightData.size.x * 0.5f + radius, radius, radius);
-
-                    bound.center = centerVS;
-                    bound.boxAxisX = dimensions.x * xAxisVS;
-                    bound.boxAxisY = dimensions.y * yAxisVS;
-                    bound.boxAxisZ = dimensions.z * zAxisVS;
-                    bound.scaleXY.Set(1.0f, 1.0f);
-                    bound.radius = dimensions.magnitude;
-
-                    ligthVolumeData.lightPos = centerVS;
-                    ligthVolumeData.lightAxisX = xAxisVS;
-                    ligthVolumeData.lightAxisY = yAxisVS;
-                    ligthVolumeData.lightAxisZ = zAxisVS;
-                    ligthVolumeData.boxInnerDist = new Vector3(lightData.size.x * 0.5f, 0.01f, 0.01f);
-                    ligthVolumeData.boxInvRange.Set(1.0f / radius, 1.0f / radius, 1.0f / radius);
-                }
-                else
-                {
-                    // TODO implement unsupported type
-                    Debug.Assert(false);
-                }
-
-                m_lightList.bounds.Add(bound);
-                m_lightList.lightVolumes.Add(ligthVolumeData);
-            }
-
-            public void GetEnvLightData(VisibleReflectionProbe probe)
-            {
-                var envLightData = new EnvLightData();
-
-                // CAUTION: localToWorld is the transform for the widget of the reflection probe. i.e the world position of the point use to do the cubemap capture (mean it include the local offset)
-                envLightData.positionWS = probe.localToWorld.GetColumn(3);
-
-                envLightData.envShapeType = EnvShapeType.None;
-
-                // TODO: Support sphere influence in UI
-                if (probe.boxProjection != 0)
-                {
-                    envLightData.envShapeType = EnvShapeType.Box;
-                }
-
-                // remove scale from the matrix (Scale in this matrix is use to scale the widget)
-                envLightData.right = probe.localToWorld.GetColumn(0);
-                envLightData.right.Normalize();
-                envLightData.up = probe.localToWorld.GetColumn(1);
-                envLightData.up.Normalize();
-                envLightData.forward = probe.localToWorld.GetColumn(2);
-                envLightData.forward.Normalize();
-
-                // Artists prefer to have blend distance inside the volume!
-                // So we let the current UI but we assume blendDistance is an inside factor instead
-                // Blend distance can't be larger than the max radius
-                // probe.bounds.extents is BoxSize / 2
-                float maxBlendDist = Mathf.Min(probe.bounds.extents.x, Mathf.Min(probe.bounds.extents.y, probe.bounds.extents.z));
-                float blendDistance = Mathf.Min(maxBlendDist, probe.blendDistance);
-                envLightData.innerDistance = probe.bounds.extents - new Vector3(blendDistance, blendDistance, blendDistance);
-
-                envLightData.envIndex = m_CubeReflTexArray.FetchSlice(probe.texture);
-
-                envLightData.offsetLS = probe.center; // center is misnamed, it is the offset (in local space) from center of the bounding box to the cubemap capture point
-                envLightData.blendDistance = blendDistance;
-
-                m_lightList.envLights.Add(envLightData);
-            }
-
-            public void GetEnvLightVolumeDataAndBound(VisibleReflectionProbe probe, LightVolumeType lightVolumeType, Matrix4x4 worldToView)
-            {
-                var bound = new SFiniteLightBound();
-                var ligthVolumeData = new LightVolumeData();
-
-                var bnds = probe.bounds;
-                var boxOffset = probe.center;                  // reflection volume offset relative to cube map capture point
-                var blendDistance = probe.blendDistance;
-
-                var mat = probe.localToWorld;
-
-                Vector3 vx = mat.GetColumn(0);
-                Vector3 vy = mat.GetColumn(1);
-                Vector3 vz = mat.GetColumn(2);
-                Vector3 vw = mat.GetColumn(3);
-                vx.Normalize(); // Scale shouldn't affect the probe or its bounds
-                vy.Normalize();
-                vz.Normalize();
-
-                // C is reflection volume center in world space (NOT same as cube map capture point)
-                var e = bnds.extents;       // 0.5f * Vector3.Max(-boxSizes[p], boxSizes[p]);
-                var C = vx * boxOffset.x + vy * boxOffset.y + vz * boxOffset.z + vw;
-
-                var combinedExtent = e + new Vector3(blendDistance, blendDistance, blendDistance);
-
-                // transform to camera space (becomes a left hand coordinate frame in Unity since Determinant(worldToView)<0)
-                vx = worldToView.MultiplyVector(vx);
-                vy = worldToView.MultiplyVector(vy);
-                vz = worldToView.MultiplyVector(vz);
-
-                var Cw = worldToView.MultiplyPoint(C);
-
-                bound.center = Cw;
-                bound.boxAxisX = combinedExtent.x * vx;
-                bound.boxAxisY = combinedExtent.y * vy;
-                bound.boxAxisZ = combinedExtent.z * vz;
-                bound.scaleXY.Set(1.0f, 1.0f);
-                bound.radius = combinedExtent.magnitude;
-
-
-                ligthVolumeData.lightCategory = (uint)LightCategory.Env;
-                ligthVolumeData.lightVolume = (uint)lightVolumeType;
-
-                ligthVolumeData.lightPos = Cw;
-                ligthVolumeData.lightAxisX = vx;
-                ligthVolumeData.lightAxisY = vy;
-                ligthVolumeData.lightAxisZ = vz;
-                var delta = combinedExtent - e;
-                ligthVolumeData.boxInnerDist = e;
-                ligthVolumeData.boxInvRange.Set(1.0f / delta.x, 1.0f / delta.y, 1.0f / delta.z);
-
-                m_lightList.bounds.Add(bound);
-                m_lightList.lightVolumes.Add(ligthVolumeData);
-            }
-
-            public override void PrepareLightsForGPU(ShadowSettings shadowSettings, CullResults cullResults, Camera camera, ref ShadowOutput shadowOutput)
-            {
-                m_lightList.Clear();
-
-                if (cullResults.visibleLights.Length == 0)
-                    return;
-
-                // 1. Count the number of lights and sort all light by category, type and volume
-                int directionalLightcount = 0;
-                int punctualLightcount = 0;
-                int areaLightCount = 0;
-
-                var sortKeys = new uint[Math.Min(cullResults.visibleLights.Length, k_MaxLightsOnScreen)];
-                int sortCount = 0;
-
-                for (int lightIndex = 0, numLights = cullResults.visibleLights.Length; lightIndex < numLights; ++lightIndex)
-                {
-                    var light = cullResults.visibleLights[lightIndex];
-
-                    // We only process light with additional data
-                    var additionalData = light.light.GetComponent<AdditionalLightData>();
-
-                    if (additionalData == null)
-                    {
-                        Debug.LogWarning("Light entity detected without additional data, will not be taken into account " + light.light.name);
-                        continue;
-                    }
-
-                    LightCategory lightCategory = LightCategory.Count;
-                    GPULightType gpuLightType = GPULightType.Point;
-                    LightVolumeType lightVolumeType = LightVolumeType.Count;
-
-                    // Note: LightType.Area is offline only, use for baking, no need to test it
-                    if (additionalData.archetype == LightArchetype.Punctual)
-                    {
-                        switch (light.lightType)
-                        {
-                            case LightType.Point:
-                                if (punctualLightcount >= k_MaxPunctualLightsOnScreen)
-                                    continue;
-                                lightCategory = LightCategory.Punctual;
-                                gpuLightType = GPULightType.Point;
-                                lightVolumeType = LightVolumeType.Sphere;
-                                ++punctualLightcount;
-                                break;
-
-                            case LightType.Spot:
-                                if (punctualLightcount >= k_MaxPunctualLightsOnScreen)
-                                    continue;
-                                lightCategory = LightCategory.Punctual;
-                                gpuLightType = GPULightType.Spot;
-                                lightVolumeType = LightVolumeType.Cone;
-                                ++punctualLightcount;
-                                break;
-
-                            case LightType.Directional:
-                                if (directionalLightcount >= k_MaxDirectionalLightsOnScreen)
-                                    continue;
-                                lightCategory = LightCategory.Punctual;
-                                gpuLightType = GPULightType.Directional;
-                                // No need to add volume, always visible
-                                lightVolumeType = LightVolumeType.Count; // Count is none
-                                ++directionalLightcount;
-                                break;
-
-                            default:
-                                continue;
-                        }
-                    }
-                    else
-                    {
-                        switch (additionalData.archetype)
-                        {
-                            case LightArchetype.Rectangle:
-                                if (areaLightCount >= k_MaxAreaLightsOnSCreen)
-                                    continue;
-                                lightCategory = LightCategory.Area;
-                                gpuLightType = GPULightType.Rectangle;
-                                lightVolumeType = LightVolumeType.Box;
-                                ++areaLightCount;
-                                break;
-
-                            case LightArchetype.Line:
-                                if (areaLightCount >= k_MaxAreaLightsOnSCreen)
-                                    continue;
-                                lightCategory = LightCategory.Area;
-                                gpuLightType = GPULightType.Line;
-                                lightVolumeType = LightVolumeType.Box;
-                                ++areaLightCount;
-                                break;
-
-                            default:
-                                continue;
-                        }
-                    }
-
-                    // 5 bit (0x1F) light category, 5 bit (0x1F) GPULightType, 6 bit (0x3F) lightVolume, 16 bit index
-                    sortKeys[sortCount++] = (uint)lightCategory << 27 | (uint)gpuLightType << 22 | (uint)lightVolumeType << 16 | (uint)lightIndex;
-                }
-
-                Array.Sort(sortKeys);
-
-                // TODO: Refactor shadow management
-                // The good way of managing shadow:
-                // Here we sort everyone and we decide which light is important or not (this is the responsibility of the lightloop)
-                // we allocate shadow slot based on maximum shadow allowed on screen and attribute slot by bigger solid angle
-                // THEN we ask to the ShadowRender to render the shadow, not the reverse as it is today (i.e render shadow than expect they
-                // will be use...)
-                // The lightLoop is in charge, not the shadow pass.
-                // For now we will still apply the maximum of shadow here but we don't apply the sorting by priority + slot allocation yet
-                int directionalShadowcount = 0;
-                int shadowCount = 0;
-
-                // 2. Go thought all lights, convert them to GPU format.
-                // Create simultaneously data for culling (LigthVolumeData and rendering)
-                var worldToView = WorldToCamera(camera);
-
-                for (int sortIndex = 0; sortIndex < sortCount; ++sortIndex)
-                {
-                    // In 1. we have already classify and sorted the light, we need to use this sorted order here
-                    uint sortKey = sortKeys[sortIndex];
-                    LightCategory lightCategory = (LightCategory)((sortKey >> 27) & 0x1F);
-                    GPULightType gpuLightType = (GPULightType)((sortKey >> 22) & 0x1F);
-                    LightVolumeType lightVolumeType = (LightVolumeType)((sortKey >> 16) & 0x3F);
-                    int lightIndex = (int)(sortKey & 0xFFFF);
-
-                    var light = cullResults.visibleLights[lightIndex];
-                    var additionalData = light.light.GetComponent<AdditionalLightData>();
-
-                    // Directional rendering side, it is separated as it is always visible so no volume to handle here
-                    if (gpuLightType == GPULightType.Directional)
-                    {
-                        GetDirectionalLightData(shadowSettings, gpuLightType, light, additionalData, lightIndex, ref shadowOutput, ref directionalShadowcount);
-
-                        continue;
-                    }
-
-                    // Spot, point, rect, line light - Rendering side
-                    GetLightData(shadowSettings, gpuLightType, light, additionalData, lightIndex, ref shadowOutput, ref shadowCount);
-                    // Then culling side. Must be call in this order as we pass the created Light data to the function
-                    GetLightVolumeDataAndBound(lightCategory, gpuLightType, lightVolumeType, light, m_lightList.lights[m_lightList.lights.Count - 1], worldToView);
-                }
-
-                // Sanity check
-                Debug.Assert(m_lightList.directionalLights.Count == directionalLightcount);
-                Debug.Assert(m_lightList.lights.Count == areaLightCount + punctualLightcount);
-                m_areaLightCount = areaLightCount;
-                m_punctualLightCount = punctualLightcount;
-
-                // Redo everything but this time with envLights
-                int envLightCount = 0;
-
-                sortKeys = new uint[Math.Min(cullResults.visibleReflectionProbes.Length, k_MaxEnvLightsOnScreen)];
-                sortCount = 0;
-
-                for (int probeIndex = 0, numProbes = cullResults.visibleReflectionProbes.Length; probeIndex < numProbes; probeIndex++)
-                {
-                    var probe = cullResults.visibleReflectionProbes[probeIndex];
-
-                    if (envLightCount >= k_MaxEnvLightsOnScreen)
-                        continue;
-
-                    // TODO: Support LightVolumeType.Sphere, currently in UI there is no way to specify a sphere influence volume                    
-                    LightVolumeType lightVolumeType = probe.boxProjection != 0 ? LightVolumeType.Box : LightVolumeType.Box;
-                    ++envLightCount;
-
-                    // 16 bit lightVolume, 16 bit index
-                    sortKeys[sortCount++] = (uint)lightVolumeType << 16 | (uint)probeIndex;
-                }
-
-                // Not necessary yet but call it for future modification with sphere influence volume
-                Array.Sort(sortKeys);
-
-                for (int sortIndex = 0; sortIndex < sortCount; ++sortIndex)
-                {
-                    // In 1. we have already classify and sorted the light, we need to use this sorted order here
-                    uint sortKey = sortKeys[sortIndex];
-                    LightVolumeType lightVolumeType = (LightVolumeType)((sortKey >> 16) & 0xFFFF);
-                    int probeIndex = (int)(sortKey & 0xFFFF);
-
-                    VisibleReflectionProbe probe = cullResults.visibleReflectionProbes[probeIndex];
-
-                    GetEnvLightData(probe);
-
-                    GetEnvLightVolumeDataAndBound(probe, lightVolumeType, worldToView);
-                }
-
-                // Sanity check
-                Debug.Assert(m_lightList.envLights.Count == envLightCount);
-
-                m_lightCount = m_lightList.lights.Count + m_lightList.envLights.Count;
-                Debug.Assert(m_lightList.bounds.Count == m_lightCount);
-                Debug.Assert(m_lightList.lightVolumes.Count == m_lightCount);
-            }
-
-            void VoxelLightListGeneration(CommandBuffer cmd, Camera camera, Matrix4x4 projscr, Matrix4x4 invProjscr, RenderTargetIdentifier cameraDepthBufferRT)
-            {
-                // clear atomic offset index
-                cmd.SetComputeBufferParam(buildPerVoxelLightListShader, s_ClearVoxelAtomicKernel, "g_LayeredSingleIdxBuffer", s_GlobalLightListAtomic);
-                cmd.DispatchCompute(buildPerVoxelLightListShader, s_ClearVoxelAtomicKernel, 1, 1, 1);
-
-                cmd.SetComputeIntParam(buildPerVoxelLightListShader, "_EnvLightIndexShift", m_lightList.lights.Count);    
-                cmd.SetComputeIntParam(buildPerVoxelLightListShader, "g_iNrVisibLights", m_lightCount);
-                Utilities.SetMatrixCS(cmd, buildPerVoxelLightListShader, "g_mScrProjection", projscr);
-                Utilities.SetMatrixCS(cmd, buildPerVoxelLightListShader, "g_mInvScrProjection", invProjscr);
-
-                cmd.SetComputeIntParam(buildPerVoxelLightListShader, "g_iLog2NumClusters", k_Log2NumClusters);
-
-                //Vector4 v2_near = invProjscr * new Vector4(0.0f, 0.0f, 0.0f, 1.0f);
-                //Vector4 v2_far = invProjscr * new Vector4(0.0f, 0.0f, 1.0f, 1.0f);
-                //float nearPlane2 = -(v2_near.z/v2_near.w);
-                //float farPlane2 = -(v2_far.z/v2_far.w);
-                var nearPlane = camera.nearClipPlane;
-                var farPlane = camera.farClipPlane;
-                cmd.SetComputeFloatParam(buildPerVoxelLightListShader, "g_fNearPlane", nearPlane);
-                cmd.SetComputeFloatParam(buildPerVoxelLightListShader, "g_fFarPlane", farPlane);
-
-                const float C = (float)(1 << k_Log2NumClusters);
-                var geomSeries = (1.0 - Mathf.Pow(k_ClustLogBase, C)) / (1 - k_ClustLogBase);        // geometric series: sum_k=0^{C-1} base^k
-                m_ClustScale = (float)(geomSeries / (farPlane - nearPlane));
-
-                cmd.SetComputeFloatParam(buildPerVoxelLightListShader, "g_fClustScale", m_ClustScale);
-                cmd.SetComputeFloatParam(buildPerVoxelLightListShader, "g_fClustBase", k_ClustLogBase);
-
-                cmd.SetComputeTextureParam(buildPerVoxelLightListShader, s_GenListPerVoxelKernel, "g_depth_tex", cameraDepthBufferRT);
-                cmd.SetComputeBufferParam(buildPerVoxelLightListShader, s_GenListPerVoxelKernel, "g_vLayeredLightList", s_PerVoxelLightLists);
-                cmd.SetComputeBufferParam(buildPerVoxelLightListShader, s_GenListPerVoxelKernel, "g_LayeredOffset", s_PerVoxelOffset);
-                cmd.SetComputeBufferParam(buildPerVoxelLightListShader, s_GenListPerVoxelKernel, "g_LayeredSingleIdxBuffer", s_GlobalLightListAtomic);
-                if (enableBigTilePrepass)
-                    cmd.SetComputeBufferParam(buildPerVoxelLightListShader, s_GenListPerVoxelKernel, "g_vBigTileLightList", s_BigTileLightList);
-
-                if (k_UseDepthBuffer)
-                {
-                    cmd.SetComputeBufferParam(buildPerVoxelLightListShader, s_GenListPerVoxelKernel, "g_logBaseBuffer", s_PerTileLogBaseTweak);
-                }
-
-                var numTilesX = GetNumTileX(camera);
-                var numTilesY = GetNumTileY(camera);
-                cmd.DispatchCompute(buildPerVoxelLightListShader, s_GenListPerVoxelKernel, numTilesX, numTilesY, 1);
-            }
-
-            public override void BuildGPULightLists(Camera camera, RenderLoop loop, RenderTargetIdentifier cameraDepthBufferRT)
-            {
-                var w = camera.pixelWidth;
-                var h = camera.pixelHeight;
-                var numTilesX = GetNumTileX(camera);
-                var numTilesY = GetNumTileY(camera);
-                var numBigTilesX = (w + 63) / 64;
-                var numBigTilesY = (h + 63) / 64;
-
-                // camera to screen matrix (and it's inverse)
-                var proj = CameraProjection(camera);
-                var temp = new Matrix4x4();
-                temp.SetRow(0, new Vector4(0.5f * w, 0.0f, 0.0f, 0.5f * w));
-                temp.SetRow(1, new Vector4(0.0f, 0.5f * h, 0.0f, 0.5f * h));
-                temp.SetRow(2, new Vector4(0.0f, 0.0f, 0.5f, 0.5f));
-                temp.SetRow(3, new Vector4(0.0f, 0.0f, 0.0f, 1.0f));
-                var projscr = temp * proj;
-                var invProjscr = projscr.inverse;
-
-                var cmd = new CommandBuffer() { name = "" };
-
-                // generate screen-space AABBs (used for both fptl and clustered).
-                {
-                    temp.SetRow(0, new Vector4(1.0f, 0.0f, 0.0f, 0.0f));
-                    temp.SetRow(1, new Vector4(0.0f, 1.0f, 0.0f, 0.0f));
-                    temp.SetRow(2, new Vector4(0.0f, 0.0f, 0.5f, 0.5f));
-                    temp.SetRow(3, new Vector4(0.0f, 0.0f, 0.0f, 1.0f));
-                    var projh = temp * proj;
-                    var invProjh = projh.inverse;
-
-                    cmd.SetComputeIntParam(buildScreenAABBShader, "g_iNrVisibLights", m_lightCount);
-                    Utilities.SetMatrixCS(cmd, buildScreenAABBShader, "g_mProjection", projh);
-                    Utilities.SetMatrixCS(cmd, buildScreenAABBShader, "g_mInvProjection", invProjh);
-                    cmd.SetComputeBufferParam(buildScreenAABBShader, s_GenAABBKernel, "g_vBoundsBuffer", s_AABBBoundsBuffer);
-                    cmd.DispatchCompute(buildScreenAABBShader, s_GenAABBKernel, (m_lightCount + 7) / 8, 1, 1);
-                }
-
-                // enable coarse 2D pass on 64x64 tiles (used for both fptl and clustered).
-                if (enableBigTilePrepass)
-                {
-                    cmd.SetComputeIntParams(buildPerBigTileLightListShader, "g_viDimensions", new int[2] { w, h });
-                    cmd.SetComputeIntParam(buildPerBigTileLightListShader, "_EnvLightIndexShift", m_lightList.lights.Count);
-                    cmd.SetComputeIntParam(buildPerBigTileLightListShader, "g_iNrVisibLights", m_lightCount);
-                    Utilities.SetMatrixCS(cmd, buildPerBigTileLightListShader, "g_mScrProjection", projscr);
-                    Utilities.SetMatrixCS(cmd, buildPerBigTileLightListShader, "g_mInvScrProjection", invProjscr);
-                    cmd.SetComputeFloatParam(buildPerBigTileLightListShader, "g_fNearPlane", camera.nearClipPlane);
-                    cmd.SetComputeFloatParam(buildPerBigTileLightListShader, "g_fFarPlane", camera.farClipPlane);
-                    cmd.SetComputeBufferParam(buildPerBigTileLightListShader, s_GenListPerBigTileKernel, "g_vLightList", s_BigTileLightList);
-                    cmd.DispatchCompute(buildPerBigTileLightListShader, s_GenListPerBigTileKernel, numBigTilesX, numBigTilesY, 1);
-                }
-
-                if (usingFptl)       // optimized for opaques only
-                {
-                    cmd.SetComputeIntParams(buildPerTileLightListShader, "g_viDimensions", new int[2] { w, h });
-                    cmd.SetComputeIntParam(buildPerTileLightListShader, "_EnvLightIndexShift", m_lightList.lights.Count);
-                    cmd.SetComputeIntParam(buildPerTileLightListShader, "g_iNrVisibLights", m_lightCount);
-                    Utilities.SetMatrixCS(cmd, buildPerTileLightListShader, "g_mScrProjection", projscr);
-                    Utilities.SetMatrixCS(cmd, buildPerTileLightListShader, "g_mInvScrProjection", invProjscr);
-                    cmd.SetComputeTextureParam(buildPerTileLightListShader, s_GenListPerTileKernel, "g_depth_tex", cameraDepthBufferRT);
-                    cmd.SetComputeBufferParam(buildPerTileLightListShader, s_GenListPerTileKernel, "g_vLightList", s_LightList);
-                    if (enableBigTilePrepass)
-                        cmd.SetComputeBufferParam(buildPerTileLightListShader, s_GenListPerTileKernel, "g_vBigTileLightList", s_BigTileLightList);
-                    cmd.DispatchCompute(buildPerTileLightListShader, s_GenListPerTileKernel, numTilesX, numTilesY, 1);
-                }
-
-                if (enableClustered)        // works for transparencies too.
-                {
-                    VoxelLightListGeneration(cmd, camera, projscr, invProjscr, cameraDepthBufferRT);
-                }
-
-                loop.ExecuteCommandBuffer(cmd);
-                cmd.Dispose();
-            }
-
             // This is a workaround for global properties not being accessible from compute.
             // When activeComputeShader is set, all calls to SetGlobalXXX will set the property on the select compute shader instead of the global scope.
             private ComputeShader activeComputeShader;
@@ -2626,7 +1213,7 @@
                     for (int n = 0; n < numVectors; n++)
                     {
                         for (int i = 0; i < 4; i++)
-                        {
+            {
                             data[4 * n + i] = values[n][i];
                         }
                     }
@@ -2639,7 +1226,7 @@
                 }
             }
 
-            private void BindGlobalParams(CommandBuffer cmd, ComputeShader computeShader, int kernelIndex, Camera camera, RenderLoop loop)
+            private void BindGlobalParams(CommandBuffer cmd, ComputeShader computeShader, int kernelIndex, Camera camera, ScriptableRenderContext loop)
             {
                 SetGlobalPropertyRedirect(computeShader, kernelIndex, cmd);
 
@@ -2681,7 +1268,7 @@
                 }
             }
 
-            public override void PushGlobalParams(Camera camera, RenderLoop loop)
+            public override void PushGlobalParams(Camera camera, ScriptableRenderContext loop)
             {
                 var cmd = new CommandBuffer { name = "Push Global Parameters" };
 
@@ -2712,7 +1299,7 @@
             }
 #endif
 
-            public override void RenderDeferredLighting(HDRenderLoop.HDCamera hdCamera, RenderLoop renderLoop, RenderTargetIdentifier cameraColorBufferRT)
+            public override void RenderDeferredLighting(HDRenderLoop.HDCamera hdCamera, ScriptableRenderContext renderLoop, RenderTargetIdentifier cameraColorBufferRT)
             {
                 var bUseClusteredForDeferred = !usingFptl;
 
@@ -2777,7 +1364,7 @@
                             cmd.SetComputeTextureParam(shadeOpaqueShader, kernel, "_GBufferTexture4", Shader.PropertyToID("_GBufferTexture4"));
                             cmd.SetComputeTextureParam(shadeOpaqueShader, kernel, "g_tShadowBuffer", Shader.PropertyToID("g_tShadowBuffer"));
 
-   
+
                             cmd.SetComputeTextureParam(shadeOpaqueShader, kernel, "_PreIntegratedFGD", Shader.GetGlobalTexture("_PreIntegratedFGD"));
                             cmd.SetComputeTextureParam(shadeOpaqueShader, kernel, "_LtcGGXMatrix", Shader.GetGlobalTexture("_LtcGGXMatrix"));
                             cmd.SetComputeTextureParam(shadeOpaqueShader, kernel, "_LtcDisneyDiffuseMatrix", Shader.GetGlobalTexture("_LtcDisneyDiffuseMatrix"));
@@ -2804,15 +1391,15 @@
                             Texture IESArrayTexture = Shader.GetGlobalTexture("_IESArray");
                             cmd.SetComputeTextureParam(shadeOpaqueShader, kernel, "_IESArray", IESArrayTexture ? IESArrayTexture : m_DefaultTexture2DArray);
                             cmd.SetComputeTextureParam(shadeOpaqueShader, kernel, "_SkyTexture", skyTexture ? skyTexture : m_DefaultTexture2DArray);
-                            
+
                             cmd.SetComputeTextureParam(shadeOpaqueShader, kernel, "uavOutput", cameraColorBufferRT);
                             cmd.DispatchCompute(shadeOpaqueShader, kernel, numTilesX, numTilesY, 1);
-                        }
-                        else
+                    }
+                    else
+                    {
+                            // Pixel shader evaluation
+                        if (enableSplitLightEvaluation)
                         {
-                            // Pixel shader evaluation
-                            if (enableSplitLightEvaluation)
-                            {
                                 Utilities.SetupMaterialHDCamera(hdCamera, m_DeferredDirectMaterial);
                                 m_DeferredDirectMaterial.SetInt("_SrcBlend", (int)UnityEngine.Rendering.BlendMode.One);
                                 m_DeferredDirectMaterial.SetInt("_DstBlend", (int)UnityEngine.Rendering.BlendMode.Zero);
@@ -2825,19 +1412,19 @@
                                 m_DeferredIndirectMaterial.EnableKeyword(bUseClusteredForDeferred ? "USE_CLUSTERED_LIGHTLIST" : "USE_FPTL_LIGHTLIST");
                                 m_DeferredIndirectMaterial.DisableKeyword(!bUseClusteredForDeferred ? "USE_CLUSTERED_LIGHTLIST" : "USE_FPTL_LIGHTLIST");
 
-                                cmd.Blit(null, cameraColorBufferRT, m_DeferredDirectMaterial, 0);
-                                cmd.Blit(null, cameraColorBufferRT, m_DeferredIndirectMaterial, 0);
-                            }
-                            else
-                            {
+                            cmd.Blit(null, cameraColorBufferRT, m_DeferredDirectMaterial, 0);
+                            cmd.Blit(null, cameraColorBufferRT, m_DeferredIndirectMaterial, 0);
+                        }
+                        else
+                        {
                                 Utilities.SetupMaterialHDCamera(hdCamera, m_DeferredAllMaterial);
                                 m_DeferredAllMaterial.SetInt("_SrcBlend", (int)UnityEngine.Rendering.BlendMode.One);
                                 m_DeferredAllMaterial.SetInt("_DstBlend", (int)UnityEngine.Rendering.BlendMode.Zero);
                                 m_DeferredAllMaterial.EnableKeyword(bUseClusteredForDeferred ? "USE_CLUSTERED_LIGHTLIST" : "USE_FPTL_LIGHTLIST");
                                 m_DeferredAllMaterial.DisableKeyword(!bUseClusteredForDeferred ? "USE_CLUSTERED_LIGHTLIST" : "USE_FPTL_LIGHTLIST");
 
-                                cmd.Blit(null, cameraColorBufferRT, m_DeferredAllMaterial, 0);
-                            }
+                            cmd.Blit(null, cameraColorBufferRT, m_DeferredAllMaterial, 0);
+                        }
                         }
 
                         // Draw tile debugging
@@ -2861,7 +1448,7 @@
                 } // TilePass - Deferred Lighting Pass
             }
 
-            public override void RenderForward(Camera camera, RenderLoop renderLoop, bool renderOpaque)
+            public override void RenderForward(Camera camera, ScriptableRenderContext renderLoop, bool renderOpaque)
             {
                 // Note: if we use render opaque with deferred tiling we need to render a opque depth pass for these opaque objects
                 bool useFptl = renderOpaque && usingFptl;
@@ -2888,5 +1475,4 @@
             }
         }
     }
-}
->>>>>>> 0741b3b6
+}