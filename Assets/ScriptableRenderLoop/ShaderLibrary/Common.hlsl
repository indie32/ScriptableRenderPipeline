--- conflicted
+++ resolved
@@ -107,17 +107,10 @@
 
 // 4 VGPR, 16 FR (12 FR, 1 QR), 2 scalar
 // input [-infinity, infinity] and output [-PI/2, PI/2]
-<<<<<<< HEAD
 float FastATan(float x) 
-{     
-    float t0 = FastATanPos(abs(x));     
-    return (x < 0.0) ? -t0 : t0; 
-=======
-float FastATan(float x)
 {
     float t0 = FastATanPos(abs(x));
-    return (x < 0.0f) ? -t0 : t0;
->>>>>>> ed4f517b
+    return (x < 0.0) ? -t0 : t0;
 }
 
 // ----------------------------------------------------------------------------
