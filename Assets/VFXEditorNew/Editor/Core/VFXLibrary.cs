using System;
using System.Collections.Generic;
using System.Linq;
using System.Reflection;
using UnityEngine;
using Object = System.Object;

namespace UnityEditor.VFX
{
    // Attribute used to register VFX type to library
    [AttributeUsage(AttributeTargets.Class, Inherited = false)]
    public class VFXInfoAttribute : Attribute
    {
        public VFXInfoAttribute(bool register = true)
        {
            this.register = register;
        }

        public bool register = true;
        public string category = "";
        public Type type = null; // Used by slots to map types to slot

        public static VFXInfoAttribute Get(Object obj)
        {
            return Get(obj.GetType());
        }

        public static VFXInfoAttribute Get(Type type)
        {
            var attribs = type.GetCustomAttributes(typeof(VFXInfoAttribute), false);
            return attribs.Length == 1 ? (VFXInfoAttribute)attribs[0] : null;
        }
    }

    class VFXModelDescriptor<T> where T : VFXModel
    {
        public VFXModelDescriptor(T template)
        {
            m_Template = template;
        }

        public string name { get { return m_Template.name; } }
        public VFXInfoAttribute info { get { return VFXInfoAttribute.Get(m_Template); } }
        public Type modelType { get { return m_Template.GetType(); } }

        public bool AcceptParent(VFXModel parent, int index = -1)
        {
            return parent.AcceptChild(m_Template, index);
        }

        public T CreateInstance()
        {
            return (T)System.Activator.CreateInstance(m_Template.GetType());
        }

        private T m_Template;
    }

    static class VFXLibrary
    {
        public static IEnumerable<VFXModelDescriptor<VFXContext>> GetContexts()     { LoadIfNeeded(); return m_ContextDescs; }
        public static IEnumerable<VFXModelDescriptor<VFXBlock>> GetBlocks()         { LoadIfNeeded(); return m_BlockDescs; }
        public static IEnumerable<VFXModelDescriptor<VFXOperator>> GetOperators()   { LoadIfNeeded(); return m_OperatorDescs; }
        public static IEnumerable<VFXModelDescriptor<VFXSlot>> GetSlots()           { LoadIfNeeded(); return m_SlotDescs.Values; }
        public static VFXModelDescriptor<VFXSlot> GetSlot(System.Type type)         { LoadIfNeeded(); return m_SlotDescs[type]; }

        public static void LoadIfNeeded()
        {
            if (m_Loaded)
                return;

            lock (m_Lock)
            {
                if (!m_Loaded)
                    Load();
            }
        }
        
        public static void Load()
        {
            lock(m_Lock)
            {
                m_Loaded = true;
                m_ContextDescs = LoadModels<VFXContext>();
                m_BlockDescs = LoadModels<VFXBlock>();
<<<<<<< HEAD
                m_OperatorDescs = LoadModels<VFXOperator>();
                m_SlotDescs = LoadSlots();

                // Debug
                Debug.Log("ALL REGISTERED SLOTS:");
                foreach (var slot in m_SlotDescs)
                {
                    Debug.Log(slot.Key + " -> " + slot.Value.modelType);
                }

                m_Loaded = true;
=======
                m_OperatorDescs = LoadModels<VFXOperator>();
>>>>>>> 324f9fcc
            }
        }

        private static List<VFXModelDescriptor<T>> LoadModels<T>() where T : VFXModel
        {
            var modelTypes = FindConcreteSubclasses<T>();
            var modelDescs = new List<VFXModelDescriptor<T>>();
            foreach (var modelType in modelTypes)
            {
                try
                {
                    T instance = (T)System.Activator.CreateInstance(modelType);
                    modelDescs.Add(new VFXModelDescriptor<T>(instance));
                }
                catch (Exception e)
                {
                    Debug.LogError("Error while loading model from type " + modelType + ": " + e.Message);
                    m_Loaded = false;
                }
            }

            return modelDescs.OrderBy(o => o.name).ToList();
        }

        private static Dictionary<Type, VFXModelDescriptor<VFXSlot>> LoadSlots()
        {
            var slotTypes = FindConcreteSubclasses<VFXSlot>();
            var dictionary = new Dictionary<Type, VFXModelDescriptor<VFXSlot>>();
            foreach (var slotType in slotTypes)
            {
                try
                {
                    Type boundType = VFXInfoAttribute.Get(slotType).type; // Not null as it was filtered before
                    if (boundType != null)
                    {
                        if (dictionary.ContainsKey(boundType))
                            throw new Exception(boundType + " was already bound to a slot type");

                        VFXSlot instance = (VFXSlot)System.Activator.CreateInstance(slotType);
                        dictionary[boundType] = new VFXModelDescriptor<VFXSlot>(instance);
                    }
                }
                catch (Exception e)
                {
                    Debug.LogError("Error while loading slot from type " + slotType + ": " + e.Message);
                }
            }
            return dictionary;
        }

        private static IEnumerable<Type> FindConcreteSubclasses<T>()
        {
            List<Type> types = new List<Type>();
            foreach (var domainAssembly in AppDomain.CurrentDomain.GetAssemblies())
            {
                Type[] assemblyTypes = null;
                try
                {
                    assemblyTypes = domainAssembly.GetTypes();
                }
                catch (Exception)
                {
                    Debug.Log("Cannot access assembly: " + domainAssembly);
                    assemblyTypes = null;
                }
                if (assemblyTypes != null)
                    foreach (var assemblyType in assemblyTypes)
                        if (assemblyType.IsSubclassOf(typeof(T)) && !assemblyType.IsAbstract)
                            types.Add(assemblyType);
            }
            return types.Where(type => type.GetCustomAttributes(typeof(VFXInfoAttribute), false).Length == 1);
        }

        private static volatile List<VFXModelDescriptor<VFXContext>> m_ContextDescs;
        private static volatile List<VFXModelDescriptor<VFXOperator>> m_OperatorDescs;
        private static volatile List<VFXModelDescriptor<VFXBlock>> m_BlockDescs;
        private static volatile Dictionary<Type,VFXModelDescriptor<VFXSlot>> m_SlotDescs;

        private static Object m_Lock = new Object();
        private static volatile bool m_Loaded = false;
    }
}<|MERGE_RESOLUTION|>--- conflicted
+++ resolved
@@ -83,7 +83,6 @@
                 m_Loaded = true;
                 m_ContextDescs = LoadModels<VFXContext>();
                 m_BlockDescs = LoadModels<VFXBlock>();
-<<<<<<< HEAD
                 m_OperatorDescs = LoadModels<VFXOperator>();
                 m_SlotDescs = LoadSlots();
 
@@ -94,10 +93,6 @@
                     Debug.Log(slot.Key + " -> " + slot.Value.modelType);
                 }
 
-                m_Loaded = true;
-=======
-                m_OperatorDescs = LoadModels<VFXOperator>();
->>>>>>> 324f9fcc
             }
         }
 
