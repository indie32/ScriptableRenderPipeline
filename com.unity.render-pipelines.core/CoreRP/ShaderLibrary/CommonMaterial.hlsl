--- conflicted
+++ resolved
@@ -131,10 +131,7 @@
 float TextureNormalVariance(float avgNormalLength)
 {
     float variance = 0.0;
-<<<<<<< HEAD
-=======
-
->>>>>>> 7819ed0d
+
     if (avgNormalLength < 1.0)
     {
         float avgNormLen2 = avgNormalLength * avgNormalLength;
