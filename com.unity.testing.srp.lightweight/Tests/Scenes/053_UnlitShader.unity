%YAML 1.1
%TAG !u! tag:unity3d.com,2011:
--- !u!29 &1
OcclusionCullingSettings:
  m_ObjectHideFlags: 0
  serializedVersion: 2
  m_OcclusionBakeSettings:
    smallestOccluder: 5
    smallestHole: 0.25
    backfaceThreshold: 100
  m_SceneGUID: 00000000000000000000000000000000
  m_OcclusionCullingData: {fileID: 0}
--- !u!104 &2
RenderSettings:
  m_ObjectHideFlags: 0
  serializedVersion: 9
  m_Fog: 0
  m_FogColor: {r: 0.5, g: 0.5, b: 0.5, a: 1}
  m_FogMode: 3
  m_FogDensity: 0.01
  m_LinearFogStart: 0
  m_LinearFogEnd: 300
  m_AmbientSkyColor: {r: 0.212, g: 0.227, b: 0.259, a: 1}
  m_AmbientEquatorColor: {r: 0.114, g: 0.125, b: 0.133, a: 1}
  m_AmbientGroundColor: {r: 0.047, g: 0.043, b: 0.035, a: 1}
  m_AmbientIntensity: 1
  m_AmbientMode: 0
  m_SubtractiveShadowColor: {r: 0.42, g: 0.478, b: 0.627, a: 1}
  m_SkyboxMaterial: {fileID: 10304, guid: 0000000000000000f000000000000000, type: 0}
  m_HaloStrength: 0.5
  m_FlareStrength: 1
  m_FlareFadeSpeed: 3
  m_HaloTexture: {fileID: 0}
  m_SpotCookie: {fileID: 10001, guid: 0000000000000000e000000000000000, type: 0}
  m_DefaultReflectionMode: 0
  m_DefaultReflectionResolution: 64
  m_ReflectionBounces: 1
  m_ReflectionIntensity: 1
  m_CustomReflection: {fileID: 0}
  m_Sun: {fileID: 0}
  m_IndirectSpecularColor: {r: 0.18028373, g: 0.22571406, b: 0.3069228, a: 1}
  m_UseRadianceAmbientProbe: 0
--- !u!157 &3
LightmapSettings:
  m_ObjectHideFlags: 0
  serializedVersion: 11
  m_GIWorkflowMode: 1
  m_GISettings:
    serializedVersion: 2
    m_BounceScale: 1
    m_IndirectOutputScale: 1
    m_AlbedoBoost: 1
    m_EnvironmentLightingMode: 1
    m_EnableBakedLightmaps: 1
    m_EnableRealtimeLightmaps: 1
  m_LightmapEditorSettings:
    serializedVersion: 10
    m_Resolution: 2
    m_BakeResolution: 5
    m_AtlasSize: 1024
    m_AO: 0
    m_AOMaxDistance: 1
    m_CompAOExponent: 1
    m_CompAOExponentDirect: 0
    m_Padding: 2
    m_LightmapParameters: {fileID: 0}
    m_LightmapsBakeMode: 0
    m_TextureCompression: 0
    m_FinalGather: 0
    m_FinalGatherFiltering: 1
    m_FinalGatherRayCount: 256
    m_ReflectionCompression: 2
    m_MixedBakeMode: 1
    m_BakeBackend: 1
    m_PVRSampling: 1
    m_PVRDirectSampleCount: 32
    m_PVRSampleCount: 128
    m_PVRBounces: 1
    m_PVRFilterTypeDirect: 0
    m_PVRFilterTypeIndirect: 0
    m_PVRFilterTypeAO: 0
    m_PVRFilteringMode: 1
    m_PVRCulling: 0
    m_PVRFilteringGaussRadiusDirect: 1
    m_PVRFilteringGaussRadiusIndirect: 5
    m_PVRFilteringGaussRadiusAO: 2
    m_PVRFilteringAtrousPositionSigmaDirect: 0.5
    m_PVRFilteringAtrousPositionSigmaIndirect: 2
    m_PVRFilteringAtrousPositionSigmaAO: 1
    m_ShowResolutionOverlay: 1
<<<<<<< HEAD
  m_LightingDataAsset: {fileID: 112000002, guid: 85d1fa075f9d8024c957385961a189d4,
=======
  m_LightingDataAsset: {fileID: 112000004, guid: 3108ef023bfe045b294d6212d12d7e22,
>>>>>>> 5bfb5709
    type: 2}
  m_UseShadowmask: 0
--- !u!196 &4
NavMeshSettings:
  serializedVersion: 2
  m_ObjectHideFlags: 0
  m_BuildSettings:
    serializedVersion: 2
    agentTypeID: 0
    agentRadius: 0.5
    agentHeight: 2
    agentSlope: 45
    agentClimb: 0.4
    ledgeDropHeight: 0
    maxJumpAcrossDistance: 0
    minRegionArea: 2
    manualCellSize: 0
    cellSize: 0.16666667
    manualTileSize: 0
    tileSize: 256
    accuratePlacement: 0
    debug:
      m_Flags: 0
  m_NavMeshData: {fileID: 0}
--- !u!1 &463188851
GameObject:
  m_ObjectHideFlags: 0
  m_CorrespondingSourceObject: {fileID: 0}
  m_PrefabInstance: {fileID: 0}
  m_PrefabAsset: {fileID: 0}
  serializedVersion: 6
  m_Component:
  - component: {fileID: 463188855}
  - component: {fileID: 463188854}
  - component: {fileID: 463188853}
  m_Layer: 0
  m_Name: Sphere (1)
  m_TagString: Untagged
  m_Icon: {fileID: 0}
  m_NavMeshLayer: 0
  m_StaticEditorFlags: 4294967295
  m_IsActive: 1
--- !u!23 &463188853
MeshRenderer:
  m_ObjectHideFlags: 0
  m_CorrespondingSourceObject: {fileID: 0}
  m_PrefabInstance: {fileID: 0}
  m_PrefabAsset: {fileID: 0}
  m_GameObject: {fileID: 463188851}
  m_Enabled: 1
  m_CastShadows: 1
  m_ReceiveShadows: 1
  m_DynamicOccludee: 1
  m_MotionVectors: 1
  m_LightProbeUsage: 1
  m_ReflectionProbeUsage: 1
  m_RenderingLayerMask: 1
  m_RendererPriority: 0
  m_Materials:
  - {fileID: 2100000, guid: e72895f223ff50b47960163b47f8704f, type: 2}
  m_StaticBatchInfo:
    firstSubMesh: 0
    subMeshCount: 0
  m_StaticBatchRoot: {fileID: 0}
  m_ProbeAnchor: {fileID: 0}
  m_LightProbeVolumeOverride: {fileID: 0}
  m_ScaleInLightmap: 4
  m_PreserveUVs: 0
  m_IgnoreNormalsForChartDetection: 0
  m_ImportantGI: 0
  m_StitchLightmapSeams: 1
  m_SelectedEditorRenderState: 3
  m_MinimumChartSize: 4
  m_AutoUVMaxDistance: 0.5
  m_AutoUVMaxAngle: 89
  m_LightmapParameters: {fileID: 0}
  m_SortingLayerID: 0
  m_SortingLayer: 0
  m_SortingOrder: 0
--- !u!33 &463188854
MeshFilter:
  m_ObjectHideFlags: 0
  m_CorrespondingSourceObject: {fileID: 0}
  m_PrefabInstance: {fileID: 0}
  m_PrefabAsset: {fileID: 0}
  m_GameObject: {fileID: 463188851}
  m_Mesh: {fileID: 10207, guid: 0000000000000000e000000000000000, type: 0}
--- !u!4 &463188855
Transform:
  m_ObjectHideFlags: 0
  m_CorrespondingSourceObject: {fileID: 0}
  m_PrefabInstance: {fileID: 0}
  m_PrefabAsset: {fileID: 0}
  m_GameObject: {fileID: 463188851}
  m_LocalRotation: {x: -0, y: 0.38268343, z: -0, w: 0.92387956}
  m_LocalPosition: {x: -3.447, y: 0.65, z: 0.553}
  m_LocalScale: {x: 1, y: 1, z: 1}
  m_Children: []
  m_Father: {fileID: 524683862}
  m_RootOrder: 3
  m_LocalEulerAnglesHint: {x: 0, y: 45, z: 0}
--- !u!1 &524683861
GameObject:
  m_ObjectHideFlags: 0
  m_CorrespondingSourceObject: {fileID: 0}
  m_PrefabInstance: {fileID: 0}
  m_PrefabAsset: {fileID: 0}
  serializedVersion: 6
  m_Component:
  - component: {fileID: 524683862}
  - component: {fileID: 524683863}
  m_Layer: 0
  m_Name: Environment
  m_TagString: Untagged
  m_Icon: {fileID: 0}
  m_NavMeshLayer: 0
  m_StaticEditorFlags: 0
  m_IsActive: 1
--- !u!4 &524683862
Transform:
  m_ObjectHideFlags: 0
  m_CorrespondingSourceObject: {fileID: 0}
  m_PrefabInstance: {fileID: 0}
  m_PrefabAsset: {fileID: 0}
  m_GameObject: {fileID: 524683861}
  m_LocalRotation: {x: 0, y: 0, z: 0, w: 1}
  m_LocalPosition: {x: 0, y: 0, z: 0}
  m_LocalScale: {x: 1, y: 1, z: 1}
  m_Children:
  - {fileID: 1362525510}
  - {fileID: 1419890903}
  - {fileID: 1349710676}
  - {fileID: 463188855}
  - {fileID: 1380575897}
  - {fileID: 881550831}
  - {fileID: 1910733714}
  m_Father: {fileID: 0}
  m_RootOrder: 1
  m_LocalEulerAnglesHint: {x: 0, y: 0, z: 0}
--- !u!220 &524683863
LightProbeGroup:
  m_ObjectHideFlags: 0
  m_CorrespondingSourceObject: {fileID: 0}
  m_PrefabInstance: {fileID: 0}
  m_PrefabAsset: {fileID: 0}
  m_GameObject: {fileID: 524683861}
  m_Enabled: 1
  m_SourcePositions:
  - {x: 0.018401682, y: 2.133072, z: 5.3711658}
  - {x: 0.018401682, y: 2.133072, z: -1.2426397}
  - {x: 0.018401682, y: 0.1330719, z: 5.3711658}
  - {x: 0.018401682, y: 0.1330719, z: -1.2426397}
  - {x: -3.7583375, y: 2.133072, z: 5.3711658}
  - {x: -3.7583375, y: 2.133072, z: -1.2426397}
  - {x: -3.7583375, y: 0.1330719, z: 5.3711658}
  - {x: -3.7583375, y: 0.1330719, z: -1.2426397}
  - {x: -1.9815981, y: 2.133072, z: -1.2426397}
  - {x: -1.9815981, y: 2.133072, z: 5.3711658}
  - {x: -1.9815981, y: 0.1330719, z: -1.2426397}
  - {x: -1.9815981, y: 0.1330719, z: 5.3711658}
  - {x: 0.018401682, y: 2.133072, z: 3.938177}
  - {x: 0.018401682, y: 0.1330719, z: 3.938177}
  - {x: -3.7583375, y: 2.133072, z: 3.938177}
  - {x: -3.7583375, y: 0.1330719, z: 3.938177}
  - {x: -1.9815981, y: 2.133072, z: 3.938177}
  - {x: -1.9815981, y: 0.1330719, z: 3.938177}
  - {x: 0.018401682, y: 2.133072, z: 1.938177}
  - {x: 0.018401682, y: 0.1330719, z: 1.938177}
  - {x: -3.7583375, y: 2.133072, z: 1.938177}
  - {x: -3.7583375, y: 0.1330719, z: 1.938177}
  - {x: -1.9815981, y: 2.133072, z: 1.938177}
  - {x: -1.9815981, y: 0.1330719, z: 1.938177}
  - {x: 0.018401682, y: 2.133072, z: 0.36706018}
  - {x: 0.018401682, y: 0.1330719, z: 0.36706018}
  - {x: -3.7583375, y: 2.133072, z: 0.36706018}
  - {x: -3.7583375, y: 0.1330719, z: 0.36706018}
  - {x: -1.9815981, y: 2.133072, z: 0.36706018}
  - {x: -1.9815981, y: 0.1330719, z: 0.36706018}
  m_Dering: 0
--- !u!1 &881550830
GameObject:
  m_ObjectHideFlags: 0
  m_CorrespondingSourceObject: {fileID: 0}
  m_PrefabInstance: {fileID: 0}
  m_PrefabAsset: {fileID: 0}
  serializedVersion: 6
  m_Component:
  - component: {fileID: 881550831}
  - component: {fileID: 881550834}
  - component: {fileID: 881550833}
  m_Layer: 0
  m_Name: Sphere (4)
  m_TagString: Untagged
  m_Icon: {fileID: 0}
  m_NavMeshLayer: 0
  m_StaticEditorFlags: 0
  m_IsActive: 1
--- !u!4 &881550831
Transform:
  m_ObjectHideFlags: 0
  m_CorrespondingSourceObject: {fileID: 0}
  m_PrefabInstance: {fileID: 0}
  m_PrefabAsset: {fileID: 0}
  m_GameObject: {fileID: 881550830}
  m_LocalRotation: {x: -0, y: 0.38268343, z: -0, w: 0.92387956}
  m_LocalPosition: {x: -1.5769999, y: 0.65, z: 2.423}
  m_LocalScale: {x: 1, y: 1, z: 1}
  m_Children: []
  m_Father: {fileID: 524683862}
  m_RootOrder: 5
  m_LocalEulerAnglesHint: {x: 0, y: 45, z: 0}
--- !u!23 &881550833
MeshRenderer:
  m_ObjectHideFlags: 0
  m_CorrespondingSourceObject: {fileID: 0}
  m_PrefabInstance: {fileID: 0}
  m_PrefabAsset: {fileID: 0}
  m_GameObject: {fileID: 881550830}
  m_Enabled: 1
  m_CastShadows: 1
  m_ReceiveShadows: 1
  m_DynamicOccludee: 1
  m_MotionVectors: 1
  m_LightProbeUsage: 1
  m_ReflectionProbeUsage: 1
  m_RenderingLayerMask: 1
  m_RendererPriority: 0
  m_Materials:
  - {fileID: 2100000, guid: e72895f223ff50b47960163b47f8704f, type: 2}
  m_StaticBatchInfo:
    firstSubMesh: 0
    subMeshCount: 0
  m_StaticBatchRoot: {fileID: 0}
  m_ProbeAnchor: {fileID: 0}
  m_LightProbeVolumeOverride: {fileID: 0}
  m_ScaleInLightmap: 3
  m_PreserveUVs: 0
  m_IgnoreNormalsForChartDetection: 0
  m_ImportantGI: 0
  m_StitchLightmapSeams: 1
  m_SelectedEditorRenderState: 3
  m_MinimumChartSize: 4
  m_AutoUVMaxDistance: 0.5
  m_AutoUVMaxAngle: 89
  m_LightmapParameters: {fileID: 0}
  m_SortingLayerID: 0
  m_SortingLayer: 0
  m_SortingOrder: 0
--- !u!33 &881550834
MeshFilter:
  m_ObjectHideFlags: 0
  m_CorrespondingSourceObject: {fileID: 0}
  m_PrefabInstance: {fileID: 0}
  m_PrefabAsset: {fileID: 0}
  m_GameObject: {fileID: 881550830}
  m_Mesh: {fileID: 10207, guid: 0000000000000000e000000000000000, type: 0}
--- !u!1 &902236720
GameObject:
  m_ObjectHideFlags: 0
  m_CorrespondingSourceObject: {fileID: 0}
  m_PrefabInstance: {fileID: 0}
  m_PrefabAsset: {fileID: 0}
  serializedVersion: 6
  m_Component:
  - component: {fileID: 902236722}
  - component: {fileID: 902236721}
  m_Layer: 0
  m_Name: Point Light (1)
  m_TagString: Untagged
  m_Icon: {fileID: 0}
  m_NavMeshLayer: 0
  m_StaticEditorFlags: 0
  m_IsActive: 1
--- !u!108 &902236721
Light:
  m_ObjectHideFlags: 0
  m_CorrespondingSourceObject: {fileID: 0}
  m_PrefabInstance: {fileID: 0}
  m_PrefabAsset: {fileID: 0}
  m_GameObject: {fileID: 902236720}
  m_Enabled: 1
  serializedVersion: 8
  m_Type: 2
  m_Color: {r: 0.21601541, g: 0.6509804, b: 0.13333333, a: 1}
  m_Intensity: 9
  m_Range: 4
  m_SpotAngle: 30
  m_CookieSize: 10
  m_Shadows:
    m_Type: 0
    m_Resolution: -1
    m_CustomResolution: -1
    m_Strength: 1
    m_Bias: 0.05
    m_NormalBias: 0.4
    m_NearPlane: 0.2
  m_Cookie: {fileID: 0}
  m_DrawHalo: 0
  m_Flare: {fileID: 0}
  m_RenderMode: 0
  m_CullingMask:
    serializedVersion: 2
    m_Bits: 4294967295
  m_Lightmapping: 2
  m_LightShadowCasterMode: 0
  m_AreaSize: {x: 1, y: 1}
  m_BounceIntensity: 1
  m_ColorTemperature: 6570
  m_UseColorTemperature: 0
  m_ShadowRadius: 0
  m_ShadowAngle: 0
--- !u!4 &902236722
Transform:
  m_ObjectHideFlags: 0
  m_CorrespondingSourceObject: {fileID: 0}
  m_PrefabInstance: {fileID: 0}
  m_PrefabAsset: {fileID: 0}
  m_GameObject: {fileID: 902236720}
  m_LocalRotation: {x: -0, y: 0.38268343, z: -0, w: 0.92387956}
  m_LocalPosition: {x: 0.7800983, y: -0.13396853, z: -0.97895956}
  m_LocalScale: {x: 1, y: 1, z: 1}
  m_Children: []
  m_Father: {fileID: 947310655}
  m_RootOrder: 2
  m_LocalEulerAnglesHint: {x: 0, y: 45, z: 0}
--- !u!1 &947310654
GameObject:
  m_ObjectHideFlags: 0
  m_CorrespondingSourceObject: {fileID: 0}
  m_PrefabInstance: {fileID: 0}
  m_PrefabAsset: {fileID: 0}
  serializedVersion: 6
  m_Component:
  - component: {fileID: 947310655}
  m_Layer: 0
  m_Name: Lights
  m_TagString: Untagged
  m_Icon: {fileID: 0}
  m_NavMeshLayer: 0
  m_StaticEditorFlags: 0
  m_IsActive: 1
--- !u!4 &947310655
Transform:
  m_ObjectHideFlags: 0
  m_CorrespondingSourceObject: {fileID: 0}
  m_PrefabInstance: {fileID: 0}
  m_PrefabAsset: {fileID: 0}
  m_GameObject: {fileID: 947310654}
  m_LocalRotation: {x: 0, y: 0, z: 0, w: 1}
  m_LocalPosition: {x: -2.2750983, y: 0.85396856, z: 2.4429595}
  m_LocalScale: {x: 1, y: 1, z: 1}
  m_Children:
  - {fileID: 1759936166}
  - {fileID: 1746325035}
  - {fileID: 902236722}
  - {fileID: 1934923588}
  m_Father: {fileID: 0}
  m_RootOrder: 2
  m_LocalEulerAnglesHint: {x: 0, y: 0, z: 0}
--- !u!1 &1349710672
GameObject:
  m_ObjectHideFlags: 0
  m_CorrespondingSourceObject: {fileID: 0}
  m_PrefabInstance: {fileID: 0}
  m_PrefabAsset: {fileID: 0}
  serializedVersion: 6
  m_Component:
  - component: {fileID: 1349710676}
  - component: {fileID: 1349710675}
  - component: {fileID: 1349710674}
  m_Layer: 0
  m_Name: Plane (2)
  m_TagString: Untagged
  m_Icon: {fileID: 0}
  m_NavMeshLayer: 0
  m_StaticEditorFlags: 4294967295
  m_IsActive: 1
--- !u!23 &1349710674
MeshRenderer:
  m_ObjectHideFlags: 0
  m_CorrespondingSourceObject: {fileID: 0}
  m_PrefabInstance: {fileID: 0}
  m_PrefabAsset: {fileID: 0}
  m_GameObject: {fileID: 1349710672}
  m_Enabled: 1
  m_CastShadows: 1
  m_ReceiveShadows: 1
  m_DynamicOccludee: 1
  m_MotionVectors: 1
  m_LightProbeUsage: 1
  m_ReflectionProbeUsage: 1
  m_RenderingLayerMask: 1
  m_RendererPriority: 0
  m_Materials:
  - {fileID: 2100000, guid: cfa49be5d854b69479bf9cf1908d2cbb, type: 2}
  m_StaticBatchInfo:
    firstSubMesh: 0
    subMeshCount: 0
  m_StaticBatchRoot: {fileID: 0}
  m_ProbeAnchor: {fileID: 0}
  m_LightProbeVolumeOverride: {fileID: 0}
  m_ScaleInLightmap: 0.5
  m_PreserveUVs: 0
  m_IgnoreNormalsForChartDetection: 0
  m_ImportantGI: 0
  m_StitchLightmapSeams: 0
  m_SelectedEditorRenderState: 3
  m_MinimumChartSize: 4
  m_AutoUVMaxDistance: 0.5
  m_AutoUVMaxAngle: 89
  m_LightmapParameters: {fileID: 0}
  m_SortingLayerID: 0
  m_SortingLayer: 0
  m_SortingOrder: 0
--- !u!33 &1349710675
MeshFilter:
  m_ObjectHideFlags: 0
  m_CorrespondingSourceObject: {fileID: 0}
  m_PrefabInstance: {fileID: 0}
  m_PrefabAsset: {fileID: 0}
  m_GameObject: {fileID: 1349710672}
  m_Mesh: {fileID: 10209, guid: 0000000000000000e000000000000000, type: 0}
--- !u!4 &1349710676
Transform:
  m_ObjectHideFlags: 0
  m_CorrespondingSourceObject: {fileID: 0}
  m_PrefabInstance: {fileID: 0}
  m_PrefabAsset: {fileID: 0}
  m_GameObject: {fileID: 1349710672}
  m_LocalRotation: {x: -0, y: -0, z: -0.7071068, w: 0.7071068}
  m_LocalPosition: {x: -5, y: 5, z: 0}
  m_LocalScale: {x: 1, y: 1, z: 1}
  m_Children: []
  m_Father: {fileID: 524683862}
  m_RootOrder: 2
  m_LocalEulerAnglesHint: {x: 0, y: 0, z: -90}
--- !u!1 &1362525506
GameObject:
  m_ObjectHideFlags: 0
  m_CorrespondingSourceObject: {fileID: 0}
  m_PrefabInstance: {fileID: 0}
  m_PrefabAsset: {fileID: 0}
  serializedVersion: 6
  m_Component:
  - component: {fileID: 1362525510}
  - component: {fileID: 1362525509}
  - component: {fileID: 1362525508}
  m_Layer: 0
  m_Name: Plane
  m_TagString: Untagged
  m_Icon: {fileID: 0}
  m_NavMeshLayer: 0
  m_StaticEditorFlags: 4294967295
  m_IsActive: 1
--- !u!23 &1362525508
MeshRenderer:
  m_ObjectHideFlags: 0
  m_CorrespondingSourceObject: {fileID: 0}
  m_PrefabInstance: {fileID: 0}
  m_PrefabAsset: {fileID: 0}
  m_GameObject: {fileID: 1362525506}
  m_Enabled: 1
  m_CastShadows: 1
  m_ReceiveShadows: 1
  m_DynamicOccludee: 1
  m_MotionVectors: 1
  m_LightProbeUsage: 1
  m_ReflectionProbeUsage: 1
  m_RenderingLayerMask: 1
  m_RendererPriority: 0
  m_Materials:
  - {fileID: 2100000, guid: cfa49be5d854b69479bf9cf1908d2cbb, type: 2}
  m_StaticBatchInfo:
    firstSubMesh: 0
    subMeshCount: 0
  m_StaticBatchRoot: {fileID: 0}
  m_ProbeAnchor: {fileID: 0}
  m_LightProbeVolumeOverride: {fileID: 0}
  m_ScaleInLightmap: 1.5
  m_PreserveUVs: 0
  m_IgnoreNormalsForChartDetection: 0
  m_ImportantGI: 0
  m_StitchLightmapSeams: 0
  m_SelectedEditorRenderState: 3
  m_MinimumChartSize: 4
  m_AutoUVMaxDistance: 0.5
  m_AutoUVMaxAngle: 89
  m_LightmapParameters: {fileID: 0}
  m_SortingLayerID: 0
  m_SortingLayer: 0
  m_SortingOrder: 0
--- !u!33 &1362525509
MeshFilter:
  m_ObjectHideFlags: 0
  m_CorrespondingSourceObject: {fileID: 0}
  m_PrefabInstance: {fileID: 0}
  m_PrefabAsset: {fileID: 0}
  m_GameObject: {fileID: 1362525506}
  m_Mesh: {fileID: 10209, guid: 0000000000000000e000000000000000, type: 0}
--- !u!4 &1362525510
Transform:
  m_ObjectHideFlags: 0
  m_CorrespondingSourceObject: {fileID: 0}
  m_PrefabInstance: {fileID: 0}
  m_PrefabAsset: {fileID: 0}
  m_GameObject: {fileID: 1362525506}
  m_LocalRotation: {x: -0, y: -0, z: -0, w: 1}
  m_LocalPosition: {x: 0, y: 0, z: 0}
  m_LocalScale: {x: 1, y: 1, z: 1}
  m_Children: []
  m_Father: {fileID: 524683862}
  m_RootOrder: 0
  m_LocalEulerAnglesHint: {x: 0, y: 0, z: 0}
--- !u!1 &1380575893
GameObject:
  m_ObjectHideFlags: 0
  m_CorrespondingSourceObject: {fileID: 0}
  m_PrefabInstance: {fileID: 0}
  m_PrefabAsset: {fileID: 0}
  serializedVersion: 6
  m_Component:
  - component: {fileID: 1380575897}
  - component: {fileID: 1380575896}
  - component: {fileID: 1380575895}
  m_Layer: 0
  m_Name: Sphere (2)
  m_TagString: Untagged
  m_Icon: {fileID: 0}
  m_NavMeshLayer: 0
  m_StaticEditorFlags: 4294967295
  m_IsActive: 1
--- !u!23 &1380575895
MeshRenderer:
  m_ObjectHideFlags: 0
  m_CorrespondingSourceObject: {fileID: 0}
  m_PrefabInstance: {fileID: 0}
  m_PrefabAsset: {fileID: 0}
  m_GameObject: {fileID: 1380575893}
  m_Enabled: 1
  m_CastShadows: 1
  m_ReceiveShadows: 1
  m_DynamicOccludee: 1
  m_MotionVectors: 1
  m_LightProbeUsage: 1
  m_ReflectionProbeUsage: 1
  m_RenderingLayerMask: 1
  m_RendererPriority: 0
  m_Materials:
  - {fileID: 2100000, guid: 4324c9e03c85931409641c62a4f75f0b, type: 2}
  m_StaticBatchInfo:
    firstSubMesh: 0
    subMeshCount: 0
  m_StaticBatchRoot: {fileID: 0}
  m_ProbeAnchor: {fileID: 0}
  m_LightProbeVolumeOverride: {fileID: 0}
  m_ScaleInLightmap: 4
  m_PreserveUVs: 0
  m_IgnoreNormalsForChartDetection: 0
  m_ImportantGI: 0
  m_StitchLightmapSeams: 1
  m_SelectedEditorRenderState: 3
  m_MinimumChartSize: 4
  m_AutoUVMaxDistance: 0.5
  m_AutoUVMaxAngle: 89
  m_LightmapParameters: {fileID: 0}
  m_SortingLayerID: 0
  m_SortingLayer: 0
  m_SortingOrder: 0
--- !u!33 &1380575896
MeshFilter:
  m_ObjectHideFlags: 0
  m_CorrespondingSourceObject: {fileID: 0}
  m_PrefabInstance: {fileID: 0}
  m_PrefabAsset: {fileID: 0}
  m_GameObject: {fileID: 1380575893}
  m_Mesh: {fileID: 10207, guid: 0000000000000000e000000000000000, type: 0}
--- !u!4 &1380575897
Transform:
  m_ObjectHideFlags: 0
  m_CorrespondingSourceObject: {fileID: 0}
  m_PrefabInstance: {fileID: 0}
  m_PrefabAsset: {fileID: 0}
  m_GameObject: {fileID: 1380575893}
  m_LocalRotation: {x: -0, y: 0.38268343, z: -0, w: 0.92387956}
  m_LocalPosition: {x: -2.433, y: 0.65, z: 1.5669999}
  m_LocalScale: {x: 1, y: 1, z: 1}
  m_Children: []
  m_Father: {fileID: 524683862}
  m_RootOrder: 4
  m_LocalEulerAnglesHint: {x: 0, y: 45, z: 0}
--- !u!1 &1419890899
GameObject:
  m_ObjectHideFlags: 0
  m_CorrespondingSourceObject: {fileID: 0}
  m_PrefabInstance: {fileID: 0}
  m_PrefabAsset: {fileID: 0}
  serializedVersion: 6
  m_Component:
  - component: {fileID: 1419890903}
  - component: {fileID: 1419890902}
  - component: {fileID: 1419890901}
  m_Layer: 0
  m_Name: Plane (1)
  m_TagString: Untagged
  m_Icon: {fileID: 0}
  m_NavMeshLayer: 0
  m_StaticEditorFlags: 4294967295
  m_IsActive: 1
--- !u!23 &1419890901
MeshRenderer:
  m_ObjectHideFlags: 0
  m_CorrespondingSourceObject: {fileID: 0}
  m_PrefabInstance: {fileID: 0}
  m_PrefabAsset: {fileID: 0}
  m_GameObject: {fileID: 1419890899}
  m_Enabled: 1
  m_CastShadows: 1
  m_ReceiveShadows: 1
  m_DynamicOccludee: 1
  m_MotionVectors: 1
  m_LightProbeUsage: 1
  m_ReflectionProbeUsage: 1
  m_RenderingLayerMask: 1
  m_RendererPriority: 0
  m_Materials:
  - {fileID: 2100000, guid: cfa49be5d854b69479bf9cf1908d2cbb, type: 2}
  m_StaticBatchInfo:
    firstSubMesh: 0
    subMeshCount: 0
  m_StaticBatchRoot: {fileID: 0}
  m_ProbeAnchor: {fileID: 0}
  m_LightProbeVolumeOverride: {fileID: 0}
  m_ScaleInLightmap: 0.5
  m_PreserveUVs: 0
  m_IgnoreNormalsForChartDetection: 0
  m_ImportantGI: 0
  m_StitchLightmapSeams: 0
  m_SelectedEditorRenderState: 3
  m_MinimumChartSize: 4
  m_AutoUVMaxDistance: 0.5
  m_AutoUVMaxAngle: 89
  m_LightmapParameters: {fileID: 0}
  m_SortingLayerID: 0
  m_SortingLayer: 0
  m_SortingOrder: 0
--- !u!33 &1419890902
MeshFilter:
  m_ObjectHideFlags: 0
  m_CorrespondingSourceObject: {fileID: 0}
  m_PrefabInstance: {fileID: 0}
  m_PrefabAsset: {fileID: 0}
  m_GameObject: {fileID: 1419890899}
  m_Mesh: {fileID: 10209, guid: 0000000000000000e000000000000000, type: 0}
--- !u!4 &1419890903
Transform:
  m_ObjectHideFlags: 0
  m_CorrespondingSourceObject: {fileID: 0}
  m_PrefabInstance: {fileID: 0}
  m_PrefabAsset: {fileID: 0}
  m_GameObject: {fileID: 1419890899}
  m_LocalRotation: {x: -0.7071068, y: -0, z: -0, w: 0.7071068}
  m_LocalPosition: {x: 0, y: 5, z: 5}
  m_LocalScale: {x: 1, y: 1, z: 1}
  m_Children: []
  m_Father: {fileID: 524683862}
  m_RootOrder: 1
  m_LocalEulerAnglesHint: {x: -90, y: 0, z: 0}
--- !u!1 &1472566775
GameObject:
  m_ObjectHideFlags: 0
  m_CorrespondingSourceObject: {fileID: 0}
  m_PrefabInstance: {fileID: 0}
  m_PrefabAsset: {fileID: 0}
  serializedVersion: 6
  m_Component:
  - component: {fileID: 1472566778}
  - component: {fileID: 1472566777}
  - component: {fileID: 1472566776}
  - component: {fileID: 1472566779}
  m_Layer: 0
  m_Name: Main Camera
  m_TagString: MainCamera
  m_Icon: {fileID: 0}
  m_NavMeshLayer: 0
  m_StaticEditorFlags: 0
  m_IsActive: 1
--- !u!81 &1472566776
AudioListener:
  m_ObjectHideFlags: 0
  m_CorrespondingSourceObject: {fileID: 0}
  m_PrefabInstance: {fileID: 0}
  m_PrefabAsset: {fileID: 0}
  m_GameObject: {fileID: 1472566775}
  m_Enabled: 1
--- !u!20 &1472566777
Camera:
  m_ObjectHideFlags: 0
  m_CorrespondingSourceObject: {fileID: 0}
  m_PrefabInstance: {fileID: 0}
  m_PrefabAsset: {fileID: 0}
  m_GameObject: {fileID: 1472566775}
  m_Enabled: 1
  serializedVersion: 2
  m_ClearFlags: 1
  m_BackGroundColor: {r: 0.19215687, g: 0.3019608, b: 0.4745098, a: 0}
  m_projectionMatrixMode: 1
  m_SensorSize: {x: 36, y: 24}
  m_LensShift: {x: 0, y: 0}
  m_GateFitMode: 2
  m_FocalLength: 50
  m_NormalizedViewPortRect:
    serializedVersion: 2
    x: 0
    y: 0
    width: 1
    height: 1
  near clip plane: 0.3
  far clip plane: 1000
  field of view: 60
  orthographic: 0
  orthographic size: 5
  m_Depth: -1
  m_CullingMask:
    serializedVersion: 2
    m_Bits: 4294967295
  m_RenderingPath: -1
  m_TargetTexture: {fileID: 0}
  m_TargetDisplay: 0
  m_TargetEye: 3
  m_HDR: 1
  m_AllowMSAA: 1
  m_AllowDynamicResolution: 0
  m_ForceIntoRT: 0
  m_OcclusionCulling: 1
  m_StereoConvergence: 10
  m_StereoSeparation: 0.022
--- !u!4 &1472566778
Transform:
  m_ObjectHideFlags: 0
  m_CorrespondingSourceObject: {fileID: 0}
  m_PrefabInstance: {fileID: 0}
  m_PrefabAsset: {fileID: 0}
  m_GameObject: {fileID: 1472566775}
  m_LocalRotation: {x: -0.2942915, y: 0.36352378, z: -0.12220979, w: -0.87539005}
  m_LocalPosition: {x: -0.029118538, y: 2.1897745, z: 0.08134413}
  m_LocalScale: {x: 1, y: 1, z: 1}
  m_Children: []
  m_Father: {fileID: 0}
  m_RootOrder: 0
  m_LocalEulerAnglesHint: {x: 0, y: 0, z: 0}
--- !u!114 &1472566779
MonoBehaviour:
  m_ObjectHideFlags: 0
  m_CorrespondingSourceObject: {fileID: 0}
  m_PrefabInstance: {fileID: 0}
  m_PrefabAsset: {fileID: 0}
  m_GameObject: {fileID: 1472566775}
  m_Enabled: 1
  m_EditorHideFlags: 0
  m_Script: {fileID: 11500000, guid: 73231aa468d81ea49bc3d914080de185, type: 3}
  m_Name: 
  m_EditorClassIdentifier: 
  ImageComparisonSettings:
    TargetWidth: 640
    TargetHeight: 360
    PerPixelCorrectnessThreshold: 0.005
    AverageCorrectnessThreshold: 0.001
  WaitFrames: 0
--- !u!1 &1746325033
GameObject:
  m_ObjectHideFlags: 0
  m_CorrespondingSourceObject: {fileID: 0}
  m_PrefabInstance: {fileID: 0}
  m_PrefabAsset: {fileID: 0}
  serializedVersion: 6
  m_Component:
  - component: {fileID: 1746325035}
  - component: {fileID: 1746325034}
  m_Layer: 0
  m_Name: Point Light
  m_TagString: Untagged
  m_Icon: {fileID: 0}
  m_NavMeshLayer: 0
  m_StaticEditorFlags: 0
  m_IsActive: 1
--- !u!108 &1746325034
Light:
  m_ObjectHideFlags: 0
  m_CorrespondingSourceObject: {fileID: 0}
  m_PrefabInstance: {fileID: 0}
  m_PrefabAsset: {fileID: 0}
  m_GameObject: {fileID: 1746325033}
  m_Enabled: 1
  serializedVersion: 8
  m_Type: 2
  m_Color: {r: 0.13333333, g: 0.19351093, b: 0.6509804, a: 1}
  m_Intensity: 9
  m_Range: 4
  m_SpotAngle: 30
  m_CookieSize: 10
  m_Shadows:
    m_Type: 0
    m_Resolution: -1
    m_CustomResolution: -1
    m_Strength: 1
    m_Bias: 0.05
    m_NormalBias: 0.4
    m_NearPlane: 0.2
  m_Cookie: {fileID: 0}
  m_DrawHalo: 0
  m_Flare: {fileID: 0}
  m_RenderMode: 0
  m_CullingMask:
    serializedVersion: 2
    m_Bits: 4294967295
  m_Lightmapping: 2
  m_LightShadowCasterMode: 0
  m_AreaSize: {x: 1, y: 1}
  m_BounceIntensity: 1
  m_ColorTemperature: 6570
  m_UseColorTemperature: 0
  m_ShadowRadius: 0
  m_ShadowAngle: 0
--- !u!4 &1746325035
Transform:
  m_ObjectHideFlags: 0
  m_CorrespondingSourceObject: {fileID: 0}
  m_PrefabInstance: {fileID: 0}
  m_PrefabAsset: {fileID: 0}
  m_GameObject: {fileID: 1746325033}
  m_LocalRotation: {x: -0, y: -0, z: -0, w: 1}
  m_LocalPosition: {x: 1.7250984, y: -0.13396853, z: -0.033959627}
  m_LocalScale: {x: 1, y: 1, z: 1}
  m_Children: []
  m_Father: {fileID: 947310655}
  m_RootOrder: 1
  m_LocalEulerAnglesHint: {x: 0, y: 0, z: 0}
--- !u!1 &1759936164
GameObject:
  m_ObjectHideFlags: 0
  m_CorrespondingSourceObject: {fileID: 0}
  m_PrefabInstance: {fileID: 0}
  m_PrefabAsset: {fileID: 0}
  serializedVersion: 6
  m_Component:
  - component: {fileID: 1759936166}
  - component: {fileID: 1759936165}
  m_Layer: 0
  m_Name: Directional Light
  m_TagString: Untagged
  m_Icon: {fileID: 0}
  m_NavMeshLayer: 0
  m_StaticEditorFlags: 0
  m_IsActive: 1
--- !u!108 &1759936165
Light:
  m_ObjectHideFlags: 0
  m_CorrespondingSourceObject: {fileID: 0}
  m_PrefabInstance: {fileID: 0}
  m_PrefabAsset: {fileID: 0}
  m_GameObject: {fileID: 1759936164}
  m_Enabled: 1
  serializedVersion: 8
  m_Type: 1
  m_Color: {r: 0.990566, g: 0.990566, b: 0.990566, a: 1}
  m_Intensity: 1
  m_Range: 10
  m_SpotAngle: 30
  m_CookieSize: 10
  m_Shadows:
    m_Type: 2
    m_Resolution: -1
    m_CustomResolution: -1
    m_Strength: 1
    m_Bias: 0.05
    m_NormalBias: 0.4
    m_NearPlane: 0.2
  m_Cookie: {fileID: 0}
  m_DrawHalo: 0
  m_Flare: {fileID: 0}
  m_RenderMode: 0
  m_CullingMask:
    serializedVersion: 2
    m_Bits: 4294967295
  m_Lightmapping: 2
  m_LightShadowCasterMode: 0
  m_AreaSize: {x: 1, y: 1}
  m_BounceIntensity: 1
  m_ColorTemperature: 6570
  m_UseColorTemperature: 0
  m_ShadowRadius: 0
  m_ShadowAngle: 0
--- !u!4 &1759936166
Transform:
  m_ObjectHideFlags: 0
  m_CorrespondingSourceObject: {fileID: 0}
  m_PrefabInstance: {fileID: 0}
  m_PrefabAsset: {fileID: 0}
  m_GameObject: {fileID: 1759936164}
  m_LocalRotation: {x: 0.40821788, y: -0.23456968, z: 0.10938163, w: 0.8754261}
  m_LocalPosition: {x: 2.2750983, y: 2.1460314, z: -2.4429595}
  m_LocalScale: {x: 1, y: 1, z: 1}
  m_Children: []
  m_Father: {fileID: 947310655}
  m_RootOrder: 0
  m_LocalEulerAnglesHint: {x: 50, y: -30, z: 0}
--- !u!1 &1910733713
GameObject:
  m_ObjectHideFlags: 0
  m_CorrespondingSourceObject: {fileID: 0}
  m_PrefabInstance: {fileID: 0}
  m_PrefabAsset: {fileID: 0}
  serializedVersion: 6
  m_Component:
  - component: {fileID: 1910733714}
  - component: {fileID: 1910733717}
  - component: {fileID: 1910733716}
  m_Layer: 0
  m_Name: Sphere (5)
  m_TagString: Untagged
  m_Icon: {fileID: 0}
  m_NavMeshLayer: 0
  m_StaticEditorFlags: 0
  m_IsActive: 1
--- !u!4 &1910733714
Transform:
  m_ObjectHideFlags: 0
  m_CorrespondingSourceObject: {fileID: 0}
  m_PrefabInstance: {fileID: 0}
  m_PrefabAsset: {fileID: 0}
  m_GameObject: {fileID: 1910733713}
  m_LocalRotation: {x: -0, y: 0.38268343, z: -0, w: 0.92387956}
  m_LocalPosition: {x: -0.563, y: 0.65, z: 3.437}
  m_LocalScale: {x: 1, y: 1, z: 1}
  m_Children: []
  m_Father: {fileID: 524683862}
  m_RootOrder: 6
  m_LocalEulerAnglesHint: {x: 0, y: 45, z: 0}
--- !u!23 &1910733716
MeshRenderer:
  m_ObjectHideFlags: 0
  m_CorrespondingSourceObject: {fileID: 0}
  m_PrefabInstance: {fileID: 0}
  m_PrefabAsset: {fileID: 0}
  m_GameObject: {fileID: 1910733713}
  m_Enabled: 1
  m_CastShadows: 1
  m_ReceiveShadows: 1
  m_DynamicOccludee: 1
  m_MotionVectors: 1
  m_LightProbeUsage: 1
  m_ReflectionProbeUsage: 1
  m_RenderingLayerMask: 1
  m_RendererPriority: 0
  m_Materials:
  - {fileID: 2100000, guid: 4324c9e03c85931409641c62a4f75f0b, type: 2}
  m_StaticBatchInfo:
    firstSubMesh: 0
    subMeshCount: 0
  m_StaticBatchRoot: {fileID: 0}
  m_ProbeAnchor: {fileID: 0}
  m_LightProbeVolumeOverride: {fileID: 0}
  m_ScaleInLightmap: 3
  m_PreserveUVs: 0
  m_IgnoreNormalsForChartDetection: 0
  m_ImportantGI: 0
  m_StitchLightmapSeams: 1
  m_SelectedEditorRenderState: 3
  m_MinimumChartSize: 4
  m_AutoUVMaxDistance: 0.5
  m_AutoUVMaxAngle: 89
  m_LightmapParameters: {fileID: 0}
  m_SortingLayerID: 0
  m_SortingLayer: 0
  m_SortingOrder: 0
--- !u!33 &1910733717
MeshFilter:
  m_ObjectHideFlags: 0
  m_CorrespondingSourceObject: {fileID: 0}
  m_PrefabInstance: {fileID: 0}
  m_PrefabAsset: {fileID: 0}
  m_GameObject: {fileID: 1910733713}
  m_Mesh: {fileID: 10207, guid: 0000000000000000e000000000000000, type: 0}
--- !u!1 &1934923586
GameObject:
  m_ObjectHideFlags: 0
  m_CorrespondingSourceObject: {fileID: 0}
  m_PrefabInstance: {fileID: 0}
  m_PrefabAsset: {fileID: 0}
  serializedVersion: 6
  m_Component:
  - component: {fileID: 1934923588}
  - component: {fileID: 1934923587}
  m_Layer: 0
  m_Name: Point Light (2)
  m_TagString: Untagged
  m_Icon: {fileID: 0}
  m_NavMeshLayer: 0
  m_StaticEditorFlags: 0
  m_IsActive: 1
--- !u!108 &1934923587
Light:
  m_ObjectHideFlags: 0
  m_CorrespondingSourceObject: {fileID: 0}
  m_PrefabInstance: {fileID: 0}
  m_PrefabAsset: {fileID: 0}
  m_GameObject: {fileID: 1934923586}
  m_Enabled: 1
  serializedVersion: 8
  m_Type: 2
  m_Color: {r: 0.6509804, g: 0.18714327, b: 0.13333333, a: 1}
  m_Intensity: 9
  m_Range: 4
  m_SpotAngle: 30
  m_CookieSize: 10
  m_Shadows:
    m_Type: 0
    m_Resolution: -1
    m_CustomResolution: -1
    m_Strength: 1
    m_Bias: 0.05
    m_NormalBias: 0.4
    m_NearPlane: 0.2
  m_Cookie: {fileID: 0}
  m_DrawHalo: 0
  m_Flare: {fileID: 0}
  m_RenderMode: 0
  m_CullingMask:
    serializedVersion: 2
    m_Bits: 4294967295
  m_Lightmapping: 2
  m_LightShadowCasterMode: 0
  m_AreaSize: {x: 1, y: 1}
  m_BounceIntensity: 1
  m_ColorTemperature: 6570
  m_UseColorTemperature: 0
  m_ShadowRadius: 0
  m_ShadowAngle: 0
--- !u!4 &1934923588
Transform:
  m_ObjectHideFlags: 0
  m_CorrespondingSourceObject: {fileID: 0}
  m_PrefabInstance: {fileID: 0}
  m_PrefabAsset: {fileID: 0}
  m_GameObject: {fileID: 1934923586}
  m_LocalRotation: {x: -0, y: 0.38268343, z: -0, w: 0.92387956}
  m_LocalPosition: {x: -0.14590168, y: -0.13396853, z: -1.9049596}
  m_LocalScale: {x: 1, y: 1, z: 1}
  m_Children: []
  m_Father: {fileID: 947310655}
  m_RootOrder: 3
  m_LocalEulerAnglesHint: {x: 0, y: 45, z: 0}<|MERGE_RESOLUTION|>--- conflicted
+++ resolved
@@ -88,11 +88,7 @@
     m_PVRFilteringAtrousPositionSigmaIndirect: 2
     m_PVRFilteringAtrousPositionSigmaAO: 1
     m_ShowResolutionOverlay: 1
-<<<<<<< HEAD
   m_LightingDataAsset: {fileID: 112000002, guid: 85d1fa075f9d8024c957385961a189d4,
-=======
-  m_LightingDataAsset: {fileID: 112000004, guid: 3108ef023bfe045b294d6212d12d7e22,
->>>>>>> 5bfb5709
     type: 2}
   m_UseShadowmask: 0
 --- !u!196 &4
