# Changelog
All notable changes to this package will be documented in this file.

The format is based on [Keep a Changelog](http://keepachangelog.com/en/1.0.0/)
and this project adheres to [Semantic Versioning](http://semver.org/spec/v2.0.0.html).

## [5.1.0-preview] - 2018-10-18
### Fixed
- LWRP now respects the iOS Player setting **Force hard shadows**. When you enable this setting, hardware filtering of shadows is disabled.
<<<<<<< HEAD
- Scene view mode now renders baked lightmaps correctly. [1092227](https://issuetracker.unity3d.com/issues/lwrp-scene-view-modes-render-objects-black)
=======
- Shadow bias calculation was incorrect with both Shadergraph shaders and Terrain, this is now corrected.
- If a camera was rendering into a target texture, it could create a FinalBlit pass which was not needed.
>>>>>>> e7a8b2d1

### Added

* The user documentation for LWRP is now in this GitHub repo, instead of in the separate GitHub wiki. You can find the most up-to-date pages in the [TableOfContents.md](TableOfCotents.md) file. Pages not listed in that file are still in progress.

## [5.0.0-preview] - 2018-09-28
### Added
- Added occlusion mesh rendering/hookup for VR
- You can now configure default depth and normal shadow bias values in the pipeline asset.
- You can now add the `LWRPAdditionalLightData` component to a `Light` to override the default depth and normal shadow bias.
- You can now log the amount of shader variants in your build. To do so, go to the `Pipeline Asset`. Under `Advanced`, select and set the `Shader Variant Log Level`.
### Changed
- Removed the `supportedShaderFeatures` property from LWRP core. The shader stripper now figures out which variants to strip based on the current assigned pipeline Asset in the Graphics settings.
### Fixed
- The following error does not appear in console anymore: ("Begin/End Profiler section mismatch")
- When you select a material with the Lit shader, this no longer causes the following error in the console: ("Material doesn't have..."). [case 1092354](https://fogbugz.unity3d.com/f/cases/1092354/)
- In the Simple Lit shader, per-vertex additional lights are now shaded properly.
- Shader variant stripping now works when you're building a Project with Cloud Build. This greatly reduces build times from Cloud Build.
- Dynamic Objects now receive lighting when the light mode is set to mixed.
- MSAA now works on Desktop platforms.
- The shadow bias value is now computed correctly for shadow cascades and different shadow resolutions. [case 1076285](https://issuetracker.unity3d.com/issues/lwrp-realtime-directional-light-shadow-maps-exhibit-artifacts)
- When you use __Area Light__ with LWRP, __Cast Shadows__ no longer overlaps with other UI elements in the Inspector. [case 1085363](https://issuetracker.unity3d.com/issues/inspector-area-light-cast-shadows-ui-option-is-obscured-by-render-mode-for-lwrp-regression-in-2018-dot-3a3)

### Changed
Read/write XRGraphicsConfig -> Read-only XRGraphics interface to XRSettings. 

## [4.0.0-preview] - 2018-09-28
### Added
- When you have enabled Gizmos, they now appear correctly in the Game view.
- Added requiresDepthPrepass field to RenderingData struct to tell if the runtime platform requires a depth prepass to generate a camera depth texture.
- The `RenderingData` struct now holds a reference to `CullResults`.
- When __HDR__ is enabled in the Camera but disabled in the Asset, an information box in the Camera Inspector informs you about it.
- When __MSAA__ is enabled in the Camera but disabled in the Asset, an information box in the Camera Inspector informs you about it.
- Enabled instancing on the terrain shader.
- Sorting of opaque objects now respects camera `opaqueSortMode` setting.
- Sorting of opaque objects disables front-to-back sorting flag, when camera settings allow that and the GPU has hidden surface removal.
- LWRP now has a Custom Light Explorer that suits its feature set.
- LWRP now supports Vertex Lit shaders for detail meshes on terrain.
- LWRP now has three interactive Autodesk shaders: Autodesk Interactive, Autodesk Interactive Masked and Autodesk Interactive Transparent.
- [Shader API] The `GetMainLight` and `GetAdditionalLight` functions can now compute shadow attenuation and store it in the new `shadowAttenuation` field in `LightData` struct.
- [Shader API] Added a `VertexPositionInputs` struct that contains vertex position in difference spaces (world, view, hclip).
- [Shader API] Added a `GetVertexPositionInputs` function to get an initialized `VertexPositionInputs`.
- [Shader API] Added a `GetPerObjectLightIndex` function to return the per-object index given a for-loop index.
- [Shader API] Added a `GetShadowCoord` function that takes a `VertexPositionInputs` as input.
- [ShaderLibrary] Added VertexNormalInputs struct that contains data for per-pixel normal computation.
- [ShaderLibrary] Added GetVertexNormalInputs function to return an initialized VertexNormalInputs.

### Changed
- The `RenderingData` struct is now read-only.
- `ScriptableRenderer`always performs a Clear before calling `IRendererSetup::Setup.` 
- `ScriptableRenderPass::Execute` no longer takes `CullResults` as input. Instead, use `RenderingData`as input, since that references `CullResults`.
- `IRendererSetup_Setup` no longer takes `ScriptableRenderContext` and `CullResults` as input.
- Shader includes are now referenced via package relative paths instead of via the deprecated shader export path mechanism https://docs.unity3d.com/2018.3/Documentation/ScriptReference/ShaderIncludePathAttribute.html.
- The LWRP Asset settings were re-organized to be more clear.
- Vertex lighting now controls if additional lights should be shaded per-vertex or per-pixel.
- Renamed all `Local Lights` nomenclature to `Additional Lights`.
- Changed shader naming to conform to our SRP shader code convention.
- [Shader API] Renamed `SpotAttenuation` function to `AngleAttenuation`.
- [Shader API] Renamed `_SHADOWS_ENABLED` keyword to `_MAIN_LIGHT_SHADOWS`
- [Shader API] Renamed `_SHADOWS_CASCADE` keyword to `_MAIN_LIGHT_SHADOWS_CASCADE`
- [Shader API] Renamed `_VERTEX_LIGHTS` keyword to `_ADDITIONAL_LIGHTS_VERTEX`.
- [Shader API] Renamed `_LOCAL_SHADOWS_ENABLED` to `_ADDITIONAL_LIGHT_SHADOWS`
- [Shader API] Renamed `GetLight` function to `GetAdditionalLight`.
- [Shader API] Renamed `GetPixelLightCount` function to `GetAdditionalLightsCount`.
- [Shader API] Renamed `attenuation` to `distanceAttenuation` in `LightData`.
- [Shader API] Renamed `GetLocalLightShadowStrength` function to `GetAdditionalLightShadowStrength`.
- [Shader API] Renamed `SampleScreenSpaceShadowMap` functions to `SampleScreenSpaceShadowmap`.
- [Shader API] Renamed `MainLightRealtimeShadowAttenuation` function to `MainLightRealtimeShadow`.
- [Shader API] Renamed light constants from `Directional` and `Local` to `MainLight` and `AdditionalLights`.
- [Shader API] Renamed `GetLocalLightShadowSamplingData` function to `GetAdditionalLightShadowSamplingData`.
- [Shader API] Removed OUTPUT_NORMAL macro.
- [Shader API] Removed `lightIndex` and `substractiveAttenuation` from `LightData`.
- [Shader API] Removed `ComputeShadowCoord` function. `GetShadowCoord` is provided instead.
- All `LightweightPipeline` references in API and classes are now named `LightweightRenderPipeline`.
- Files no longer have the `Lightweight` prefix.
- Renamed Physically Based shaders to `Lit`, `ParticlesLit`, and `TerrainLit`.
- Renamed Simple Lighting shaders to `SimpleLit`, and `ParticlesSimpleLit`.
- [ShaderLibrary] Renamed `InputSurfacePBR.hlsl`, `InputSurfaceSimple.hlsl`, and `InputSurfaceUnlit` to `LitInput.hlsl`, `SimpleLitInput.hlsl`, and `UnlitInput.hlsl`. These files were moved from the `ShaderLibrary` folder to the`Shaders`.
- [ShaderLibrary] Renamed `LightweightPassLit.hlsl` and `LightweightPassLitSimple.hlsl` to `LitForwardPass.hlsl` and `SimpleLitForwardPass.hlsl`. These files were moved from the `ShaderLibrary` folder to `Shaders`.
- [ShaderLibrary] Renamed `LightweightPassMetaPBR.hlsl`, `LightweightPassMetaSimple.hlsl` and `LighweightPassMetaUnlit` to `LitMetaPass.hlsl`, `SimpleLitMetaPass.hlsl` and `UnlitMetaPass.hlsl`. These files were moved from the `ShaderLibrary` folder to `Shaders`.
- [ShaderLibrary] Renamed `LightweightPassShadow.hlsl` to `ShadowCasterPass.hlsl`. This file was moved to the `Shaders` folder.
- [ShaderLibrary] Renamed `LightweightPassDepthOnly.hlsl` to `DepthOnlyPass.hlsl`. This file was moved to the `Shaders` folder.
- [ShaderLibrary] Renamed `InputSurfaceTerrain.hlsl` to `TerrainLitInput.hlsl`. This file was moved to the `Shaders` folder.
- [ShaderLibrary] Renamed `LightweightPassLitTerrain.hlsl` to `TerrainLitPases.hlsl`. This file was moved to the `Shaders` folder.
- [ShaderLibrary] Renamed `ParticlesPBR.hlsl` to `ParticlesLitInput.hlsl`. This file was moved to the `Shaders` folder.
- [ShaderLibrary] Renamed `InputSurfacePBR.hlsl` to `LitInput.hlsl`. This file was moved to the `Shaders` folder.
- [ShaderLibrary] Renamed `InputSurfaceUnlit.hlsl` to `UnlitInput.hlsl`. This file was moved to the `Shaders` folder.
- [ShaderLibrary] Renamed `InputBuiltin.hlsl` to `UnityInput.hlsl`.
- [ShaderLibrary] Renamed `LightweightPassMetaCommon.hlsl` to `MetaInput.hlsl`.
- [ShaderLibrary] Renamed `InputSurfaceCommon.hlsl` to `SurfaceInput.hlsl`.
- [ShaderLibrary] Removed LightInput struct and GetLightDirectionAndAttenuation. Use GetAdditionalLight function instead.
- [ShaderLibrary] Removed ApplyFog and ApplyFogColor functions. Use MixFog and MixFogColor instead.
- [ShaderLibrary] Removed TangentWorldToNormal function. Use TransformTangentToWorld instead.
- [ShaderLibrary] Removed view direction normalization functions. View direction should always be normalized per pixel for accurate results.
- [ShaderLibrary] Renamed FragmentNormalWS function to NormalizeNormalPerPixel.

### Fixed
- If you have more than 16 lights in a scene, LWRP no longer causes random glitches while rendering lights.
- The Unlit shader now samples Global Illumination correctly.
- The Inspector window for the Unlit shader now displays correctly.
- Reduced GC pressure by removing several per-frame memory allocations.
- The tooltip for the the camera __MSAA__ property now appears correctly.
- Fixed multiple C# code analysis rule violations.
- The fullscreen mesh is no longer recreated upon every call to `ScriptableRenderer.fullscreenMesh`.

## [3.3.0-preview]
### Added
- Added callbacks to LWRP that can be attached to a camera (IBeforeCameraRender, IAfterDepthPrePass, IAfterOpaquePass, IAfterOpaquePostProcess, IAfterSkyboxPass, IAfterTransparentPass, IAfterRender)

###Changed
- Clean up LWRP creation of render textures. If we are not going straight to screen ensure that we create both depth and color targets.
- UNITY_DECLARE_FRAMEBUFFER_INPUT and UNITY_READ_FRAMEBUFFER_INPUT macros were added. They are necessary for reading transient attachments.
- UNITY_MATRIX_I_VP is now defined.
- Renamed LightweightForwardRenderer to ScriptableRenderer.
- Moved all light constants to _LightBuffer CBUFFER. Now _PerCamera CBUFFER contains all other per camera constants.
- Change real-time attenuation to inverse square.
- Change attenuation for baked GI to inverse square, to match real-time attenuation.
- Small optimization in light attenuation shader code.

### Fixed
- Lightweight Unlit shader UI doesn't throw an error about missing receive shadow property anymore.

## [3.2.0-preview]
### Changed
- Receive Shadows property is now exposed in the material instead of in the renderer.
- The UI for Lightweight asset has been updated with new categories. A more clean structure and foldouts has been added to keep things organized.

### Fixed
- Shadow casters are now properly culled per cascade. (case 1059142)
- Rendering no longer breaks when Android platform is selected in Build Settings. (case 1058812)
- Scriptable passes no longer have missing material references. Now they access cached materials in the renderer.(case 1061353)
- When you change a Shadow Cascade option in the Pipeline Asset, this no longer warns you that you've exceeded the array size for the _WorldToShadow property.
- Terrain shader optimizations.

## [3.1.0-preview]

### Fixed
- Fixed assert errors caused by multi spot lights
- Fixed LWRP-DirectionalShadowConstantBuffer params setting

## [3.0.0-preview]
### Added
- Added camera additional data component to control shadows, depth and color texture.
- pipeline now uses XRSEttings.eyeTextureResolutionScale as renderScale when in XR.
- New pass architecture. Allows for custom passes to be written and then used on a per camera basis in LWRP

### Changed
- Shadow rendering has been optimized for the Mali Utgard architecture by removing indexing and avoiding divisions for orthographic projections. This reduces the frame time by 25% on the Overdraw benchmark.
- Removed 7x7 tent filtering when using cascades.
- Screenspace shadow resolve is now only done when rendering shadow cascades.
- Updated the UI for the Lighweight pipeline asset.
- Update assembly definitions to output assemblies that match Unity naming convention (Unity.*).

### Fixed
- Post-processing now works with VR on PC.
- PS4 compiler error
- Fixed VR multiview rendering by forcing MSAA to be off. There's a current issue in engine that breaks MSAA and Texture2DArray.
- Fixed UnityPerDraw CB layout
- GLCore compute buffer compiler error
- Occlusion strength not being applied on LW standard shaders
- CopyDepth pass is being called even when a depth from prepass is available
- GLES2 shader compiler error in IntegrationTests
- Can't set RenderScale and ShadowDistance by script
- VR Single Pass Instancing shadows
- Fixed compilation errors on Nintendo Switch (limited XRSetting support).

## [2.0.0-preview]

### Added
- Explicit render target load/store actions were added to improve tile utilization
- Camera opaque color can be requested on the pipeline asset. It can be accessed in the shader by defining a _CameraOpaqueTexture. This can be used as an alternative to GrabPass.
- Dynamic Batching can be enabled in the pipeline asset
- Pipeline now strips unused or invalid variants and passes based on selected pipeline capabilities in the asset. This reduces build and memory consuption on target.
- Shader stripping settings were added to pipeline asset

### Changed
#### Pipeline
- Pipeline code is now more modular and extensible. A ForwardRenderer class is initialized by the pipeline with RenderingData and it's responsible for enqueueing and executing passes. In the future pluggable renderers will be supported.
- On mobile 1 directional light + up to 4 local lights (point or spot) are computed
- On other platforms 1 directional light + up to 8 local lights are computed
- Multiple shadow casting lights are supported. Currently only 1 directional + 4 spots light shadows.
#### Shading Framework
- Directional Lights are always considered a main light in shader. They have a fast shading path with no branching and no indexing.
- GetMainLight() is provided in shader to initialize Light struct with main light shading data. 
- Directional lights have a dedicated shadowmap for performance reasons. Shadow coord always comes from interpolator.
- MainLigthRealtimeShadowAttenuation(float4 shadowCoord) is provided to compute main light realtime shadows.
- Spot and Point lights are always shaded in the light loop. Branching on uniform and indexing happens when shading them.
- GetLight(half index, float3 positionWS) is provided in shader to initialize Light struct for spot and point lights.
- Spot light shadows are baked into a single shadow atlas.
- Shadow coord for spot lights is always computed on fragment.
- Use LocalLightShadowAttenuation(int lightIndex, float3 positionWS) to comppute realtime shadows for spot lights.

### Fixed
- Issue that was causing VR on Android to render black
- Camera viewport issues
- UWP build issues
- Prevent nested camera rendering in the pipeline

## [1.1.4-preview]

### Added
 - Terrain and grass shaders ported
 - Updated materials and shader default albedo and specular color to midgrey.
 - Exposed _ScaledScreenParams to shader. It works the same as _ScreenParams but takes pipeline RenderScale into consideration
 - Performance Improvements in mobile

### Fixed
 - SRP Shader library issue that was causing all constants to be highp in mobile
 - shader error that prevented LWRP to build to UWP
 - shader compilation errors in Linux due to case sensitive includes
 - Rendering Texture flipping issue
 - Standard Particles shader cutout and blending modes
 - crash caused by using projectors
 - issue that was causing Shadow Strength to not be computed on mobile
 - Material Upgrader issue that caused editor to SoftLocks
 - GI in Unlit shader
 - Null reference in the Unlit material shader GUI

## [1.1.2-preview]

### Changed
 - Performance improvements in mobile  

### Fixed
 - Shadows on GLES 2.0
 - CPU performance regression in shadow rendering
 - Alpha clip shadow issues
 - Unmatched command buffer error message
 - Null reference exception caused by missing resource in LWRP
 - Issue that was causing Camera clear flags was being ignored in mobile


## [1.1.1-preview]

### Added
 - Added Cascade Split selection UI
 - Added SHADER_HINT_NICE_QUALITY. If user defines this to 1 in the shader Lightweight pipeline will favor quality even on mobile platforms.
 
### Changed
 - Shadowmap uses 16bit format instead of 32bit.
 - Small shader performance improvements

### Fixed
 - Subtractive Mode
 - Shadow Distance does not accept negative values anymore

 
## [0.1.24]

### Added
 - Added Light abstraction layer on lightweight shader library.
 - Added HDR global setting on pipeline asset. 
 - Added Soft Particles settings on pipeline asset.
 - Ported particles shaders to SRP library
 
### Changed
 - HDR RT now uses what format is configured in Tier settings.
 - Refactored lightweight standard shaders and shader library to improve ease of use.
 - Optimized tile LOAD op on mobile.
 - Reduced GC pressure
 - Reduced shader variant count by ~56% by improving fog and lightmap keywords
 - Converted LW shader library files to use real/half when necessary.
 
### Fixed
 - Realtime shadows on OpenGL
 - Shader compiler errors in GLES 2.0
 - Issue sorting issues when BeforeTransparent custom fx was enabled.
 - VR single pass rendering.
 - Viewport rendering issues when rendering to backbuffer.
 - Viewport rendering issues when rendering to with MSAA turned off.
 - Multi-camera rendering.

## [0.1.23]

### Added
 - UI Improvements (Rendering features not supported by LW are hidden)

### Changed
 - Shaders were ported to the new SRP shader library. 
 - Constant Buffer refactor to use new Batcher
 - Shadow filtering and bias improved.
 - Pipeline now updates color constants in gamma when in Gamma colorspace.
 - Optimized ALU and CB usage on Shadows.
 - Reduced shader variant count by ~33% by improving shadow and light classification keywords
 - Default resources were removed from the pipeline asset.

### Fixed
 - Fixed shader include path when using SRP from package manager.
 - Fixed spot light attenuation to match Unity Built-in pipeline.
 - Fixed depth pre-pass clearing issue.

## [0.1.12]

### Added
 - Standard Unlit shader now has an option to sample GI.
 - Added Material Upgrader for stock Unity Mobile and Legacy Shaders.
 - UI improvements

### Changed
- Realtime shadow filtering was improved. 

### Fixed
 - Fixed an issue that was including unreferenced shaders in the build.
 - Fixed a null reference caused by Particle System component lights.


## [0.1.11]
 Initial Release.<|MERGE_RESOLUTION|>--- conflicted
+++ resolved
@@ -7,12 +7,9 @@
 ## [5.1.0-preview] - 2018-10-18
 ### Fixed
 - LWRP now respects the iOS Player setting **Force hard shadows**. When you enable this setting, hardware filtering of shadows is disabled.
-<<<<<<< HEAD
 - Scene view mode now renders baked lightmaps correctly. [1092227](https://issuetracker.unity3d.com/issues/lwrp-scene-view-modes-render-objects-black)
-=======
 - Shadow bias calculation was incorrect with both Shadergraph shaders and Terrain, this is now corrected.
-- If a camera was rendering into a target texture, it could create a FinalBlit pass which was not needed.
->>>>>>> e7a8b2d1
+- Blit shader was being culled, now ignores culling in shader.
 
 ### Added
 
