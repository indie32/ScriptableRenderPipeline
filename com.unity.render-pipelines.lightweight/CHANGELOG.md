# Changelog
All notable changes to this package will be documented in this file.

The format is based on [Keep a Changelog](http://keepachangelog.com/en/1.0.0/)
and this project adheres to [Semantic Versioning](http://semver.org/spec/v2.0.0.html).

## [5.1.0-preview] - 2018-10-18
<<<<<<< HEAD
### Added
- LWRP now uses new Unity recorder extension to make it possible to capture the output of Cameras.
=======
### Fixed
- LWRP now respects the iOS Player setting **Force hard shadows**. When you enable this setting, hardware filtering of shadows is disabled.

### Added

* The user documentation for LWRP is now in this GitHub repo, instead of in the separate GitHub wiki. You can find the most up-to-date pages in the [TableOfContents.md](TableOfCotents.md) file. Pages not listed in that file are still in progress.

>>>>>>> 029fdc1c
## [5.0.0-preview] - 2018-09-28
### Added
- Added occlusion mesh rendering/hookup for VR
- You can now configure default depth and normal shadow bias values in the pipeline asset.
- You can now add the `LWRPAdditionalLightData` component to a `Light` to override the default depth and normal shadow bias.
- You can now log the amount of shader variants in your build. To do so, go to the `Pipeline Asset`. Under `Advanced`, select and set the `Shader Variant Log Level`.
### Changed
- Removed the `supportedShaderFeatures` property from LWRP core. The shader stripper now figures out which variants to strip based on the current assigned pipeline Asset in the Graphics settings.
### Fixed
- The following error does not appear in console anymore: ("Begin/End Profiler section mismatch")
- When you select a material with the Lit shader, this no longer causes the following error in the console: ("Material doesn't have..."). [case 1092354](https://fogbugz.unity3d.com/f/cases/1092354/)
- In the Simple Lit shader, per-vertex additional lights are now shaded properly.
- Shader variant stripping now works when you're building a Project with Cloud Build. This greatly reduces build times from Cloud Build.
- Dynamic Objects now receive lighting when the light mode is set to mixed.
- MSAA now works on Desktop platforms.
- The shadow bias value is now computed correctly for shadow cascades and different shadow resolutions. [case 1076285](https://issuetracker.unity3d.com/issues/lwrp-realtime-directional-light-shadow-maps-exhibit-artifacts)
- When you use __Area Light__ with LWRP, __Cast Shadows__ no longer overlaps with other UI elements in the Inspector. [case 1085363](https://issuetracker.unity3d.com/issues/inspector-area-light-cast-shadows-ui-option-is-obscured-by-render-mode-for-lwrp-regression-in-2018-dot-3a3)

### Changed
Read/write XRGraphicsConfig -> Read-only XRGraphics interface to XRSettings. 

## [4.0.0-preview] - 2018-09-28
### Added
- When you have enabled Gizmos, they now appear correctly in the Game view.
- Added requiresDepthPrepass field to RenderingData struct to tell if the runtime platform requires a depth prepass to generate a camera depth texture.
- The `RenderingData` struct now holds a reference to `CullResults`.
- When __HDR__ is enabled in the Camera but disabled in the Asset, an information box in the Camera Inspector informs you about it.
- When __MSAA__ is enabled in the Camera but disabled in the Asset, an information box in the Camera Inspector informs you about it.
- Enabled instancing on the terrain shader.
- Sorting of opaque objects now respects camera `opaqueSortMode` setting.
- Sorting of opaque objects disables front-to-back sorting flag, when camera settings allow that and the GPU has hidden surface removal.
- LWRP now has a Custom Light Explorer that suits its feature set.
- LWRP now supports Vertex Lit shaders for detail meshes on terrain.
- LWRP now has three interactive Autodesk shaders: Autodesk Interactive, Autodesk Interactive Masked and Autodesk Interactive Transparent.
- [Shader API] The `GetMainLight` and `GetAdditionalLight` functions can now compute shadow attenuation and store it in the new `shadowAttenuation` field in `LightData` struct.
- [Shader API] Added a `VertexPositionInputs` struct that contains vertex position in difference spaces (world, view, hclip).
- [Shader API] Added a `GetVertexPositionInputs` function to get an initialized `VertexPositionInputs`.
- [Shader API] Added a `GetPerObjectLightIndex` function to return the per-object index given a for-loop index.
- [Shader API] Added a `GetShadowCoord` function that takes a `VertexPositionInputs` as input.
- [ShaderLibrary] Added VertexNormalInputs struct that contains data for per-pixel normal computation.
- [ShaderLibrary] Added GetVertexNormalInputs function to return an initialized VertexNormalInputs.

### Changed
- The `RenderingData` struct is now read-only.
- `ScriptableRenderer`always performs a Clear before calling `IRendererSetup::Setup.` 
- `ScriptableRenderPass::Execute` no longer takes `CullResults` as input. Instead, use `RenderingData`as input, since that references `CullResults`.
- `IRendererSetup_Setup` no longer takes `ScriptableRenderContext` and `CullResults` as input.
- Shader includes are now referenced via package relative paths instead of via the deprecated shader export path mechanism https://docs.unity3d.com/2018.3/Documentation/ScriptReference/ShaderIncludePathAttribute.html.
- The LWRP Asset settings were re-organized to be more clear.
- Vertex lighting now controls if additional lights should be shaded per-vertex or per-pixel.
- Renamed all `Local Lights` nomenclature to `Additional Lights`.
- Changed shader naming to conform to our SRP shader code convention.
- [Shader API] Renamed `SpotAttenuation` function to `AngleAttenuation`.
- [Shader API] Renamed `_SHADOWS_ENABLED` keyword to `_MAIN_LIGHT_SHADOWS`
- [Shader API] Renamed `_SHADOWS_CASCADE` keyword to `_MAIN_LIGHT_SHADOWS_CASCADE`
- [Shader API] Renamed `_VERTEX_LIGHTS` keyword to `_ADDITIONAL_LIGHTS_VERTEX`.
- [Shader API] Renamed `_LOCAL_SHADOWS_ENABLED` to `_ADDITIONAL_LIGHT_SHADOWS`
- [Shader API] Renamed `GetLight` function to `GetAdditionalLight`.
- [Shader API] Renamed `GetPixelLightCount` function to `GetAdditionalLightsCount`.
- [Shader API] Renamed `attenuation` to `distanceAttenuation` in `LightData`.
- [Shader API] Renamed `GetLocalLightShadowStrength` function to `GetAdditionalLightShadowStrength`.
- [Shader API] Renamed `SampleScreenSpaceShadowMap` functions to `SampleScreenSpaceShadowmap`.
- [Shader API] Renamed `MainLightRealtimeShadowAttenuation` function to `MainLightRealtimeShadow`.
- [Shader API] Renamed light constants from `Directional` and `Local` to `MainLight` and `AdditionalLights`.
- [Shader API] Renamed `GetLocalLightShadowSamplingData` function to `GetAdditionalLightShadowSamplingData`.
- [Shader API] Removed OUTPUT_NORMAL macro.
- [Shader API] Removed `lightIndex` and `substractiveAttenuation` from `LightData`.
- [Shader API] Removed `ComputeShadowCoord` function. `GetShadowCoord` is provided instead.
- All `LightweightPipeline` references in API and classes are now named `LightweightRenderPipeline`.
- Files no longer have the `Lightweight` prefix.
- Renamed Physically Based shaders to `Lit`, `ParticlesLit`, and `TerrainLit`.
- Renamed Simple Lighting shaders to `SimpleLit`, and `ParticlesSimpleLit`.
- [ShaderLibrary] Renamed `InputSurfacePBR.hlsl`, `InputSurfaceSimple.hlsl`, and `InputSurfaceUnlit` to `LitInput.hlsl`, `SimpleLitInput.hlsl`, and `UnlitInput.hlsl`. These files were moved from the `ShaderLibrary` folder to the`Shaders`.
- [ShaderLibrary] Renamed `LightweightPassLit.hlsl` and `LightweightPassLitSimple.hlsl` to `LitForwardPass.hlsl` and `SimpleLitForwardPass.hlsl`. These files were moved from the `ShaderLibrary` folder to `Shaders`.
- [ShaderLibrary] Renamed `LightweightPassMetaPBR.hlsl`, `LightweightPassMetaSimple.hlsl` and `LighweightPassMetaUnlit` to `LitMetaPass.hlsl`, `SimpleLitMetaPass.hlsl` and `UnlitMetaPass.hlsl`. These files were moved from the `ShaderLibrary` folder to `Shaders`.
- [ShaderLibrary] Renamed `LightweightPassShadow.hlsl` to `ShadowCasterPass.hlsl`. This file was moved to the `Shaders` folder.
- [ShaderLibrary] Renamed `LightweightPassDepthOnly.hlsl` to `DepthOnlyPass.hlsl`. This file was moved to the `Shaders` folder.
- [ShaderLibrary] Renamed `InputSurfaceTerrain.hlsl` to `TerrainLitInput.hlsl`. This file was moved to the `Shaders` folder.
- [ShaderLibrary] Renamed `LightweightPassLitTerrain.hlsl` to `TerrainLitPases.hlsl`. This file was moved to the `Shaders` folder.
- [ShaderLibrary] Renamed `ParticlesPBR.hlsl` to `ParticlesLitInput.hlsl`. This file was moved to the `Shaders` folder.
- [ShaderLibrary] Renamed `InputSurfacePBR.hlsl` to `LitInput.hlsl`. This file was moved to the `Shaders` folder.
- [ShaderLibrary] Renamed `InputSurfaceUnlit.hlsl` to `UnlitInput.hlsl`. This file was moved to the `Shaders` folder.
- [ShaderLibrary] Renamed `InputBuiltin.hlsl` to `UnityInput.hlsl`.
- [ShaderLibrary] Renamed `LightweightPassMetaCommon.hlsl` to `MetaInput.hlsl`.
- [ShaderLibrary] Renamed `InputSurfaceCommon.hlsl` to `SurfaceInput.hlsl`.
- [ShaderLibrary] Removed LightInput struct and GetLightDirectionAndAttenuation. Use GetAdditionalLight function instead.
- [ShaderLibrary] Removed ApplyFog and ApplyFogColor functions. Use MixFog and MixFogColor instead.
- [ShaderLibrary] Removed TangentWorldToNormal function. Use TransformTangentToWorld instead.
- [ShaderLibrary] Removed view direction normalization functions. View direction should always be normalized per pixel for accurate results.
- [ShaderLibrary] Renamed FragmentNormalWS function to NormalizeNormalPerPixel.

### Fixed
- If you have more than 16 lights in a scene, LWRP no longer causes random glitches while rendering lights.
- The Unlit shader now samples Global Illumination correctly.
- The Inspector window for the Unlit shader now displays correctly.
- Reduced GC pressure by removing several per-frame memory allocations.
- The tooltip for the the camera __MSAA__ property now appears correctly.
- Fixed multiple C# code analysis rule violations.
- The fullscreen mesh is no longer recreated upon every call to `ScriptableRenderer.fullscreenMesh`.

## [3.3.0-preview]
### Added
- Added callbacks to LWRP that can be attached to a camera (IBeforeCameraRender, IAfterDepthPrePass, IAfterOpaquePass, IAfterOpaquePostProcess, IAfterSkyboxPass, IAfterTransparentPass, IAfterRender)

###Changed
- Clean up LWRP creation of render textures. If we are not going straight to screen ensure that we create both depth and color targets.
- UNITY_DECLARE_FRAMEBUFFER_INPUT and UNITY_READ_FRAMEBUFFER_INPUT macros were added. They are necessary for reading transient attachments.
- UNITY_MATRIX_I_VP is now defined.
- Renamed LightweightForwardRenderer to ScriptableRenderer.
- Moved all light constants to _LightBuffer CBUFFER. Now _PerCamera CBUFFER contains all other per camera constants.
- Change real-time attenuation to inverse square.
- Change attenuation for baked GI to inverse square, to match real-time attenuation.
- Small optimization in light attenuation shader code.

### Fixed
- Lightweight Unlit shader UI doesn't throw an error about missing receive shadow property anymore.

## [3.2.0-preview]
### Changed
- Receive Shadows property is now exposed in the material instead of in the renderer.
- The UI for Lightweight asset has been updated with new categories. A more clean structure and foldouts has been added to keep things organized.

### Fixed
- Shadow casters are now properly culled per cascade. (case 1059142)
- Rendering no longer breaks when Android platform is selected in Build Settings. (case 1058812)
- Scriptable passes no longer have missing material references. Now they access cached materials in the renderer.(case 1061353)
- When you change a Shadow Cascade option in the Pipeline Asset, this no longer warns you that you've exceeded the array size for the _WorldToShadow property.
- Terrain shader optimizations.

## [3.1.0-preview]

### Fixed
- Fixed assert errors caused by multi spot lights
- Fixed LWRP-DirectionalShadowConstantBuffer params setting

## [3.0.0-preview]
### Added
- Added camera additional data component to control shadows, depth and color texture.
- pipeline now uses XRSEttings.eyeTextureResolutionScale as renderScale when in XR.
- New pass architecture. Allows for custom passes to be written and then used on a per camera basis in LWRP

### Changed
- Shadow rendering has been optimized for the Mali Utgard architecture by removing indexing and avoiding divisions for orthographic projections. This reduces the frame time by 25% on the Overdraw benchmark.
- Removed 7x7 tent filtering when using cascades.
- Screenspace shadow resolve is now only done when rendering shadow cascades.
- Updated the UI for the Lighweight pipeline asset.
- Update assembly definitions to output assemblies that match Unity naming convention (Unity.*).

### Fixed
- Post-processing now works with VR on PC.
- PS4 compiler error
- Fixed VR multiview rendering by forcing MSAA to be off. There's a current issue in engine that breaks MSAA and Texture2DArray.
- Fixed UnityPerDraw CB layout
- GLCore compute buffer compiler error
- Occlusion strength not being applied on LW standard shaders
- CopyDepth pass is being called even when a depth from prepass is available
- GLES2 shader compiler error in IntegrationTests
- Can't set RenderScale and ShadowDistance by script
- VR Single Pass Instancing shadows
- Fixed compilation errors on Nintendo Switch (limited XRSetting support).

## [2.0.0-preview]

### Added
- Explicit render target load/store actions were added to improve tile utilization
- Camera opaque color can be requested on the pipeline asset. It can be accessed in the shader by defining a _CameraOpaqueTexture. This can be used as an alternative to GrabPass.
- Dynamic Batching can be enabled in the pipeline asset
- Pipeline now strips unused or invalid variants and passes based on selected pipeline capabilities in the asset. This reduces build and memory consuption on target.
- Shader stripping settings were added to pipeline asset

### Changed
#### Pipeline
- Pipeline code is now more modular and extensible. A ForwardRenderer class is initialized by the pipeline with RenderingData and it's responsible for enqueueing and executing passes. In the future pluggable renderers will be supported.
- On mobile 1 directional light + up to 4 local lights (point or spot) are computed
- On other platforms 1 directional light + up to 8 local lights are computed
- Multiple shadow casting lights are supported. Currently only 1 directional + 4 spots light shadows.
#### Shading Framework
- Directional Lights are always considered a main light in shader. They have a fast shading path with no branching and no indexing.
- GetMainLight() is provided in shader to initialize Light struct with main light shading data. 
- Directional lights have a dedicated shadowmap for performance reasons. Shadow coord always comes from interpolator.
- MainLigthRealtimeShadowAttenuation(float4 shadowCoord) is provided to compute main light realtime shadows.
- Spot and Point lights are always shaded in the light loop. Branching on uniform and indexing happens when shading them.
- GetLight(half index, float3 positionWS) is provided in shader to initialize Light struct for spot and point lights.
- Spot light shadows are baked into a single shadow atlas.
- Shadow coord for spot lights is always computed on fragment.
- Use LocalLightShadowAttenuation(int lightIndex, float3 positionWS) to comppute realtime shadows for spot lights.

### Fixed
- Issue that was causing VR on Android to render black
- Camera viewport issues
- UWP build issues
- Prevent nested camera rendering in the pipeline

## [1.1.4-preview]

### Added
 - Terrain and grass shaders ported
 - Updated materials and shader default albedo and specular color to midgrey.
 - Exposed _ScaledScreenParams to shader. It works the same as _ScreenParams but takes pipeline RenderScale into consideration
 - Performance Improvements in mobile

### Fixed
 - SRP Shader library issue that was causing all constants to be highp in mobile
 - shader error that prevented LWRP to build to UWP
 - shader compilation errors in Linux due to case sensitive includes
 - Rendering Texture flipping issue
 - Standard Particles shader cutout and blending modes
 - crash caused by using projectors
 - issue that was causing Shadow Strength to not be computed on mobile
 - Material Upgrader issue that caused editor to SoftLocks
 - GI in Unlit shader
 - Null reference in the Unlit material shader GUI

## [1.1.2-preview]

### Changed
 - Performance improvements in mobile  

### Fixed
 - Shadows on GLES 2.0
 - CPU performance regression in shadow rendering
 - Alpha clip shadow issues
 - Unmatched command buffer error message
 - Null reference exception caused by missing resource in LWRP
 - Issue that was causing Camera clear flags was being ignored in mobile


## [1.1.1-preview]

### Added
 - Added Cascade Split selection UI
 - Added SHADER_HINT_NICE_QUALITY. If user defines this to 1 in the shader Lightweight pipeline will favor quality even on mobile platforms.
 
### Changed
 - Shadowmap uses 16bit format instead of 32bit.
 - Small shader performance improvements

### Fixed
 - Subtractive Mode
 - Shadow Distance does not accept negative values anymore

 
## [0.1.24]

### Added
 - Added Light abstraction layer on lightweight shader library.
 - Added HDR global setting on pipeline asset. 
 - Added Soft Particles settings on pipeline asset.
 - Ported particles shaders to SRP library
 
### Changed
 - HDR RT now uses what format is configured in Tier settings.
 - Refactored lightweight standard shaders and shader library to improve ease of use.
 - Optimized tile LOAD op on mobile.
 - Reduced GC pressure
 - Reduced shader variant count by ~56% by improving fog and lightmap keywords
 - Converted LW shader library files to use real/half when necessary.
 
### Fixed
 - Realtime shadows on OpenGL
 - Shader compiler errors in GLES 2.0
 - Issue sorting issues when BeforeTransparent custom fx was enabled.
 - VR single pass rendering.
 - Viewport rendering issues when rendering to backbuffer.
 - Viewport rendering issues when rendering to with MSAA turned off.
 - Multi-camera rendering.

## [0.1.23]

### Added
 - UI Improvements (Rendering features not supported by LW are hidden)

### Changed
 - Shaders were ported to the new SRP shader library. 
 - Constant Buffer refactor to use new Batcher
 - Shadow filtering and bias improved.
 - Pipeline now updates color constants in gamma when in Gamma colorspace.
 - Optimized ALU and CB usage on Shadows.
 - Reduced shader variant count by ~33% by improving shadow and light classification keywords
 - Default resources were removed from the pipeline asset.

### Fixed
 - Fixed shader include path when using SRP from package manager.
 - Fixed spot light attenuation to match Unity Built-in pipeline.
 - Fixed depth pre-pass clearing issue.

## [0.1.12]

### Added
 - Standard Unlit shader now has an option to sample GI.
 - Added Material Upgrader for stock Unity Mobile and Legacy Shaders.
 - UI improvements

### Changed
- Realtime shadow filtering was improved. 

### Fixed
 - Fixed an issue that was including unreferenced shaders in the build.
 - Fixed a null reference caused by Particle System component lights.


## [0.1.11]
 Initial Release.<|MERGE_RESOLUTION|>--- conflicted
+++ resolved
@@ -5,18 +5,13 @@
 and this project adheres to [Semantic Versioning](http://semver.org/spec/v2.0.0.html).
 
 ## [5.1.0-preview] - 2018-10-18
-<<<<<<< HEAD
-### Added
+### Fixed
+- LWRP now respects the iOS Player setting **Force hard shadows**. When you enable this setting, hardware filtering of shadows is disabled.
+
+### Added
+- The user documentation for LWRP is now in this GitHub repo, instead of in the separate GitHub wiki. You can find the most up-to-date pages in the [TableOfContents.md](TableOfCotents.md) file. Pages not listed in that file are still in progress.
 - LWRP now uses new Unity recorder extension to make it possible to capture the output of Cameras.
-=======
-### Fixed
-- LWRP now respects the iOS Player setting **Force hard shadows**. When you enable this setting, hardware filtering of shadows is disabled.
-
-### Added
-
-* The user documentation for LWRP is now in this GitHub repo, instead of in the separate GitHub wiki. You can find the most up-to-date pages in the [TableOfContents.md](TableOfCotents.md) file. Pages not listed in that file are still in progress.
-
->>>>>>> 029fdc1c
+
 ## [5.0.0-preview] - 2018-09-28
 ### Added
 - Added occlusion mesh rendering/hookup for VR
