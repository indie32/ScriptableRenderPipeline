--- conflicted
+++ resolved
@@ -5668,11 +5668,7 @@
   - type: 0
     flags: 0
     capacity: 0
-<<<<<<< HEAD
-    layer: 0
-=======
     layer: 4294967295
->>>>>>> a5805f11
     buffers:
     - nameId: spawner_output
       index: 1
@@ -5740,11 +5736,7 @@
         index: 69
       - nameId: bounds_size
         index: 68
-<<<<<<< HEAD
-      processor: {fileID: 7200000, guid: c61199ed716419f4995786a954bb5f1d, type: 3}
-=======
       processor: {fileID: 7200000, guid: d701fc5feb5088848a49a20a1e62a1b2, type: 3}
->>>>>>> a5805f11
     - type: 805306368
       buffers:
       - nameId: attributeBuffer
@@ -5771,11 +5763,7 @@
       - nameId: gradient_d
         index: 84
       params: []
-<<<<<<< HEAD
-      processor: {fileID: 7200000, guid: b67c41bc730e90e4eb651237873deabc, type: 3}
-=======
       processor: {fileID: 7200000, guid: fb1c83f4d5639fa429774cd7d6f8a6cf, type: 3}
->>>>>>> a5805f11
     - type: 1073741826
       buffers:
       - nameId: attributeBuffer
@@ -5788,11 +5776,7 @@
       params:
       - nameId: sortPriority
         index: 0
-<<<<<<< HEAD
-      processor: {fileID: 4800000, guid: b2834e752768e75409292c8a71698492, type: 3}
-=======
       processor: {fileID: 4800000, guid: 5029f38b5dbc17341934fbc145f20cdc, type: 3}
->>>>>>> a5805f11
     - type: 1073741824
       buffers:
       - nameId: attributeBuffer
@@ -5809,11 +5793,7 @@
       params:
       - nameId: sortPriority
         index: 0
-<<<<<<< HEAD
-      processor: {fileID: 4800000, guid: 913eccc663336d94fa1ecc0a2f956049, type: 3}
-=======
       processor: {fileID: 4800000, guid: 8e39a3bf6308a8449a593fb6d7907681, type: 3}
->>>>>>> a5805f11
     - type: 1073741825
       buffers:
       - nameId: attributeBuffer
@@ -5832,11 +5812,7 @@
       params:
       - nameId: sortPriority
         index: 0
-<<<<<<< HEAD
-      processor: {fileID: 4800000, guid: ceaf1d3e5b10ad7468cda6d4d62c23d6, type: 3}
-=======
       processor: {fileID: 4800000, guid: 9252d01e828f0034dab6b12efbe5f232, type: 3}
->>>>>>> a5805f11
     - type: 1073741828
       buffers:
       - nameId: attributeBuffer
@@ -5857,11 +5833,7 @@
         index: 79
       - nameId: sortPriority
         index: 0
-<<<<<<< HEAD
-      processor: {fileID: 4800000, guid: 18742f0906e6a6c46997550a61f89331, type: 3}
-=======
       processor: {fileID: 4800000, guid: ff066d28e1d386a4ca6330e662bf4d67, type: 3}
->>>>>>> a5805f11
   m_Events:
   - name: OnPlay
     playSystems: 00000000
