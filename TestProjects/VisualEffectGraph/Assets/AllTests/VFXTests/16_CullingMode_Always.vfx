--- conflicted
+++ resolved
@@ -5042,11 +5042,7 @@
   - type: 0
     flags: 0
     capacity: 0
-<<<<<<< HEAD
-    layer: 0
-=======
     layer: 4294967295
->>>>>>> a5805f11
     buffers:
     - nameId: spawner_output
       index: 1
@@ -5106,11 +5102,7 @@
         index: 63
       - nameId: bounds_size
         index: 62
-<<<<<<< HEAD
-      processor: {fileID: 7200000, guid: 5c2308b12a365fd4bb996bf46de4c1a7, type: 3}
-=======
       processor: {fileID: 7200000, guid: 7cbd08b1be719ac42af14584ee55bf5f, type: 3}
->>>>>>> a5805f11
     - type: 805306368
       buffers:
       - nameId: attributeBuffer
@@ -5137,11 +5129,7 @@
       - nameId: LifetimeLoss_c
         index: 59
       params: []
-<<<<<<< HEAD
-      processor: {fileID: 7200000, guid: be3fea080543d9741a03d796c71eb46e, type: 3}
-=======
       processor: {fileID: 7200000, guid: 59d0063331279b743b6d0407170a58cd, type: 3}
->>>>>>> a5805f11
     - type: 1073741826
       buffers:
       - nameId: attributeBuffer
@@ -5156,11 +5144,7 @@
       params:
       - nameId: sortPriority
         index: 0
-<<<<<<< HEAD
-      processor: {fileID: 4800000, guid: 9502b6bb1c162fb4e83a27ee67477e4b, type: 3}
-=======
       processor: {fileID: 4800000, guid: 73a766f1f3c0ed042a01c8a2f3836847, type: 3}
->>>>>>> a5805f11
   m_Events:
   - name: OnPlay
     playSystems: 00000000
