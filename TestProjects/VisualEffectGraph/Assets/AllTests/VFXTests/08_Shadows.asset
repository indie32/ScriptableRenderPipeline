--- conflicted
+++ resolved
@@ -380,7 +380,7 @@
   - {fileID: 114149745243873572}
   - {fileID: 114790879288114018}
   m_UIPosition: {x: 0, y: 0}
-  m_UICollapsed: 0
+  m_UICollapsed: 1
   m_UISuperCollapsed: 0
   m_MasterSlot: {fileID: 114555623820890054}
   m_MasterData:
@@ -690,19 +690,14 @@
     attributes: []
   m_Direction: 0
   m_LinkedSlots: []
-<<<<<<< HEAD
 --- !u!114 &114185807928142690
-=======
---- !u!114 &114157090203897896
->>>>>>> 8771a821
-MonoBehaviour:
-  m_ObjectHideFlags: 1
-  m_PrefabParentObject: {fileID: 0}
-  m_PrefabInternal: {fileID: 0}
-  m_GameObject: {fileID: 0}
-  m_Enabled: 1
-  m_EditorHideFlags: 0
-<<<<<<< HEAD
+MonoBehaviour:
+  m_ObjectHideFlags: 1
+  m_PrefabParentObject: {fileID: 0}
+  m_PrefabInternal: {fileID: 0}
+  m_GameObject: {fileID: 0}
+  m_Enabled: 1
+  m_EditorHideFlags: 0
   m_Script: {fileID: 11500000, guid: ac39bd03fca81b849929b9c966f1836a, type: 3}
   m_Name: VFXSlotFloat3
   m_EditorClassIdentifier: 
@@ -727,59 +722,6 @@
     m_serializedType:
       m_SerializableType: UnityEngine.Vector3, UnityEngine.CoreModule, Version=0.0.0.0,
         Culture=neutral, PublicKeyToken=null
-=======
-  m_Script: {fileID: 11500000, guid: f780aa281814f9842a7c076d436932e7, type: 3}
-  m_Name: VFXSlotFloat
-  m_EditorClassIdentifier: 
-  m_Parent: {fileID: 114266382445250358}
-  m_Children: []
-  m_UIPosition: {x: 0, y: 0}
-  m_UICollapsed: 1
-  m_UISuperCollapsed: 0
-  m_MasterSlot: {fileID: 114378461335313410}
-  m_MasterData:
-    m_Owner: {fileID: 0}
-    m_Value:
-      m_Type:
-        m_SerializableType: 
-      m_SerializableObject: 
-  m_Property:
-    name: x
-    m_serializedType:
-      m_SerializableType: System.Single, mscorlib, Version=2.0.0.0, Culture=neutral,
-        PublicKeyToken=b77a5c561934e089
-    attributes: []
-  m_Direction: 0
-  m_LinkedSlots: []
---- !u!114 &114159025945667280
-MonoBehaviour:
-  m_ObjectHideFlags: 1
-  m_PrefabParentObject: {fileID: 0}
-  m_PrefabInternal: {fileID: 0}
-  m_GameObject: {fileID: 0}
-  m_Enabled: 1
-  m_EditorHideFlags: 0
-  m_Script: {fileID: 11500000, guid: f780aa281814f9842a7c076d436932e7, type: 3}
-  m_Name: VFXSlotFloat
-  m_EditorClassIdentifier: 
-  m_Parent: {fileID: 114266382445250358}
-  m_Children: []
-  m_UIPosition: {x: 0, y: 0}
-  m_UICollapsed: 1
-  m_UISuperCollapsed: 0
-  m_MasterSlot: {fileID: 114378461335313410}
-  m_MasterData:
-    m_Owner: {fileID: 0}
-    m_Value:
-      m_Type:
-        m_SerializableType: 
-      m_SerializableObject: 
-  m_Property:
-    name: y
-    m_serializedType:
-      m_SerializableType: System.Single, mscorlib, Version=2.0.0.0, Culture=neutral,
-        PublicKeyToken=b77a5c561934e089
->>>>>>> 8771a821
     attributes: []
   m_Direction: 0
   m_LinkedSlots: []
@@ -1314,26 +1256,23 @@
     attributes: []
   m_Direction: 1
   m_LinkedSlots: []
---- !u!114 &114266382445250358
-MonoBehaviour:
-  m_ObjectHideFlags: 1
-  m_PrefabParentObject: {fileID: 0}
-  m_PrefabInternal: {fileID: 0}
-  m_GameObject: {fileID: 0}
-  m_Enabled: 1
-  m_EditorHideFlags: 0
-  m_Script: {fileID: 11500000, guid: ac39bd03fca81b849929b9c966f1836a, type: 3}
-  m_Name: VFXSlotFloat3
-  m_EditorClassIdentifier: 
-  m_Parent: {fileID: 114934662782429638}
-  m_Children:
-  - {fileID: 114157090203897896}
-  - {fileID: 114159025945667280}
-  - {fileID: 114936345687927298}
-  m_UIPosition: {x: 0, y: 0}
-  m_UICollapsed: 1
-  m_UISuperCollapsed: 0
-  m_MasterSlot: {fileID: 114378461335313410}
+--- !u!114 &114278404313391948
+MonoBehaviour:
+  m_ObjectHideFlags: 1
+  m_PrefabParentObject: {fileID: 0}
+  m_PrefabInternal: {fileID: 0}
+  m_GameObject: {fileID: 0}
+  m_Enabled: 1
+  m_EditorHideFlags: 0
+  m_Script: {fileID: 11500000, guid: f780aa281814f9842a7c076d436932e7, type: 3}
+  m_Name: VFXSlotFloat
+  m_EditorClassIdentifier: 
+  m_Parent: {fileID: 114325967840081416}
+  m_Children: []
+  m_UIPosition: {x: 0, y: 0}
+  m_UICollapsed: 1
+  m_UISuperCollapsed: 0
+  m_MasterSlot: {fileID: 114625131649311676}
   m_MasterData:
     m_Owner: {fileID: 0}
     m_Value:
@@ -1341,15 +1280,58 @@
         m_SerializableType: 
       m_SerializableObject: 
   m_Property:
-    name: center
-    m_serializedType:
-      m_SerializableType: UnityEngine.Vector3, UnityEngine.CoreModule, Version=0.0.0.0,
-        Culture=neutral, PublicKeyToken=null
+    name: radius
+    m_serializedType:
+      m_SerializableType: System.Single, mscorlib, Version=2.0.0.0, Culture=neutral,
+        PublicKeyToken=b77a5c561934e089
     attributes:
     - m_Type: 3
       m_Min: -Infinity
       m_Max: Infinity
-      m_Tooltip: The centre of the sphere.
+      m_Tooltip: The radius of the sphere.
+  m_Direction: 0
+  m_LinkedSlots: []
+--- !u!114 &114281468259262904
+MonoBehaviour:
+  m_ObjectHideFlags: 1
+  m_PrefabParentObject: {fileID: 0}
+  m_PrefabInternal: {fileID: 0}
+  m_GameObject: {fileID: 0}
+  m_Enabled: 1
+  m_EditorHideFlags: 0
+  m_Script: {fileID: 11500000, guid: f780aa281814f9842a7c076d436932e7, type: 3}
+  m_Name: VFXSlotFloat
+  m_EditorClassIdentifier: 
+  m_Parent: {fileID: 114625131649311676}
+  m_Children: []
+  m_UIPosition: {x: 0, y: 0}
+  m_UICollapsed: 1
+  m_UISuperCollapsed: 0
+  m_MasterSlot: {fileID: 114625131649311676}
+  m_MasterData:
+    m_Owner: {fileID: 0}
+    m_Value:
+      m_Type:
+        m_SerializableType: 
+      m_SerializableObject: 
+  m_Property:
+    name: arc
+    m_serializedType:
+      m_SerializableType: System.Single, mscorlib, Version=2.0.0.0, Culture=neutral,
+        PublicKeyToken=b77a5c561934e089
+    attributes:
+    - m_Type: 3
+      m_Min: -Infinity
+      m_Max: Infinity
+      m_Tooltip: Controls how much of the sphere is used.
+    - m_Type: 0
+      m_Min: 0
+      m_Max: 6.2831855
+      m_Tooltip: 
+    - m_Type: 4
+      m_Min: -Infinity
+      m_Max: Infinity
+      m_Tooltip: 
   m_Direction: 0
   m_LinkedSlots: []
 --- !u!114 &114283240058233450
@@ -1556,6 +1538,39 @@
     attributes: []
   m_Direction: 0
   m_LinkedSlots: []
+--- !u!114 &114325967840081416
+MonoBehaviour:
+  m_ObjectHideFlags: 1
+  m_PrefabParentObject: {fileID: 0}
+  m_PrefabInternal: {fileID: 0}
+  m_GameObject: {fileID: 0}
+  m_Enabled: 1
+  m_EditorHideFlags: 0
+  m_Script: {fileID: 11500000, guid: 1b605c022ee79394a8a776c0869b3f9a, type: 3}
+  m_Name: VFXSlot
+  m_EditorClassIdentifier: 
+  m_Parent: {fileID: 114625131649311676}
+  m_Children:
+  - {fileID: 114902290166702664}
+  - {fileID: 114278404313391948}
+  m_UIPosition: {x: 0, y: 0}
+  m_UICollapsed: 0
+  m_UISuperCollapsed: 0
+  m_MasterSlot: {fileID: 114625131649311676}
+  m_MasterData:
+    m_Owner: {fileID: 0}
+    m_Value:
+      m_Type:
+        m_SerializableType: 
+      m_SerializableObject: 
+  m_Property:
+    name: sphere
+    m_serializedType:
+      m_SerializableType: UnityEditor.VFX.Sphere, Assembly-CSharp-Editor-testable,
+        Version=0.0.0.0, Culture=neutral, PublicKeyToken=null
+    attributes: []
+  m_Direction: 0
+  m_LinkedSlots: []
 --- !u!114 &114329811136617708
 MonoBehaviour:
   m_ObjectHideFlags: 1
@@ -1874,42 +1889,35 @@
     attributes: []
   m_Direction: 0
   m_LinkedSlots: []
---- !u!114 &114378461335313410
-MonoBehaviour:
-  m_ObjectHideFlags: 1
-  m_PrefabParentObject: {fileID: 0}
-  m_PrefabInternal: {fileID: 0}
-  m_GameObject: {fileID: 0}
-  m_Enabled: 1
-  m_EditorHideFlags: 0
-  m_Script: {fileID: 11500000, guid: 1b605c022ee79394a8a776c0869b3f9a, type: 3}
-  m_Name: VFXSlot
-  m_EditorClassIdentifier: 
-  m_Parent: {fileID: 0}
-  m_Children:
-  - {fileID: 114934662782429638}
-  - {fileID: 114724090391105590}
-  m_UIPosition: {x: 0, y: 0}
-  m_UICollapsed: 0
-  m_UISuperCollapsed: 0
-  m_MasterSlot: {fileID: 114378461335313410}
-  m_MasterData:
-    m_Owner: {fileID: 114447498594171424}
-    m_Value:
-      m_Type:
-        m_SerializableType: UnityEditor.VFX.ArcSphere, Assembly-CSharp-Editor-testable,
-          Version=0.0.0.0, Culture=neutral, PublicKeyToken=null
-      m_SerializableObject: '{"sphere":{"space":0,"center":{"x":0.0,"y":0.0,"z":0.0},"radius":0.20000000298023225},"arc":6.2831854820251469}'
-  m_Property:
-    name: ArcSphere
-    m_serializedType:
-      m_SerializableType: UnityEditor.VFX.ArcSphere, Assembly-CSharp-Editor-testable,
-        Version=0.0.0.0, Culture=neutral, PublicKeyToken=null
-    attributes:
-    - m_Type: 3
-      m_Min: -Infinity
-      m_Max: Infinity
-      m_Tooltip: The sphere used for positioning particles.
+--- !u!114 &114380104037230926
+MonoBehaviour:
+  m_ObjectHideFlags: 1
+  m_PrefabParentObject: {fileID: 0}
+  m_PrefabInternal: {fileID: 0}
+  m_GameObject: {fileID: 0}
+  m_Enabled: 1
+  m_EditorHideFlags: 0
+  m_Script: {fileID: 11500000, guid: f780aa281814f9842a7c076d436932e7, type: 3}
+  m_Name: VFXSlotFloat
+  m_EditorClassIdentifier: 
+  m_Parent: {fileID: 114902290166702664}
+  m_Children: []
+  m_UIPosition: {x: 0, y: 0}
+  m_UICollapsed: 1
+  m_UISuperCollapsed: 0
+  m_MasterSlot: {fileID: 114625131649311676}
+  m_MasterData:
+    m_Owner: {fileID: 0}
+    m_Value:
+      m_Type:
+        m_SerializableType: 
+      m_SerializableObject: 
+  m_Property:
+    name: z
+    m_serializedType:
+      m_SerializableType: System.Single, mscorlib, Version=2.0.0.0, Culture=neutral,
+        PublicKeyToken=b77a5c561934e089
+    attributes: []
   m_Direction: 0
   m_LinkedSlots: []
 --- !u!114 &114410559781795704
@@ -2119,7 +2127,7 @@
   m_UICollapsed: 0
   m_UISuperCollapsed: 0
   m_InputSlots:
-  - {fileID: 114378461335313410}
+  - {fileID: 114625131649311676}
   m_OutputSlots: []
   m_Disabled: 0
   positionMode: 1
@@ -2671,6 +2679,37 @@
     attributes: []
   m_Direction: 0
   m_LinkedSlots: []
+--- !u!114 &114562358226017162
+MonoBehaviour:
+  m_ObjectHideFlags: 1
+  m_PrefabParentObject: {fileID: 0}
+  m_PrefabInternal: {fileID: 0}
+  m_GameObject: {fileID: 0}
+  m_Enabled: 1
+  m_EditorHideFlags: 0
+  m_Script: {fileID: 11500000, guid: f780aa281814f9842a7c076d436932e7, type: 3}
+  m_Name: VFXSlotFloat
+  m_EditorClassIdentifier: 
+  m_Parent: {fileID: 114902290166702664}
+  m_Children: []
+  m_UIPosition: {x: 0, y: 0}
+  m_UICollapsed: 1
+  m_UISuperCollapsed: 0
+  m_MasterSlot: {fileID: 114625131649311676}
+  m_MasterData:
+    m_Owner: {fileID: 0}
+    m_Value:
+      m_Type:
+        m_SerializableType: 
+      m_SerializableObject: 
+  m_Property:
+    name: y
+    m_serializedType:
+      m_SerializableType: System.Single, mscorlib, Version=2.0.0.0, Culture=neutral,
+        PublicKeyToken=b77a5c561934e089
+    attributes: []
+  m_Direction: 0
+  m_LinkedSlots: []
 --- !u!114 &114574507706443604
 MonoBehaviour:
   m_ObjectHideFlags: 1
@@ -2704,6 +2743,37 @@
   m_Direction: 1
   m_LinkedSlots:
   - {fileID: 114606582076252222}
+--- !u!114 &114576335574005130
+MonoBehaviour:
+  m_ObjectHideFlags: 1
+  m_PrefabParentObject: {fileID: 0}
+  m_PrefabInternal: {fileID: 0}
+  m_GameObject: {fileID: 0}
+  m_Enabled: 1
+  m_EditorHideFlags: 0
+  m_Script: {fileID: 11500000, guid: f780aa281814f9842a7c076d436932e7, type: 3}
+  m_Name: VFXSlotFloat
+  m_EditorClassIdentifier: 
+  m_Parent: {fileID: 114902290166702664}
+  m_Children: []
+  m_UIPosition: {x: 0, y: 0}
+  m_UICollapsed: 1
+  m_UISuperCollapsed: 0
+  m_MasterSlot: {fileID: 114625131649311676}
+  m_MasterData:
+    m_Owner: {fileID: 0}
+    m_Value:
+      m_Type:
+        m_SerializableType: 
+      m_SerializableObject: 
+  m_Property:
+    name: x
+    m_serializedType:
+      m_SerializableType: System.Single, mscorlib, Version=2.0.0.0, Culture=neutral,
+        PublicKeyToken=b77a5c561934e089
+    attributes: []
+  m_Direction: 0
+  m_LinkedSlots: []
 --- !u!114 &114583290908281188
 MonoBehaviour:
   m_ObjectHideFlags: 1
@@ -2906,6 +2976,44 @@
   m_Direction: 0
   m_LinkedSlots:
   - {fileID: 114574507706443604}
+--- !u!114 &114625131649311676
+MonoBehaviour:
+  m_ObjectHideFlags: 1
+  m_PrefabParentObject: {fileID: 0}
+  m_PrefabInternal: {fileID: 0}
+  m_GameObject: {fileID: 0}
+  m_Enabled: 1
+  m_EditorHideFlags: 0
+  m_Script: {fileID: 11500000, guid: 1b605c022ee79394a8a776c0869b3f9a, type: 3}
+  m_Name: VFXSlot
+  m_EditorClassIdentifier: 
+  m_Parent: {fileID: 0}
+  m_Children:
+  - {fileID: 114325967840081416}
+  - {fileID: 114281468259262904}
+  m_UIPosition: {x: 0, y: 0}
+  m_UICollapsed: 0
+  m_UISuperCollapsed: 0
+  m_MasterSlot: {fileID: 114625131649311676}
+  m_MasterData:
+    m_Owner: {fileID: 114447498594171424}
+    m_Value:
+      m_Type:
+        m_SerializableType: UnityEditor.VFX.ArcSphere, Assembly-CSharp-Editor-testable,
+          Version=0.0.0.0, Culture=neutral, PublicKeyToken=null
+      m_SerializableObject: '{"sphere":{"space":0,"center":{"x":0.0,"y":0.0,"z":0.0},"radius":0.20000000298023225},"arc":6.2831854820251469}'
+  m_Property:
+    name: ArcSphere
+    m_serializedType:
+      m_SerializableType: UnityEditor.VFX.ArcSphere, Assembly-CSharp-Editor-testable,
+        Version=0.0.0.0, Culture=neutral, PublicKeyToken=null
+    attributes:
+    - m_Type: 3
+      m_Min: -Infinity
+      m_Max: Infinity
+      m_Tooltip: The sphere used for positioning particles.
+  m_Direction: 0
+  m_LinkedSlots: []
 --- !u!114 &114625403228007336
 MonoBehaviour:
   m_ObjectHideFlags: 1
@@ -3199,7 +3307,7 @@
   - {fileID: 114336410898411330}
   - {fileID: 114691646822393926}
   m_UIPosition: {x: 0, y: 0}
-  m_UICollapsed: 0
+  m_UICollapsed: 1
   m_UISuperCollapsed: 0
   m_MasterSlot: {fileID: 114555623820890054}
   m_MasterData:
@@ -3441,49 +3549,6 @@
   m_Direction: 0
   m_LinkedSlots:
   - {fileID: 114292734534724332}
---- !u!114 &114724090391105590
-MonoBehaviour:
-  m_ObjectHideFlags: 1
-  m_PrefabParentObject: {fileID: 0}
-  m_PrefabInternal: {fileID: 0}
-  m_GameObject: {fileID: 0}
-  m_Enabled: 1
-  m_EditorHideFlags: 0
-  m_Script: {fileID: 11500000, guid: f780aa281814f9842a7c076d436932e7, type: 3}
-  m_Name: VFXSlotFloat
-  m_EditorClassIdentifier: 
-  m_Parent: {fileID: 114378461335313410}
-  m_Children: []
-  m_UIPosition: {x: 0, y: 0}
-  m_UICollapsed: 1
-  m_UISuperCollapsed: 0
-  m_MasterSlot: {fileID: 114378461335313410}
-  m_MasterData:
-    m_Owner: {fileID: 0}
-    m_Value:
-      m_Type:
-        m_SerializableType: 
-      m_SerializableObject: 
-  m_Property:
-    name: arc
-    m_serializedType:
-      m_SerializableType: System.Single, mscorlib, Version=2.0.0.0, Culture=neutral,
-        PublicKeyToken=b77a5c561934e089
-    attributes:
-    - m_Type: 3
-      m_Min: -Infinity
-      m_Max: Infinity
-      m_Tooltip: Controls how much of the sphere is used.
-    - m_Type: 0
-      m_Min: 0
-      m_Max: 6.2831855
-      m_Tooltip: 
-    - m_Type: 4
-      m_Min: -Infinity
-      m_Max: Infinity
-      m_Tooltip: 
-  m_Direction: 0
-  m_LinkedSlots: []
 --- !u!114 &114727319429804074
 MonoBehaviour:
   m_ObjectHideFlags: 1
@@ -3972,41 +4037,6 @@
   m_Direction: 0
   m_LinkedSlots:
   - {fileID: 114091938497655174}
---- !u!114 &114810644184366686
-MonoBehaviour:
-  m_ObjectHideFlags: 1
-  m_PrefabParentObject: {fileID: 0}
-  m_PrefabInternal: {fileID: 0}
-  m_GameObject: {fileID: 0}
-  m_Enabled: 1
-  m_EditorHideFlags: 0
-  m_Script: {fileID: 11500000, guid: f780aa281814f9842a7c076d436932e7, type: 3}
-  m_Name: VFXSlotFloat
-  m_EditorClassIdentifier: 
-  m_Parent: {fileID: 114934662782429638}
-  m_Children: []
-  m_UIPosition: {x: 0, y: 0}
-  m_UICollapsed: 1
-  m_UISuperCollapsed: 0
-  m_MasterSlot: {fileID: 114378461335313410}
-  m_MasterData:
-    m_Owner: {fileID: 0}
-    m_Value:
-      m_Type:
-        m_SerializableType: 
-      m_SerializableObject: 
-  m_Property:
-    name: radius
-    m_serializedType:
-      m_SerializableType: System.Single, mscorlib, Version=2.0.0.0, Culture=neutral,
-        PublicKeyToken=b77a5c561934e089
-    attributes:
-    - m_Type: 3
-      m_Min: -Infinity
-      m_Max: Infinity
-      m_Tooltip: The radius of the sphere.
-  m_Direction: 0
-  m_LinkedSlots: []
 --- !u!114 &114827249523316908
 MonoBehaviour:
   m_ObjectHideFlags: 1
@@ -4363,6 +4393,44 @@
   m_Direction: 0
   m_LinkedSlots:
   - {fileID: 114419731188455184}
+--- !u!114 &114902290166702664
+MonoBehaviour:
+  m_ObjectHideFlags: 1
+  m_PrefabParentObject: {fileID: 0}
+  m_PrefabInternal: {fileID: 0}
+  m_GameObject: {fileID: 0}
+  m_Enabled: 1
+  m_EditorHideFlags: 0
+  m_Script: {fileID: 11500000, guid: ac39bd03fca81b849929b9c966f1836a, type: 3}
+  m_Name: VFXSlotFloat3
+  m_EditorClassIdentifier: 
+  m_Parent: {fileID: 114325967840081416}
+  m_Children:
+  - {fileID: 114576335574005130}
+  - {fileID: 114562358226017162}
+  - {fileID: 114380104037230926}
+  m_UIPosition: {x: 0, y: 0}
+  m_UICollapsed: 1
+  m_UISuperCollapsed: 0
+  m_MasterSlot: {fileID: 114625131649311676}
+  m_MasterData:
+    m_Owner: {fileID: 0}
+    m_Value:
+      m_Type:
+        m_SerializableType: 
+      m_SerializableObject: 
+  m_Property:
+    name: center
+    m_serializedType:
+      m_SerializableType: UnityEngine.Vector3, UnityEngine.CoreModule, Version=0.0.0.0,
+        Culture=neutral, PublicKeyToken=null
+    attributes:
+    - m_Type: 3
+      m_Min: -Infinity
+      m_Max: Infinity
+      m_Tooltip: The centre of the sphere.
+  m_Direction: 0
+  m_LinkedSlots: []
 --- !u!114 &114905469860325974
 MonoBehaviour:
   m_ObjectHideFlags: 1
@@ -4426,70 +4494,6 @@
         PublicKeyToken=b77a5c561934e089
     attributes: []
   m_Direction: 1
-  m_LinkedSlots: []
---- !u!114 &114934662782429638
-MonoBehaviour:
-  m_ObjectHideFlags: 1
-  m_PrefabParentObject: {fileID: 0}
-  m_PrefabInternal: {fileID: 0}
-  m_GameObject: {fileID: 0}
-  m_Enabled: 1
-  m_EditorHideFlags: 0
-  m_Script: {fileID: 11500000, guid: 1b605c022ee79394a8a776c0869b3f9a, type: 3}
-  m_Name: VFXSlot
-  m_EditorClassIdentifier: 
-  m_Parent: {fileID: 114378461335313410}
-  m_Children:
-  - {fileID: 114266382445250358}
-  - {fileID: 114810644184366686}
-  m_UIPosition: {x: 0, y: 0}
-  m_UICollapsed: 0
-  m_UISuperCollapsed: 0
-  m_MasterSlot: {fileID: 114378461335313410}
-  m_MasterData:
-    m_Owner: {fileID: 0}
-    m_Value:
-      m_Type:
-        m_SerializableType: 
-      m_SerializableObject: 
-  m_Property:
-    name: sphere
-    m_serializedType:
-      m_SerializableType: UnityEditor.VFX.Sphere, Assembly-CSharp-Editor-testable,
-        Version=0.0.0.0, Culture=neutral, PublicKeyToken=null
-    attributes: []
-  m_Direction: 0
-  m_LinkedSlots: []
---- !u!114 &114936345687927298
-MonoBehaviour:
-  m_ObjectHideFlags: 1
-  m_PrefabParentObject: {fileID: 0}
-  m_PrefabInternal: {fileID: 0}
-  m_GameObject: {fileID: 0}
-  m_Enabled: 1
-  m_EditorHideFlags: 0
-  m_Script: {fileID: 11500000, guid: f780aa281814f9842a7c076d436932e7, type: 3}
-  m_Name: VFXSlotFloat
-  m_EditorClassIdentifier: 
-  m_Parent: {fileID: 114266382445250358}
-  m_Children: []
-  m_UIPosition: {x: 0, y: 0}
-  m_UICollapsed: 1
-  m_UISuperCollapsed: 0
-  m_MasterSlot: {fileID: 114378461335313410}
-  m_MasterData:
-    m_Owner: {fileID: 0}
-    m_Value:
-      m_Type:
-        m_SerializableType: 
-      m_SerializableObject: 
-  m_Property:
-    name: z
-    m_serializedType:
-      m_SerializableType: System.Single, mscorlib, Version=2.0.0.0, Culture=neutral,
-        PublicKeyToken=b77a5c561934e089
-    attributes: []
-  m_Direction: 0
   m_LinkedSlots: []
 --- !u!114 &114942147277967462
 MonoBehaviour:
@@ -4860,33 +4864,33 @@
       data[1]: -1
       data[2]: -1
       data[3]: 1
+    - op: 0
+      valueIndex: 8
+      data[0]: -1
+      data[1]: -1
+      data[2]: -1
+      data[3]: 1
     - op: 27
-      valueIndex: 8
+      valueIndex: 9
       data[0]: 4
       data[1]: 4
       data[2]: -1
       data[3]: 3
-    - op: 0
-      valueIndex: 11
-      data[0]: -1
-      data[1]: -1
-      data[2]: -1
-      data[3]: 1
     - op: 35
       valueIndex: 12
-      data[0]: 6
+      data[0]: 7
       data[1]: -1
       data[2]: 2
       data[3]: 3
     - op: 35
       valueIndex: 13
-      data[0]: 6
+      data[0]: 7
       data[1]: -1
       data[2]: 1
       data[3]: 3
     - op: 35
       valueIndex: 14
-      data[0]: 6
+      data[0]: 7
       data[1]: -1
       data[2]: 0
       data[3]: 3
@@ -4956,82 +4960,30 @@
       data[1]: -1
       data[2]: -1
       data[3]: 1
-<<<<<<< HEAD
-    - op: 27
-      valueIndex: 29
-      data[0]: 5
-      data[1]: 19
-      data[2]: -1
-      data[3]: 3
-    - op: 2
-      valueIndex: 32
-      data[0]: 20
-      data[1]: 21
-      data[2]: 18
-      data[3]: -1
-    - op: 27
-      valueIndex: 35
-      data[0]: 24
-      data[1]: 23
-      data[2]: -1
-      data[3]: 3
-=======
->>>>>>> 8771a821
     - op: 0
       valueIndex: 29
       data[0]: -1
       data[1]: -1
       data[2]: -1
       data[3]: 1
-    - op: 35
-<<<<<<< HEAD
-      valueIndex: 39
-      data[0]: 25
-      data[1]: -1
-      data[2]: 1
-      data[3]: 3
-    - op: 35
-      valueIndex: 40
-      data[0]: 25
-      data[1]: -1
-      data[2]: 2
-      data[3]: 3
-    - op: 0
-      valueIndex: 41
-      data[0]: -1
-      data[1]: -1
-      data[2]: -1
-      data[3]: 1
-    - op: 0
-      valueIndex: 42
-      data[0]: -1
-      data[1]: -1
-      data[2]: -1
-      data[3]: 1
-    - op: 29
-      valueIndex: 43
-      data[0]: 28
-      data[1]: 27
-      data[2]: -1
-      data[3]: 1
-=======
+    - op: 2
       valueIndex: 30
-      data[0]: 19
-      data[1]: -1
-      data[2]: 0
-      data[3]: 2
-    - op: 2
-      valueIndex: 31
       data[0]: 21
       data[1]: 22
       data[2]: 20
       data[3]: -1
     - op: 27
-      valueIndex: 34
+      valueIndex: 33
       data[0]: 4
       data[1]: 18
       data[2]: -1
       data[3]: 3
+    - op: 35
+      valueIndex: 36
+      data[0]: 19
+      data[1]: -1
+      data[2]: 0
+      data[3]: 2
     - op: 0
       valueIndex: 37
       data[0]: -1
@@ -5040,29 +4992,28 @@
       data[3]: 1
     - op: 27
       valueIndex: 38
-      data[0]: 24
-      data[1]: 25
+      data[0]: 23
+      data[1]: 24
       data[2]: -1
       data[3]: 3
     - op: 35
       valueIndex: 41
+      data[0]: 19
+      data[1]: -1
+      data[2]: 1
+      data[3]: 2
+    - op: 35
+      valueIndex: 42
       data[0]: 27
       data[1]: -1
       data[2]: 2
       data[3]: 3
     - op: 35
-      valueIndex: 42
+      valueIndex: 43
       data[0]: 27
       data[1]: -1
       data[2]: 1
       data[3]: 3
-    - op: 35
-      valueIndex: 43
-      data[0]: 19
-      data[1]: -1
-      data[2]: 1
-      data[3]: 2
->>>>>>> 8771a821
     - op: 0
       valueIndex: 44
       data[0]: -1
@@ -5085,35 +5036,26 @@
       valueIndex: 47
       data[0]: -1
       data[1]: -1
-<<<<<<< HEAD
-=======
       data[2]: -1
       data[3]: 1
     - op: 29
       valueIndex: 48
-      data[0]: 28
-      data[1]: 29
->>>>>>> 8771a821
+      data[0]: 29
+      data[1]: 30
       data[2]: -1
       data[3]: 1
-    - op: 35
-      valueIndex: 48
-      data[0]: 25
-      data[1]: -1
-      data[2]: 0
-      data[3]: 3
     - op: 0
       valueIndex: 49
       data[0]: -1
       data[1]: -1
       data[2]: -1
       data[3]: 1
-    - op: 35
+    - op: 0
       valueIndex: 50
-      data[0]: 27
-      data[1]: -1
-      data[2]: 0
-      data[3]: 3
+      data[0]: -1
+      data[1]: -1
+      data[2]: -1
+      data[3]: 1
     - op: 0
       valueIndex: 51
       data[0]: -1
@@ -5122,56 +5064,32 @@
       data[3]: 1
     - op: 35
       valueIndex: 52
-      data[0]: 25
-      data[1]: -1
-      data[2]: 1
+      data[0]: 27
+      data[1]: -1
+      data[2]: 0
       data[3]: 3
     - op: 35
       valueIndex: 53
-      data[0]: 25
+      data[0]: 24
       data[1]: -1
       data[2]: 0
       data[3]: 3
-    - op: 0
+    - op: 32
       valueIndex: 54
-      data[0]: -1
-      data[1]: -1
+      data[0]: 34
+      data[1]: 36
       data[2]: -1
       data[3]: 1
     - op: 0
-<<<<<<< HEAD
-      valueIndex: 54
-      data[0]: -1
-      data[1]: -1
-      data[2]: -1
-      data[3]: 1
-    - op: 32
-      valueIndex: 55
-      data[0]: 35
-      data[1]: 38
-      data[2]: -1
-      data[3]: 1
-    - op: 35
-      valueIndex: 56
-      data[0]: 23
-      data[1]: -1
-      data[2]: 2
-      data[3]: 3
-    - op: 29
-      valueIndex: 57
-      data[0]: 31
-      data[1]: 36
-=======
       valueIndex: 55
       data[0]: -1
       data[1]: -1
       data[2]: -1
       data[3]: 1
-    - op: 32
+    - op: 0
       valueIndex: 56
-      data[0]: 34
-      data[1]: 31
->>>>>>> 8771a821
+      data[0]: -1
+      data[1]: -1
       data[2]: -1
       data[3]: 1
     - op: 0
@@ -5180,61 +5098,40 @@
       data[1]: -1
       data[2]: -1
       data[3]: 1
+    - op: 35
+      valueIndex: 58
+      data[0]: 24
+      data[1]: -1
+      data[2]: 1
+      data[3]: 3
     - op: 0
       valueIndex: 59
       data[0]: -1
       data[1]: -1
       data[2]: -1
       data[3]: 14
-<<<<<<< HEAD
-    - op: 35
+    - op: 0
       valueIndex: 60
-      data[0]: 23
-      data[1]: -1
-      data[2]: 0
-      data[3]: 3
-    - op: 35
-      valueIndex: 61
-      data[0]: 23
-      data[1]: -1
-      data[2]: 1
-      data[3]: 3
-=======
-    - op: 0
-      valueIndex: 58
       data[0]: -1
       data[1]: -1
       data[2]: -1
       data[3]: 1
     - op: 0
-      valueIndex: 59
+      valueIndex: 61
       data[0]: -1
       data[1]: -1
       data[2]: -1
       data[3]: 1
     - op: 35
-      valueIndex: 60
-      data[0]: 25
+      valueIndex: 62
+      data[0]: 24
       data[1]: -1
       data[2]: 2
       data[3]: 3
     - op: 29
-      valueIndex: 61
+      valueIndex: 63
       data[0]: 35
-      data[1]: 37
-      data[2]: -1
-      data[3]: 1
->>>>>>> 8771a821
-    - op: 0
-      valueIndex: 62
-      data[0]: -1
-      data[1]: -1
-      data[2]: -1
-      data[3]: 1
-    - op: 0
-      valueIndex: 63
-      data[0]: -1
-      data[1]: -1
+      data[1]: 39
       data[2]: -1
       data[3]: 1
     - op: 0
@@ -5267,16 +5164,16 @@
       data[1]: -1
       data[2]: -1
       data[3]: 1
+    - op: 0
+      valueIndex: 69
+      data[0]: -1
+      data[1]: -1
+      data[2]: -1
+      data[3]: 1
     - op: 32
-      valueIndex: 69
-      data[0]: 32
-      data[1]: 31
-      data[2]: -1
-      data[3]: 1
-    - op: 0
       valueIndex: 70
-      data[0]: -1
-      data[1]: -1
+      data[0]: 33
+      data[1]: 36
       data[2]: -1
       data[3]: 1
     - op: 0
@@ -5291,259 +5188,161 @@
       data[1]: -1
       data[2]: -1
       data[3]: 1
-    - op: 0
+    - op: 2
       valueIndex: 73
-      data[0]: -1
-      data[1]: -1
-      data[2]: -1
-      data[3]: 1
-    - op: 2
-      valueIndex: 74
-      data[0]: 32
-      data[1]: 32
-      data[2]: 32
-      data[3]: -1
-    - op: 0
-      valueIndex: 74
-      data[0]: -1
-      data[1]: -1
-      data[2]: -1
-      data[3]: 1
-<<<<<<< HEAD
-    - op: 32
-      valueIndex: 78
-      data[0]: 33
-      data[1]: 38
-      data[2]: -1
-      data[3]: 1
-=======
-    - op: 0
-      valueIndex: 75
-      data[0]: -1
-      data[1]: -1
-      data[2]: -1
-      data[3]: 1
-    - op: 2
-      valueIndex: 76
       data[0]: 38
       data[1]: 38
       data[2]: 38
       data[3]: -1
->>>>>>> 8771a821
+    - op: 0
+      valueIndex: 76
+      data[0]: -1
+      data[1]: -1
+      data[2]: -1
+      data[3]: 1
+    - op: 0
+      valueIndex: 77
+      data[0]: -1
+      data[1]: -1
+      data[2]: -1
+      data[3]: 1
+    - op: 0
+      valueIndex: 78
+      data[0]: -1
+      data[1]: -1
+      data[2]: -1
+      data[3]: 1
     - op: 0
       valueIndex: 79
       data[0]: -1
       data[1]: -1
       data[2]: -1
-<<<<<<< HEAD
-      data[3]: 7
-    - op: 2
-      valueIndex: 81
-      data[0]: 52
-      data[1]: 54
-      data[2]: 57
-      data[3]: -1
-    - op: 0
-      valueIndex: 84
-      data[0]: -1
-      data[1]: -1
-      data[2]: -1
       data[3]: 1
     - op: 0
-      valueIndex: 85
-      data[0]: -1
-      data[1]: -1
-      data[2]: -1
-      data[3]: 7
-    - op: 39
-      valueIndex: 87
-      data[0]: 47
-      data[1]: -1
-      data[2]: -1
-      data[3]: 0
-    - op: 0
-      valueIndex: 88
-=======
-      data[3]: 1
-    - op: 13
       valueIndex: 80
       data[0]: -1
       data[1]: -1
       data[2]: -1
-      data[3]: -1
-    - op: 0
+      data[3]: 1
+    - op: 32
       valueIndex: 81
->>>>>>> 8771a821
-      data[0]: -1
-      data[1]: -1
+      data[0]: 44
+      data[1]: 36
       data[2]: -1
       data[3]: 1
-<<<<<<< HEAD
     - op: 2
-      valueIndex: 89
-      data[0]: 53
-      data[1]: 41
-      data[2]: 40
+      valueIndex: 82
+      data[0]: 59
+      data[1]: 56
+      data[2]: 53
       data[3]: -1
     - op: 2
-      valueIndex: 92
+      valueIndex: 85
       data[0]: 63
-      data[1]: 50
-      data[2]: 51
+      data[1]: 62
+      data[2]: 61
+      data[3]: -1
+    - op: 2
+      valueIndex: 88
+      data[0]: 42
+      data[1]: 65
+      data[2]: 64
+      data[3]: -1
+    - op: 2
+      valueIndex: 91
+      data[0]: 51
+      data[1]: 47
+      data[2]: 48
       data[3]: -1
     - op: 31
+      valueIndex: 94
+      data[0]: 57
+      data[1]: 58
+      data[2]: -1
+      data[3]: 1
+    - op: 32
       valueIndex: 95
-      data[0]: 64
-      data[1]: 46
+      data[0]: 43
+      data[1]: 36
       data[2]: -1
       data[3]: 1
     - op: 0
       valueIndex: 96
-=======
+      data[0]: -1
+      data[1]: -1
+      data[2]: -1
+      data[3]: 7
     - op: 0
-      valueIndex: 82
->>>>>>> 8771a821
+      valueIndex: 98
       data[0]: -1
       data[1]: -1
       data[2]: -1
-      data[3]: 7
+      data[3]: 1
     - op: 2
-<<<<<<< HEAD
-      valueIndex: 97
-      data[0]: 56
+      valueIndex: 99
+      data[0]: 54
       data[1]: 55
-      data[2]: 58
-      data[3]: -1
-    - op: 13
-      valueIndex: 100
-      data[0]: -1
-      data[1]: -1
-      data[2]: -1
-=======
-      valueIndex: 84
-      data[0]: 54
-      data[1]: 52
-      data[2]: 55
-      data[3]: -1
-    - op: 2
-      valueIndex: 87
-      data[0]: 49
-      data[1]: 46
-      data[2]: 45
-      data[3]: -1
-    - op: 2
-      valueIndex: 90
-      data[0]: 50
-      data[1]: 62
-      data[2]: 60
-      data[3]: -1
-    - op: 2
-      valueIndex: 93
-      data[0]: 64
-      data[1]: 59
-      data[2]: 53
->>>>>>> 8771a821
+      data[2]: 52
       data[3]: -1
     - op: 3
-      valueIndex: 96
+      valueIndex: 102
       data[0]: 40
-      data[1]: 39
-      data[2]: 47
-      data[3]: 48
-    - op: 31
-      valueIndex: 100
-      data[0]: 43
-      data[1]: 15
+      data[1]: 45
+      data[2]: 49
+      data[3]: 50
+    - op: 32
+      valueIndex: 106
+      data[0]: 3
+      data[1]: 36
       data[2]: -1
       data[3]: 1
-    - op: 32
-      valueIndex: 101
-<<<<<<< HEAD
-      data[0]: 39
-      data[1]: 38
-      data[2]: -1
-      data[3]: 1
-    - op: 31
-      valueIndex: 102
-      data[0]: 43
-      data[1]: 15
-      data[2]: -1
-      data[3]: 1
-    - op: 3
-      valueIndex: 103
-      data[0]: 48
-      data[1]: 49
-      data[2]: 44
-      data[3]: 45
-    - op: 32
-      valueIndex: 107
-      data[0]: 42
-      data[1]: 38
-=======
-      data[0]: 41
-      data[1]: 31
-      data[2]: -1
-      data[3]: 1
-    - op: 32
-      valueIndex: 102
-      data[0]: 42
-      data[1]: 31
-      data[2]: -1
-      data[3]: 1
-    - op: 2
-      valueIndex: 103
-      data[0]: 51
-      data[1]: 57
-      data[2]: 58
-      data[3]: -1
-    - op: 39
-      valueIndex: 106
-      data[0]: 44
-      data[1]: -1
-      data[2]: -1
-      data[3]: 0
     - op: 0
       valueIndex: 107
       data[0]: -1
       data[1]: -1
       data[2]: -1
-      data[3]: 1
-    - op: 31
-      valueIndex: 108
-      data[0]: 56
-      data[1]: 61
-      data[2]: -1
-      data[3]: 1
-    - op: 32
+      data[3]: 15
+    - op: 0
       valueIndex: 109
-      data[0]: 3
-      data[1]: 31
-      data[2]: -1
-      data[3]: 1
+      data[0]: -1
+      data[1]: -1
+      data[2]: -1
+      data[3]: 6
     - op: 0
       valueIndex: 110
       data[0]: -1
       data[1]: -1
->>>>>>> 8771a821
       data[2]: -1
       data[3]: 1
     - op: 0
-      valueIndex: 108
+      valueIndex: 111
       data[0]: -1
       data[1]: -1
       data[2]: -1
-      data[3]: 6
+      data[3]: 7
+    - op: 31
+      valueIndex: 113
+      data[0]: 41
+      data[1]: 15
+      data[2]: -1
+      data[3]: 1
     - op: 0
-      valueIndex: 109
+      valueIndex: 114
       data[0]: -1
       data[1]: -1
       data[2]: -1
-      data[3]: 15
-    - op: 2
-      valueIndex: 111
-      data[0]: 59
-      data[1]: 61
-      data[2]: 60
+      data[3]: 1
+    - op: 39
+      valueIndex: 115
+      data[0]: 46
+      data[1]: -1
+      data[2]: -1
+      data[3]: 0
+    - op: 13
+      valueIndex: 116
+      data[0]: -1
+      data[1]: -1
+      data[2]: -1
       data[3]: -1
     m_NeedsLocalToWorld: 0
     m_NeedsWorldToLocal: 0
@@ -5558,15 +5357,10 @@
       - m_ExpressionIndex: 2
         m_Value: 0
       - m_ExpressionIndex: 3
-<<<<<<< HEAD
         m_Value: 1000
-      - m_ExpressionIndex: 4
-=======
-        m_Value: 10000
       - m_ExpressionIndex: 5
->>>>>>> 8771a821
         m_Value: 1
-      - m_ExpressionIndex: 7
+      - m_ExpressionIndex: 6
         m_Value: 6.29
       - m_ExpressionIndex: 12
         m_Value: 1
@@ -5580,122 +5374,64 @@
         m_Value: 0
       - m_ExpressionIndex: 22
         m_Value: -2
-<<<<<<< HEAD
-      - m_ExpressionIndex: 22
-        m_Value: 6
       - m_ExpressionIndex: 26
         m_Value: 0
-      - m_ExpressionIndex: 29
-        m_Value: 2
-      - m_ExpressionIndex: 30
+      - m_ExpressionIndex: 31
+        m_Value: 9
+      - m_ExpressionIndex: 32
         m_Value: 0
-      - m_ExpressionIndex: 32
-        m_Value: 0.5
       - m_ExpressionIndex: 33
-        m_Value: 6.29
+        m_Value: 6.2831855
       - m_ExpressionIndex: 34
-        m_Value: 9
-      - m_ExpressionIndex: 35
+        m_Value: 0
+      - m_ExpressionIndex: 36
         m_Value: 0
       - m_ExpressionIndex: 37
         m_Value: 0
       - m_ExpressionIndex: 38
-        m_Value: 0
-      - m_ExpressionIndex: 39
+        m_Value: 0.5
+      - m_ExpressionIndex: 42
+        m_Value: 4.885887
+      - m_ExpressionIndex: 43
+        m_Value: 0.8
+      - m_ExpressionIndex: 44
         m_Value: 0.2
-      - m_ExpressionIndex: 40
-        m_Value: 3.918522
-      - m_ExpressionIndex: 41
-        m_Value: -1.3755774
-      - m_ExpressionIndex: 42
-        m_Value: 0.8
-      - m_ExpressionIndex: 46
-        m_Value: 6.2831855
-=======
-      - m_ExpressionIndex: 26
-        m_Value: 0
-      - m_ExpressionIndex: 31
-        m_Value: 0
-      - m_ExpressionIndex: 32
-        m_Value: 6.2831855
-      - m_ExpressionIndex: 33
-        m_Value: 0
-      - m_ExpressionIndex: 34
-        m_Value: 0
-      - m_ExpressionIndex: 36
-        m_Value: 0
-      - m_ExpressionIndex: 38
-        m_Value: 1.2
-      - m_ExpressionIndex: 41
-        m_Value: 0.8
-      - m_ExpressionIndex: 42
-        m_Value: 0.2
-      - m_ExpressionIndex: 45
-        m_Value: 0
-      - m_ExpressionIndex: 46
+      - m_ExpressionIndex: 47
         m_Value: 1
-      - m_ExpressionIndex: 49
-        m_Value: 0
->>>>>>> 8771a821
-      - m_ExpressionIndex: 50
+      - m_ExpressionIndex: 48
         m_Value: 0
       - m_ExpressionIndex: 51
         m_Value: 0
       - m_ExpressionIndex: 52
-<<<<<<< HEAD
         m_Value: 0
       - m_ExpressionIndex: 53
-        m_Value: 4.885887
-=======
-        m_Value: -9.81
-      - m_ExpressionIndex: 53
-        m_Value: 14.423418
->>>>>>> 8771a821
+        m_Value: 0
       - m_ExpressionIndex: 54
         m_Value: 0
       - m_ExpressionIndex: 55
-<<<<<<< HEAD
+        m_Value: 0
+      - m_ExpressionIndex: 56
         m_Value: -9.81
-      - m_ExpressionIndex: 56
-=======
->>>>>>> 8771a821
+      - m_ExpressionIndex: 58
+        m_Value: 6.2831855
+      - m_ExpressionIndex: 59
         m_Value: 0
-      - m_ExpressionIndex: 57
-        m_Value: 0
-      - m_ExpressionIndex: 58
-        m_Value: 0
-      - m_ExpressionIndex: 59
-<<<<<<< HEAD
-        m_Value: 12.022391
-      - m_ExpressionIndex: 60
+      - m_ExpressionIndex: 61
         m_Value: 14.423418
-      - m_ExpressionIndex: 61
+      - m_ExpressionIndex: 62
         m_Value: 3.7653685
       - m_ExpressionIndex: 63
-        m_Value: 0
-      - m_ExpressionIndex: 67
-        m_Value: 0.3
-      - m_ExpressionIndex: 70
-        m_Value: 0.2
+        m_Value: 12.022391
+      - m_ExpressionIndex: 64
+        m_Value: 3.918522
+      - m_ExpressionIndex: 65
+        m_Value: -1.3755774
       - m_ExpressionIndex: 74
         m_Value: 5
-=======
-        m_Value: 3.7653685
-      - m_ExpressionIndex: 60
-        m_Value: 3.918522
-      - m_ExpressionIndex: 61
-        m_Value: 6.2831855
-      - m_ExpressionIndex: 62
-        m_Value: -1.3755774
-      - m_ExpressionIndex: 64
-        m_Value: 12.022391
-      - m_ExpressionIndex: 66
-        m_Value: 5
-      - m_ExpressionIndex: 78
+      - m_ExpressionIndex: 80
+        m_Value: 0.2
+      - m_ExpressionIndex: 83
         m_Value: 0.3
-      - m_ExpressionIndex: 81
-        m_Value: 0.2
->>>>>>> 8771a821
     m_Vector2f:
       m_Array:
       - m_ExpressionIndex: 19
@@ -5706,7 +5442,7 @@
       m_Array: []
     m_Uint:
       m_Array:
-      - m_ExpressionIndex: 81
+      - m_ExpressionIndex: 79
         m_Value: 4294967295
     m_Int:
       m_Array: []
@@ -5716,11 +5452,7 @@
       m_Array: []
     m_Gradient:
       m_Array:
-<<<<<<< HEAD
-      - m_ExpressionIndex: 47
-=======
-      - m_ExpressionIndex: 44
->>>>>>> 8771a821
+      - m_ExpressionIndex: 46
         m_Value:
           serializedVersion: 2
           key0: {r: 0.02799191, g: 0.17647058, b: 0, a: 1}
@@ -5752,15 +5484,11 @@
           m_NumAlphaKeys: 2
     m_NamedObject:
       m_Array:
-<<<<<<< HEAD
-      - m_ExpressionIndex: 65
+      - m_ExpressionIndex: 73
         m_Value: {fileID: 0}
-      - m_ExpressionIndex: 68
-=======
-      - m_ExpressionIndex: 67
->>>>>>> 8771a821
+      - m_ExpressionIndex: 81
         m_Value: {fileID: 2800000, guid: d01d8874889eebc4ab0cde7f2b3309de, type: 3}
-      - m_ExpressionIndex: 82
+      - m_ExpressionIndex: 78
         m_Value: {fileID: 10202, guid: 0000000000000000e000000000000000, type: 0}
     m_Bool:
       m_Array: []
@@ -5858,7 +5586,7 @@
     - type: 268435456
       buffers: []
       values:
-      - index: 80
+      - index: 77
         nameId: Rate
       params: []
       processor: {fileID: 0}
@@ -5877,13 +5605,9 @@
     - index: 1
       nameId: spawner_input
     values:
-    - index: 71
+    - index: 69
       nameId: bounds_center
-<<<<<<< HEAD
-    - index: 83
-=======
-    - index: 71
->>>>>>> 8771a821
+    - index: 68
       nameId: bounds_size
     tasks:
     - type: 536870912
@@ -5897,42 +5621,28 @@
       - index: 1
         nameId: sourceAttributeBuffer
       values:
-<<<<<<< HEAD
-      - index: 72
-        nameId: Sphere_center_b
-      - index: 70
-        nameId: Sphere_radius_b
-      - index: 73
-        nameId: Sphere_arc_b
+      - index: 75
+        nameId: ArcSphere_sphere_center_b
+      - index: 80
+        nameId: ArcSphere_sphere_radius_b
+      - index: 71
+        nameId: ArcSphere_arc_b
       - index: 74
-=======
-      - index: 76
-        nameId: ArcSphere_sphere_center_b
-      - index: 81
-        nameId: ArcSphere_sphere_radius_b
-      - index: 79
-        nameId: ArcSphere_arc_b
-      - index: 66
->>>>>>> 8771a821
         nameId: Lifetime_c
       - index: 3
         nameId: uniform_f
       - index: 5
         nameId: uniform_g
-      - index: 7
+      - index: 6
         nameId: uniform_h
       - index: 12
         nameId: uniform_i
-<<<<<<< HEAD
-      - index: 62
-=======
-      - index: 63
->>>>>>> 8771a821
+      - index: 60
         nameId: uniform_j
       params:
-      - index: 71
+      - index: 69
         nameId: bounds_center
-      - index: 83
+      - index: 68
         nameId: bounds_size
       processor: {fileID: 7200000, guid: d95a46231b42dad41953c7387573308b, type: 3}
     - type: 805306368
@@ -5942,43 +5652,23 @@
       - index: 2
         nameId: deadListOut
       values:
-<<<<<<< HEAD
-      - index: 75
+      - index: 67
         nameId: GravityVector_b
+      - index: 85
+        nameId: deltaTime_b
+      - index: 23
+        nameId: Plane_position_c
+      - index: 24
+        nameId: Plane_normal_c
+      - index: 72
+        nameId: Elasticity_c
+      - index: 66
+        nameId: Friction_c
+      - index: 82
+        nameId: LifetimeLoss_c
       - index: 76
-        nameId: deltaTime_b
-      - index: 24
-        nameId: Plane_position_c
-      - index: 23
-        nameId: Plane_normal_c
-      - index: 80
-        nameId: Elasticity_c
-      - index: 77
-        nameId: Friction_c
-      - index: 78
-        nameId: LifetimeLoss_c
-      - index: 79
         nameId: plane_c
-      - index: 69
-=======
-      - index: 68
-        nameId: GravityVector_b
-      - index: 65
-        nameId: deltaTime_b
-      - index: 24
-        nameId: Plane_position_c
-      - index: 25
-        nameId: Plane_normal_c
-      - index: 74
-        nameId: Elasticity_c
-      - index: 75
-        nameId: Friction_c
-      - index: 73
-        nameId: LifetimeLoss_c
-      - index: 72
-        nameId: plane_c
-      - index: 77
->>>>>>> 8771a821
+      - index: 84
         nameId: gradient_d
       params: []
       processor: {fileID: 7200000, guid: a0f7380feb7ab6143a59366c9c5a771e, type: 3}
@@ -5987,15 +5677,9 @@
       - index: 0
         nameId: attributeBuffer
       values:
-<<<<<<< HEAD
-      - index: 67
+      - index: 83
         nameId: alphaThreshold
-      - index: 68
-=======
-      - index: 78
-        nameId: alphaThreshold
-      - index: 67
->>>>>>> 8771a821
+      - index: 81
         nameId: mainTexture
       params:
       - index: 0
@@ -6006,17 +5690,13 @@
       - index: 0
         nameId: attributeBuffer
       values:
-      - index: 22
+      - index: 25
         nameId: uniform_b
       - index: 26
         nameId: uniform_c
-<<<<<<< HEAD
-      - index: 29
-=======
-      - index: 30
->>>>>>> 8771a821
+      - index: 28
         nameId: uniform_d
-      - index: 37
+      - index: 32
         nameId: uniform_e
       params:
       - index: 0
@@ -6027,21 +5707,15 @@
       - index: 0
         nameId: attributeBuffer
       values:
-      - index: 22
+      - index: 25
         nameId: uniform_b
       - index: 26
         nameId: uniform_c
-<<<<<<< HEAD
-      - index: 29
+      - index: 28
         nameId: uniform_d
-      - index: 30
-=======
-      - index: 30
-        nameId: uniform_d
-      - index: 36
->>>>>>> 8771a821
+      - index: 37
         nameId: uniform_e
-      - index: 69
+      - index: 70
         nameId: targetOffset
       params:
       - index: 0
@@ -6052,18 +5726,18 @@
       - index: 0
         nameId: attributeBuffer
       values:
-      - index: 22
+      - index: 25
         nameId: uniform_b
       - index: 26
         nameId: uniform_c
-      - index: 34
+      - index: 31
         nameId: uniform_d
-      - index: 65
+      - index: 73
         nameId: mainTexture
       params:
-      - index: 82
+      - index: 78
         nameId: mesh
-      - index: 81
+      - index: 79
         nameId: subMeshMask
       - index: 0
         nameId: sortPriority
