--- conflicted
+++ resolved
@@ -1151,7 +1151,7 @@
   m_EditorClassIdentifier: 
   m_Parent: {fileID: 114326394520391902}
   m_Children: []
-  m_UIPosition: {x: 0, y: 0}
+  m_UIPosition: {x: 2412.3208, y: -376.48233}
   m_UICollapsed: 0
   m_UISuperCollapsed: 0
   m_InputSlots: []
@@ -1168,15 +1168,7 @@
     m_Type:
       m_SerializableType: 
     m_SerializableObject: 
-  m_Nodes:
-  - m_Id: 0
-    linkedSlots:
-    - outputSlot: {fileID: 114145270825309474}
-      inputSlot: {fileID: 114703225181215258}
-    - outputSlot: {fileID: 114145270825309474}
-      inputSlot: {fileID: 114626960453368842}
-    position: {x: 2412.3208, y: -376.48233}
-    expandedSlots: []
+  m_Nodes: []
 --- !u!114 &114188600774548618
 MonoBehaviour:
   m_ObjectHideFlags: 1
@@ -4810,11 +4802,7 @@
         index: 39
       - nameId: bounds_size
         index: 40
-<<<<<<< HEAD
-      processor: {fileID: 7200000, guid: bdc84597afeaf8a47bc6d2ce1df3b8a6, type: 3}
-=======
       processor: {fileID: 7200000, guid: 624463c7c8f024146a4d378bf489ce58, type: 3}
->>>>>>> 4ad205ad
     - type: 805306368
       buffers:
       - nameId: attributeBuffer
@@ -4827,11 +4815,7 @@
       - nameId: deltaTime_b
         index: 46
       params: []
-<<<<<<< HEAD
-      processor: {fileID: 7200000, guid: 823b7a661cb35a7418b5b56aefbf8a2f, type: 3}
-=======
       processor: {fileID: 7200000, guid: 8a042d2b11bb1554dbd7213c1e70a33e, type: 3}
->>>>>>> 4ad205ad
     - type: 1073741826
       buffers:
       - nameId: attributeBuffer
@@ -4844,11 +4828,7 @@
       params:
       - nameId: sortPriority
         index: 0
-<<<<<<< HEAD
-      processor: {fileID: 4800000, guid: d2b78508e1fc82044b63353fc999f447, type: 3}
-=======
       processor: {fileID: 4800000, guid: dd6f0c0758aca89488325e9a9d5f8fd0, type: 3}
->>>>>>> 4ad205ad
   - type: 1
     flags: 1
     capacity: 44
@@ -4891,11 +4871,7 @@
         index: 35
       - nameId: bounds_size
         index: 36
-<<<<<<< HEAD
-      processor: {fileID: 7200000, guid: 99918bd5aaa43b94dac6a95c4e4182f9, type: 3}
-=======
       processor: {fileID: 7200000, guid: f256edb16d0d05d4bbc52723b1f1824c, type: 3}
->>>>>>> 4ad205ad
     - type: 805306368
       buffers:
       - nameId: attributeBuffer
@@ -4908,11 +4884,7 @@
       - nameId: deltaTime_b
         index: 46
       params: []
-<<<<<<< HEAD
-      processor: {fileID: 7200000, guid: e3db76e58d4df634d928bf4e0e9dcc05, type: 3}
-=======
       processor: {fileID: 7200000, guid: af5b960a1e14ea145b1bc658d1f328bc, type: 3}
->>>>>>> 4ad205ad
     - type: 1073741826
       buffers:
       - nameId: attributeBuffer
@@ -4925,11 +4897,7 @@
       params:
       - nameId: sortPriority
         index: 0
-<<<<<<< HEAD
-      processor: {fileID: 4800000, guid: c0d44ade9b33ab948a25c2c477f980f0, type: 3}
-=======
       processor: {fileID: 4800000, guid: eb982254cd9fbc64ba40a157dac9df37, type: 3}
->>>>>>> 4ad205ad
   m_Events:
   - name: OnPlay
     playSystems: 00000000
