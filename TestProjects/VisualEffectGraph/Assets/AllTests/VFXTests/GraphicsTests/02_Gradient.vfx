--- conflicted
+++ resolved
@@ -173,7 +173,7 @@
   m_EditorClassIdentifier: 
   m_Parent: {fileID: 114498444751905048}
   m_Children: []
-  m_UIPosition: {x: 0, y: 0}
+  m_UIPosition: {x: -1414.0934, y: -9.042467}
   m_UICollapsed: 0
   m_UISuperCollapsed: 0
   m_InputSlots: []
@@ -191,14 +191,7 @@
     m_Type:
       m_SerializableType: 
     m_SerializableObject: 
-  m_Nodes:
-  - m_Id: 0
-    linkedSlots:
-    - outputSlot: {fileID: 114879092719112468}
-      inputSlot: {fileID: 114174283462304106}
-    position: {x: -1414.0934, y: -9.042467}
-    expandedSlots: []
-    expanded: 0
+  m_Nodes: []
 --- !u!114 &114125815196396460
 MonoBehaviour:
   m_ObjectHideFlags: 1
@@ -1116,21 +1109,7 @@
   m_UICollapsed: 1
   m_UISuperCollapsed: 0
   m_UIInfos: {fileID: 114645787965093820}
-  m_ParameterInfo:
-  - name: gradient
-    path: gradient
-    sheetType: m_Gradient
-    realType: Gradient
-    min: -Infinity
-    max: Infinity
-    descendantCount: 0
-  - name: initialGradient
-    path: initialGradient
-    sheetType: m_Gradient
-    realType: Gradient
-    min: -Infinity
-    max: Infinity
-    descendantCount: 0
+  m_ParameterInfo: []
   m_saved: 1
 --- !u!114 &114504190396488434
 MonoBehaviour:
@@ -1238,7 +1217,7 @@
   m_EditorClassIdentifier: 
   m_Parent: {fileID: 114498444751905048}
   m_Children: []
-  m_UIPosition: {x: 0, y: 0}
+  m_UIPosition: {x: -1323.6711, y: -1039.9192}
   m_UICollapsed: 0
   m_UISuperCollapsed: 0
   m_InputSlots: []
@@ -1246,7 +1225,7 @@
   - {fileID: 114597739427807632}
   m_exposedName: initialGradient
   m_exposed: 1
-  m_Order: 1
+  m_Order: 0
   m_Category: 
   m_Min:
     m_Type:
@@ -1256,14 +1235,7 @@
     m_Type:
       m_SerializableType: 
     m_SerializableObject: 
-  m_Nodes:
-  - m_Id: 0
-    linkedSlots:
-    - outputSlot: {fileID: 114597739427807632}
-      inputSlot: {fileID: 114624854136236906}
-    position: {x: -1323.6711, y: -1039.9192}
-    expandedSlots: []
-    expanded: 0
+  m_Nodes: []
 --- !u!114 &114616928884609912
 MonoBehaviour:
   m_ObjectHideFlags: 1
@@ -1318,13 +1290,13 @@
     m_Owner: {fileID: 114773284975396716}
     m_Value:
       m_Type:
-        m_SerializableType: UnityEditor.VFX.AABox, Unity.VisualEffectGraph.Editor-testable, Version=0.0.0.0, Culture=neutral, PublicKeyToken=null
+        m_SerializableType: UnityEditor.VFX.AABox, Assembly-CSharp-Editor-testable, Version=0.0.0.0, Culture=neutral, PublicKeyToken=null
       m_SerializableObject: '{"space":0,"center":{"x":-0.001365959644317627,"y":0.9251943230628967,"z":0.0},"size":{"x":0.17495512962341309,"y":1.9284628629684449,"z":0.0}}'
     m_Space: 0
   m_Property:
     name: bounds
     m_serializedType:
-      m_SerializableType: UnityEditor.VFX.AABox, Unity.VisualEffectGraph.Editor-testable, Version=0.0.0.0, Culture=neutral, PublicKeyToken=null
+      m_SerializableType: UnityEditor.VFX.AABox, Assembly-CSharp-Editor-testable, Version=0.0.0.0, Culture=neutral, PublicKeyToken=null
     attributes: []
   m_Direction: 0
   m_LinkedSlots: []
@@ -1413,10 +1385,10 @@
   categories: []
   uiBounds:
     serializedVersion: 2
-    x: -2002
-    y: -1390
-    width: 2473
-    height: 1727
+    x: 0
+    y: 0
+    width: 0
+    height: 0
 --- !u!114 &114674961967120392
 MonoBehaviour:
   m_ObjectHideFlags: 1
@@ -1621,7 +1593,6 @@
   sortPriority: 0
   sort: 0
   indirectDraw: 0
-  castShadows: 0
   preRefraction: 0
   useGeometryShader: 0
 --- !u!114 &114738174461605902
@@ -2299,57 +2270,53 @@
   m_ShaderSources:
   - compute: 1
     name: Temp_compute_a_initialize_Runtime.compute
-    source: "#pragma kernel CSMain\r\n#include \"HLSLSupport.cginc\"\r\n#define NB_THREADS_PER_GROUP 64\r\n#define VFX_USE_LIFETIME_CURRENT 1\r\n#define VFX_USE_VELOCITY_CURRENT 1\r\n#define VFX_USE_COLOR_CURRENT 1\r\n#define VFX_USE_ALPHA_CURRENT 1\r\n#define VFX_USE_POSITION_CURRENT 1\r\n#define VFX_USE_ALIVE_CURRENT 1\r\n#define VFX_USE_AGE_CURRENT 1\r\n#define VFX_LOCAL_SPACE 1\r\n\r\n\r\nCBUFFER_START(parameters)\r\n    float3 Color_c;\r\n    float Alpha_d;\r\nCBUFFER_END\r\n\r\n\r\n#include \"VisualEffectGraph/Shaders/Common/VFXCommonCompute.cginc\"\r\n#include \"VisualEffectGraph/Shaders/VFXCommon.cginc\"\r\n\r\n\r\n\r\nRWByteAddressBuffer attributeBuffer;\r\nByteAddressBuffer sourceAttributeBuffer;\r\n\r\nCBUFFER_START(initParams)\r\n#if !VFX_USE_SPAWNER_FROM_GPU\r\n    uint nbSpawned;\t\t\t\t\t// Numbers of particle spawned\r\n    uint spawnIndex;\t\t\t\t// Index of the first particle spawned\r\n#else\r\n    uint offsetInAdditionalOutput;\r\n\tuint nbMax;\r\n#endif\r\n\tuint systemSeed;\r\nCBUFFER_END\r\n\r\n#if VFX_USE_ALIVE_CURRENT\r\nConsumeStructuredBuffer<uint> deadListIn;\r\nByteAddressBuffer deadListCount; // This is bad to use a SRV to fetch deadList count but Unity API currently prevent from copying to CB\r\n#endif\r\n\r\n#if VFX_USE_SPAWNER_FROM_GPU\r\nStructuredBuffer<uint> eventList;\r\nByteAddressBuffer inputAdditional;\r\n#endif\r\n\r\nvoid SetAttribute_2466D9DD(inout float lifetime, float Lifetime) /*attribute:lifetime Composition:Overwrite Source:Slot Random:Off channels:XYZ */\r\n{\r\n    lifetime = Lifetime;\r\n}\r\nvoid SetAttribute_212B9229(inout float3 velocity, float3 Velocity) /*attribute:velocity Composition:Overwrite Source:Slot Random:Off channels:XYZ */\r\n{\r\n    velocity = Velocity;\r\n}\r\nvoid SetAttribute_CA95FE17(inout float3 color, float3 Color) /*attribute:color Composition:Overwrite Source:Slot Random:Off channels:XYZ */\r\n{\r\n    color = Color;\r\n}\r\nvoid SetAttribute_FA287C3A(inout float alpha, float Alpha) /*attribute:alpha Composition:Overwrite Source:Slot Random:Off channels:XYZ */\r\n{\r\n    alpha = Alpha;\r\n}\r\n\r\n\r\n\r\n[numthreads(NB_THREADS_PER_GROUP,1,1)]\r\nvoid CSMain(uint3 id : SV_DispatchThreadID)\r\n{\r\n#if VFX_USE_SPAWNER_FROM_GPU\r\n    uint maxThreadId = inputAdditional.Load((offsetInAdditionalOutput * 2 + 0) << 2);\r\n    uint currentSpawnIndex = inputAdditional.Load((offsetInAdditionalOutput * 2 + 1) << 2) - maxThreadId;\r\n#else\r\n    uint maxThreadId = nbSpawned;\r\n    uint currentSpawnIndex = spawnIndex;\r\n#endif\r\n\r\n#if VFX_USE_ALIVE_CURRENT\r\n    maxThreadId = min(maxThreadId, deadListCount.Load(0x0));\r\n#elif VFX_USE_SPAWNER_FROM_GPU\r\n    maxThreadId = min(maxThreadId, nbMax); //otherwise, nbSpawned already clamped on CPU\r\n#endif\r\n\r\n    if (id.x < maxThreadId)\r\n    {\r\n#if VFX_USE_SPAWNER_FROM_GPU\r\n        int sourceIndex = eventList[id.x];\r\n#endif\r\n        uint particleIndex = id.x + currentSpawnIndex;\r\n\t\t\r\n#if !VFX_USE_SPAWNER_FROM_GPU\r\n        int sourceIndex = 0;\r\n        /*//Loop with 1 iteration generate a wrong IL Assembly (and actually, useless code)\r\n        uint currentSumSpawnCount = 0u;\r\n        for (sourceIndex=0; sourceIndex<1; sourceIndex++)\r\n        {\r\n            currentSumSpawnCount += uint(asfloat(sourceAttributeBuffer.Load((sourceIndex * 0x1 + 0x0) << 2)));\r\n            if (id.x < currentSumSpawnCount)\r\n            {\r\n                break;\r\n            }\r\n        }\r\n        */\r\n        \r\n\r\n#endif\r\n        float lifetime = (float)0;\r\n        float3 velocity = float3(0,0,0);\r\n        float3 color = float3(1,1,1);\r\n        float alpha = (float)1;\r\n        float3 position = float3(0,0,0);\r\n        bool alive = (bool)true;\r\n        float age = (float)0;\r\n        \r\n\r\n#if VFX_USE_PARTICLEID_CURRENT\r\n         particleId = particleIndex;\r\n#endif\r\n#if VFX_USE_SEED_CURRENT\r\n        seed = WangHash(particleIndex ^ systemSeed);\r\n#endif\r\n        \r\n        {\r\n            SetAttribute_2466D9DD( /*inout */lifetime, (float)3);\r\n        }\r\n        {\r\n            SetAttribute_212B9229( /*inout */velocity, float3(0,0.6,0));\r\n        }\r\n        SetAttribute_CA95FE17( /*inout */color, Color_c);\r\n        SetAttribute_FA287C3A( /*inout */alpha, Alpha_d);\r\n        \r\n\r\n\r\n#if VFX_USE_ALIVE_CURRENT\r\n        if (alive)\r\n        {\r\n            uint index = deadListIn.Consume();\r\n            attributeBuffer.Store((index * 0x1 + 0x0) << 2,asuint(lifetime));\r\n            attributeBuffer.Store3((index * 0x4 + 0x1C) << 2,asuint(velocity));\r\n            attributeBuffer.Store3((index * 0x4 + 0x8C) << 2,asuint(color));\r\n            attributeBuffer.Store((index * 0x4 + 0x8F) << 2,asuint(alpha));\r\n            attributeBuffer.Store3((index * 0x4 + 0xFC) << 2,asuint(position));\r\n            attributeBuffer.Store((index * 0x2 + 0x16C) << 2,uint(alive));\r\n            attributeBuffer.Store((index * 0x2 + 0x16D) << 2,asuint(age));\r\n            \r\n\r\n        }\r\n#else\r\n        uint index = particleIndex;\r\n        attributeBuffer.Store((index * 0x1 + 0x0) << 2,asuint(lifetime));\r\n        attributeBuffer.Store3((index * 0x4 + 0x1C) << 2,asuint(velocity));\r\n        attributeBuffer.Store3((index * 0x4 + 0x8C) << 2,asuint(color));\r\n        attributeBuffer.Store((index * 0x4 + 0x8F) << 2,asuint(alpha));\r\n        attributeBuffer.Store3((index * 0x4 + 0xFC) << 2,asuint(position));\r\n        attributeBuffer.Store((index * 0x2 + 0x16C) << 2,uint(alive));\r\n        attributeBuffer.Store((index * 0x2 + 0x16D) << 2,asuint(age));\r\n        \r\n\r\n#endif\r\n    }\r\n}"
+    source: "#pragma kernel CSMain\r\n#include \"HLSLSupport.cginc\"\r\n#define NB_THREADS_PER_GROUP 64\r\n#define VFX_USE_LIFETIME_CURRENT 1\r\n#define VFX_USE_VELOCITY_CURRENT 1\r\n#define VFX_USE_COLOR_CURRENT 1\r\n#define VFX_USE_ALPHA_CURRENT 1\r\n#define VFX_USE_POSITION_CURRENT 1\r\n#define VFX_USE_ALIVE_CURRENT 1\r\n#define VFX_USE_AGE_CURRENT 1\r\n#define VFX_LOCAL_SPACE 1\r\n\r\n\r\nCBUFFER_START(parameters)\r\n    float3 Velocity_b;\r\n    float Lifetime_a;\r\n    float3 Color_c;\r\n    float Alpha_d;\r\nCBUFFER_END\r\n\r\n\r\n#include \"Assets/VFXEditor/Shaders/Common/VFXCommonCompute.cginc\"\r\n#include \"Assets/VFXEditor/Shaders/VFXCommon.cginc\"\r\n\r\n\r\n\r\nRWByteAddressBuffer attributeBuffer;\r\nByteAddressBuffer sourceAttributeBuffer;\r\n\r\nCBUFFER_START(initParams)\r\n#if !VFX_USE_SPAWNER_FROM_GPU\r\n    uint nbSpawned;\t\t\t\t\t// Numbers of particle spawned\r\n    uint spawnIndex;\t\t\t\t// Index of the first particle spawned\r\n#else\r\n    uint offsetInAdditionalOutput;\r\n\tuint nbMax;\r\n#endif\r\n\tuint systemSeed;\r\nCBUFFER_END\r\n\r\n#if VFX_USE_ALIVE_CURRENT\r\nConsumeStructuredBuffer<uint> deadListIn;\r\nByteAddressBuffer deadListCount; // This is bad to use a SRV to fetch deadList count but Unity API currently prevent from copying to CB\r\n#endif\r\n\r\n#if VFX_USE_SPAWNER_FROM_GPU\r\nStructuredBuffer<uint> eventList;\r\nByteAddressBuffer inputAdditional;\r\n#endif\r\n\r\nvoid SetAttribute_2466D9DD(inout float lifetime, float Lifetime) /*attribute:lifetime Composition:Overwrite Source:Slot Random:Off channels:XYZ */\r\n{\r\n    lifetime = Lifetime;\r\n}\r\nvoid SetAttribute_212B9229(inout float3 velocity, float3 Velocity) /*attribute:velocity Composition:Overwrite Source:Slot Random:Off channels:XYZ */\r\n{\r\n    velocity = Velocity;\r\n}\r\nvoid SetAttribute_CA95FE17(inout float3 color, float3 Color) /*attribute:color Composition:Overwrite Source:Slot Random:Off channels:XYZ */\r\n{\r\n    color = Color;\r\n}\r\nvoid SetAttribute_FA287C3A(inout float alpha, float Alpha) /*attribute:alpha Composition:Overwrite Source:Slot Random:Off channels:XYZ */\r\n{\r\n    alpha = Alpha;\r\n}\r\n\r\n\r\n\r\n[numthreads(NB_THREADS_PER_GROUP,1,1)]\r\nvoid CSMain(uint3 id : SV_DispatchThreadID)\r\n{\r\n#if VFX_USE_SPAWNER_FROM_GPU\r\n    uint maxThreadId = inputAdditional.Load((offsetInAdditionalOutput * 2 + 0) << 2);\r\n    uint currentSpawnIndex = inputAdditional.Load((offsetInAdditionalOutput * 2 + 1) << 2) - maxThreadId;\r\n#else\r\n    uint maxThreadId = nbSpawned;\r\n    uint currentSpawnIndex = spawnIndex;\r\n#endif\r\n\r\n#if VFX_USE_ALIVE_CURRENT\r\n    maxThreadId = min(maxThreadId, deadListCount.Load(0x0));\r\n#elif VFX_USE_SPAWNER_FROM_GPU\r\n    maxThreadId = min(maxThreadId, nbMax); //otherwise, nbSpawned already clamped on CPU\r\n#endif\r\n\r\n    if (id.x < maxThreadId)\r\n    {\r\n#if VFX_USE_SPAWNER_FROM_GPU\r\n        int sourceIndex = eventList[id.x];\r\n#endif\r\n        uint particleIndex = id.x + currentSpawnIndex;\r\n\t\t\r\n#if !VFX_USE_SPAWNER_FROM_GPU\r\n        int sourceIndex = 0;\r\n        /*//Loop with 1 iteration generate a wrong IL Assembly (and actually, useless code)\r\n        uint currentSumSpawnCount = 0u;\r\n        for (sourceIndex=0; sourceIndex<1; sourceIndex++)\r\n        {\r\n            currentSumSpawnCount += uint(asfloat(sourceAttributeBuffer.Load((sourceIndex * 0x1 + 0x0) << 2)));\r\n            if (id.x < currentSumSpawnCount)\r\n            {\r\n                break;\r\n            }\r\n        }\r\n        */\r\n        \r\n\r\n#endif\r\n        float lifetime = (float)0;\r\n        float3 velocity = float3(0,0,0);\r\n        float3 color = float3(1,1,1);\r\n        float alpha = (float)1;\r\n        float3 position = float3(0,0,0);\r\n        bool alive = (bool)true;\r\n        float age = (float)0;\r\n        \r\n\r\n#if VFX_USE_PARTICLEID_CURRENT\r\n         particleId = particleIndex;\r\n#endif\r\n#if VFX_USE_SEED_CURRENT\r\n        seed = WangHash(particleIndex ^ systemSeed);\r\n#endif\r\n        \r\n        SetAttribute_2466D9DD( /*inout */lifetime, Lifetime_a);\r\n        SetAttribute_212B9229( /*inout */velocity, Velocity_b);\r\n        SetAttribute_CA95FE17( /*inout */color, Color_c);\r\n        SetAttribute_FA287C3A( /*inout */alpha, Alpha_d);\r\n        \r\n\r\n\r\n#if VFX_USE_ALIVE_CURRENT\r\n        if (alive)\r\n        {\r\n            uint index = deadListIn.Consume();\r\n            attributeBuffer.Store((index * 0x1 + 0x0) << 2,asuint(lifetime));\r\n            attributeBuffer.Store3((index * 0x4 + 0x1C) << 2,asuint(velocity));\r\n            attributeBuffer.Store3((index * 0x4 + 0x8C) << 2,asuint(color));\r\n            attributeBuffer.Store((index * 0x4 + 0x8F) << 2,asuint(alpha));\r\n            attributeBuffer.Store3((index * 0x4 + 0xFC) << 2,asuint(position));\r\n            attributeBuffer.Store((index * 0x2 + 0x16C) << 2,uint(alive));\r\n            attributeBuffer.Store((index * 0x2 + 0x16D) << 2,asuint(age));\r\n            \r\n\r\n        }\r\n#else\r\n        uint index = particleIndex;\r\n        attributeBuffer.Store((index * 0x1 + 0x0) << 2,asuint(lifetime));\r\n        attributeBuffer.Store3((index * 0x4 + 0x1C) << 2,asuint(velocity));\r\n        attributeBuffer.Store3((index * 0x4 + 0x8C) << 2,asuint(color));\r\n        attributeBuffer.Store((index * 0x4 + 0x8F) << 2,asuint(alpha));\r\n        attributeBuffer.Store3((index * 0x4 + 0xFC) << 2,asuint(position));\r\n        attributeBuffer.Store((index * 0x2 + 0x16C) << 2,uint(alive));\r\n        attributeBuffer.Store((index * 0x2 + 0x16D) << 2,asuint(age));\r\n        \r\n\r\n#endif\r\n    }\r\n}"
   - compute: 1
     name: Temp_compute_b_update_Runtime.compute
-    source: "#pragma kernel CSMain\r\n#include \"HLSLSupport.cginc\"\r\n#define NB_THREADS_PER_GROUP 64\r\n#define VFX_USE_LIFETIME_CURRENT 1\r\n#define VFX_USE_VELOCITY_CURRENT 1\r\n#define VFX_USE_POSITION_CURRENT 1\r\n#define VFX_USE_ALIVE_CURRENT 1\r\n#define VFX_USE_AGE_CURRENT 1\r\n#define VFX_HAS_INDIRECT_DRAW 1\r\n#define VFX_LOCAL_SPACE 1\r\n\r\n\r\nCBUFFER_START(parameters)\r\n    float deltaTime_a;\r\n    uint3 PADDING_0;\r\nCBUFFER_END\r\n\r\n\r\n#include \"VisualEffectGraph/Shaders/Common/VFXCommonCompute.cginc\"\r\n#include \"VisualEffectGraph/Shaders/VFXCommon.cginc\"\r\n\r\n\r\n\r\nRWByteAddressBuffer attributeBuffer;\r\n\r\n#if VFX_USE_ALIVE_CURRENT\r\nAppendStructuredBuffer<uint> deadListOut;\r\n#endif\r\n\r\n#if VFX_HAS_INDIRECT_DRAW\r\nAppendStructuredBuffer<uint> indirectBuffer;\r\n#endif\r\n\r\nCBUFFER_START(updateParams)\r\n    uint nbMax;\r\n\tuint systemSeed;\r\nCBUFFER_END\r\n\r\nvoid EulerIntegration(inout float3 position, float3 velocity, float deltaTime)\r\n{\r\n    position += velocity * deltaTime;\r\n}\r\nvoid Age(inout float age, float deltaTime)\r\n{\r\n    age += deltaTime;\r\n}\r\nvoid Reap(float age, float lifetime, inout bool alive)\r\n{\r\n    if(age > lifetime) { alive = false; }\r\n}\r\n\r\n\r\n\r\n[numthreads(NB_THREADS_PER_GROUP,1,1)]\r\nvoid CSMain(uint3 id : SV_DispatchThreadID, uint3 groupId : SV_GroupThreadID)\r\n{\r\n    uint index = id.x;\r\n\tif (id.x < nbMax)\r\n\t{\r\n#if VFX_USE_ALIVE_CURRENT\r\n\t\tbool alive = (attributeBuffer.Load((index * 0x2 + 0x16C) << 2));\r\n\t\t\r\n\r\n\t\tif (alive)\r\n\t\t{\r\n\t\t\tfloat lifetime = asfloat(attributeBuffer.Load((index * 0x1 + 0x0) << 2));\r\n\t\t\tfloat3 velocity = asfloat(attributeBuffer.Load3((index * 0x4 + 0x1C) << 2));\r\n\t\t\tfloat3 position = asfloat(attributeBuffer.Load3((index * 0x4 + 0xFC) << 2));\r\n\t\t\tfloat age = asfloat(attributeBuffer.Load((index * 0x2 + 0x16D) << 2));\r\n\t\t\t\r\n\r\n\t\t\t\r\n#if VFX_USE_OLDPOSITION_CURRENT\r\n\t\t\toldPosition = position;\r\n#endif\r\n\t\t\t\r\n\t\t\tEulerIntegration( /*inout */position, velocity, deltaTime_a);\r\n\t\t\tAge( /*inout */age, deltaTime_a);\r\n\t\t\tReap(age, lifetime,  /*inout */alive);\r\n\t\t\t\r\n\r\n\t\t\tif (alive)\r\n\t\t\t{\r\n\t\t\t\tattributeBuffer.Store3((index * 0x4 + 0xFC) << 2,asuint(position));\r\n\t\t\t\tattributeBuffer.Store((index * 0x2 + 0x16D) << 2,asuint(age));\r\n\t\t\t\t\r\n\r\n#if VFX_HAS_INDIRECT_DRAW\r\n\t\t\t\tindirectBuffer.Append(index);\r\n#endif\r\n\t\t\t}\r\n\t\t\telse\r\n\t\t\t{\r\n\t\t\t\tattributeBuffer.Store((index * 0x2 + 0x16C) << 2,uint(alive));\r\n\t\t\t\t\r\n\r\n\t\t\t\tdeadListOut.Append(index);\r\n\t\t\t}\r\n\t\t}\r\n#else\r\n\t\tfloat lifetime = asfloat(attributeBuffer.Load((index * 0x1 + 0x0) << 2));\r\n\t\tfloat3 velocity = asfloat(attributeBuffer.Load3((index * 0x4 + 0x1C) << 2));\r\n\t\tfloat3 position = asfloat(attributeBuffer.Load3((index * 0x4 + 0xFC) << 2));\r\n\t\tbool alive = (attributeBuffer.Load((index * 0x2 + 0x16C) << 2));\r\n\t\tfloat age = asfloat(attributeBuffer.Load((index * 0x2 + 0x16D) << 2));\r\n\t\t\r\n\r\n\t\t\r\n#if VFX_USE_OLDPOSITION_CURRENT\r\n\t\toldPosition = position;\r\n#endif\r\n\t\t\r\n\t\tEulerIntegration( /*inout */position, velocity, deltaTime_a);\r\n\t\tAge( /*inout */age, deltaTime_a);\r\n\t\tReap(age, lifetime,  /*inout */alive);\r\n\t\t\r\n\r\n\t\tattributeBuffer.Store3((index * 0x4 + 0xFC) << 2,asuint(position));\r\n\t\tattributeBuffer.Store((index * 0x2 + 0x16C) << 2,uint(alive));\r\n\t\tattributeBuffer.Store((index * 0x2 + 0x16D) << 2,asuint(age));\r\n\t\t\r\n\r\n#if VFX_HAS_INDIRECT_DRAW\r\n\t\tindirectBuffer.Append(index);\r\n#endif\r\n#endif\r\n\t}\r\n}"
+    source: "#pragma kernel CSMain\r\n#include \"HLSLSupport.cginc\"\r\n#define NB_THREADS_PER_GROUP 64\r\n#define VFX_USE_LIFETIME_CURRENT 1\r\n#define VFX_USE_VELOCITY_CURRENT 1\r\n#define VFX_USE_POSITION_CURRENT 1\r\n#define VFX_USE_ALIVE_CURRENT 1\r\n#define VFX_USE_AGE_CURRENT 1\r\n#define VFX_HAS_INDIRECT_DRAW 1\r\n#define VFX_LOCAL_SPACE 1\r\n\r\n\r\nCBUFFER_START(parameters)\r\n    float deltaTime_a;\r\n    uint3 PADDING_0;\r\nCBUFFER_END\r\n\r\n\r\n#include \"Assets/VFXEditor/Shaders/Common/VFXCommonCompute.cginc\"\r\n#include \"Assets/VFXEditor/Shaders/VFXCommon.cginc\"\r\n\r\n\r\n\r\nRWByteAddressBuffer attributeBuffer;\r\n\r\n#if VFX_USE_ALIVE_CURRENT\r\nAppendStructuredBuffer<uint> deadListOut;\r\n#endif\r\n\r\n#if VFX_HAS_INDIRECT_DRAW\r\nAppendStructuredBuffer<uint> indirectBuffer;\r\n#endif\r\n\r\nCBUFFER_START(updateParams)\r\n    uint nbMax;\r\n\tuint systemSeed;\r\nCBUFFER_END\r\n\r\nvoid EulerIntegration(inout float3 position, float3 velocity, float deltaTime)\r\n{\r\n    position += velocity * deltaTime;\r\n}\r\nvoid Age(inout float age, float deltaTime)\r\n{\r\n    age += deltaTime;\r\n}\r\nvoid Reap(float age, float lifetime, inout bool alive)\r\n{\r\n    if(age > lifetime) { alive = false; }\r\n}\r\n\r\n\r\n\r\n[numthreads(NB_THREADS_PER_GROUP,1,1)]\r\nvoid CSMain(uint3 id : SV_DispatchThreadID, uint3 groupId : SV_GroupThreadID)\r\n{\r\n    uint index = id.x;\r\n\tif (id.x < nbMax)\r\n\t{\r\n#if VFX_USE_ALIVE_CURRENT\r\n\t\tbool alive = (attributeBuffer.Load((index * 0x2 + 0x16C) << 2));\r\n\t\t\r\n\r\n\t\tif (alive)\r\n\t\t{\r\n\t\t\tfloat lifetime = asfloat(attributeBuffer.Load((index * 0x1 + 0x0) << 2));\r\n\t\t\tfloat3 velocity = asfloat(attributeBuffer.Load3((index * 0x4 + 0x1C) << 2));\r\n\t\t\tfloat3 position = asfloat(attributeBuffer.Load3((index * 0x4 + 0xFC) << 2));\r\n\t\t\tfloat age = asfloat(attributeBuffer.Load((index * 0x2 + 0x16D) << 2));\r\n\t\t\t\r\n\r\n\t\t\t\r\n#if VFX_USE_OLDPOSITION_CURRENT\r\n\t\t\toldPosition = position;\r\n#endif\r\n\t\t\t\r\n\t\t\tEulerIntegration( /*inout */position, velocity, deltaTime_a);\r\n\t\t\tAge( /*inout */age, deltaTime_a);\r\n\t\t\tReap(age, lifetime,  /*inout */alive);\r\n\t\t\t\r\n\r\n\t\t\tif (alive)\r\n\t\t\t{\r\n\t\t\t\tattributeBuffer.Store3((index * 0x4 + 0xFC) << 2,asuint(position));\r\n\t\t\t\tattributeBuffer.Store((index * 0x2 + 0x16D) << 2,asuint(age));\r\n\t\t\t\t\r\n\r\n#if VFX_HAS_INDIRECT_DRAW\r\n\t\t\t\tindirectBuffer.Append(index);\r\n#endif\r\n\t\t\t}\r\n\t\t\telse\r\n\t\t\t{\r\n\t\t\t\tattributeBuffer.Store((index * 0x2 + 0x16C) << 2,uint(alive));\r\n\t\t\t\t\r\n\r\n\t\t\t\tdeadListOut.Append(index);\r\n\t\t\t}\r\n\t\t}\r\n#else\r\n\t\tfloat lifetime = asfloat(attributeBuffer.Load((index * 0x1 + 0x0) << 2));\r\n\t\tfloat3 velocity = asfloat(attributeBuffer.Load3((index * 0x4 + 0x1C) << 2));\r\n\t\tfloat3 position = asfloat(attributeBuffer.Load3((index * 0x4 + 0xFC) << 2));\r\n\t\tbool alive = (attributeBuffer.Load((index * 0x2 + 0x16C) << 2));\r\n\t\tfloat age = asfloat(attributeBuffer.Load((index * 0x2 + 0x16D) << 2));\r\n\t\t\r\n\r\n\t\t\r\n#if VFX_USE_OLDPOSITION_CURRENT\r\n\t\toldPosition = position;\r\n#endif\r\n\t\t\r\n\t\tEulerIntegration( /*inout */position, velocity, deltaTime_a);\r\n\t\tAge( /*inout */age, deltaTime_a);\r\n\t\tReap(age, lifetime,  /*inout */alive);\r\n\t\t\r\n\r\n\t\tattributeBuffer.Store3((index * 0x4 + 0xFC) << 2,asuint(position));\r\n\t\tattributeBuffer.Store((index * 0x2 + 0x16C) << 2,uint(alive));\r\n\t\tattributeBuffer.Store((index * 0x2 + 0x16D) << 2,asuint(age));\r\n\t\t\r\n\r\n#if VFX_HAS_INDIRECT_DRAW\r\n\t\tindirectBuffer.Append(index);\r\n#endif\r\n#endif\r\n\t}\r\n}"
   - compute: 0
     name: Temp_shader_c_quad output_Runtime.shader
-<<<<<<< HEAD
-    source: "Shader \"Hidden/VFX/ParticleQuads\"\r\n{\r\n\tSubShader\r\n\t{\t\r\n\t\tCull Off\r\n\t\t\r\n\t\tTags { \"Queue\"=\"Transparent\" \"IgnoreProjector\"=\"True\" \"RenderType\"=\"Transparent\" }\r\n\t\t\r\n\t\t\r\n\t\t\r\n\t\t\r\n\t\t\r\n\t\t\r\n\t\t\r\n\t\t\r\n\t\t\r\n\t\t\r\n\t\t\r\n\t\t\r\n\t\tBlend SrcAlpha OneMinusSrcAlpha\r\n\t\tZTest LEqual\r\n\t\tZWrite Off\r\n\t\tCull Off\r\n\t\t\r\n\t\r\n\t\t\t\r\n\t\tHLSLINCLUDE\r\n\t\t#if !defined(VFX_WORLD_SPACE) && !defined(VFX_LOCAL_SPACE)\r\n\t\t#define VFX_LOCAL_SPACE 1\r\n\t\t#endif\r\n\t\t\r\n\t\t#include \"HLSLSupport.cginc\"\r\n\t\t#define NB_THREADS_PER_GROUP 64\r\n\t\t#define VFX_USE_LIFETIME_CURRENT 1\r\n\t\t#define VFX_USE_COLOR_CURRENT 1\r\n\t\t#define VFX_USE_ALPHA_CURRENT 1\r\n\t\t#define VFX_USE_POSITION_CURRENT 1\r\n\t\t#define VFX_USE_ALIVE_CURRENT 1\r\n\t\t#define VFX_USE_AXISX_CURRENT 1\r\n\t\t#define VFX_USE_AXISY_CURRENT 1\r\n\t\t#define VFX_USE_AXISZ_CURRENT 1\r\n\t\t#define VFX_USE_ANGLEX_CURRENT 1\r\n\t\t#define VFX_USE_ANGLEY_CURRENT 1\r\n\t\t#define VFX_USE_ANGLEZ_CURRENT 1\r\n\t\t#define VFX_USE_PIVOT_CURRENT 1\r\n\t\t#define VFX_USE_SIZEX_CURRENT 1\r\n\t\t#define VFX_USE_AGE_CURRENT 1\r\n\t\t#define VFX_HAS_INDIRECT_DRAW 1\r\n\t\t#define USE_DEAD_LIST_COUNT 1\r\n\t\t\r\n\t\t\r\n\t\t#define VFX_LOCAL_SPACE 1\r\n\t\t\r\n\r\n\t\tCBUFFER_START(parameters)\r\n\t\t    float uniform_b;\r\n\t\t    uint3 PADDING_0;\r\n\t\tCBUFFER_END\r\n\t\tTexture2D mainTexture;\r\n\t\tSamplerState samplermainTexture;\r\n\t\t\r\n\r\n\t\t\r\n\t\t#define VFX_NEEDS_COLOR_INTERPOLATOR (VFX_USE_COLOR_CURRENT || VFX_USE_ALPHA_CURRENT)\r\n\t\t#define IS_TRANSPARENT_PARTICLE (!IS_OPAQUE_PARTICLE)\r\n\t\t\r\n\t\tByteAddressBuffer attributeBuffer;\t\r\n\t\t\r\n\t\t#if VFX_HAS_INDIRECT_DRAW\r\n\t\tStructuredBuffer<uint> indirectBuffer;\t\r\n\t\t#endif\t\r\n\t\t\r\n\t\t#if USE_DEAD_LIST_COUNT\r\n\t\tByteAddressBuffer deadListCount;\r\n\t\t#endif\r\n\t\t\r\n\t\tCBUFFER_START(outputParams)\r\n\t\t\tfloat nbMax;\r\n\t\t\tfloat systemSeed;\r\n\t\tCBUFFER_END\r\n\t\t\r\n\t\tENDHLSL\r\n\t\t\r\n\r\n\t\t// Forward pass\r\n\t\tPass\r\n\t\t{\t\t\r\n\t\t\tTags { \"LightMode\"=\"ForwardBase\" }\r\n\t\t\t\r\n\t\t\tHLSLPROGRAM\r\n\t\t\t#pragma target 4.5\r\n\t\t\t\r\n\t\t\tstruct ps_input\r\n\t\t\t{\r\n\t\t\t\tfloat4 pos : SV_POSITION;\r\n\t\t\t\t#if USE_FLIPBOOK_INTERPOLATION\r\n\t\t\t\tfloat4 uv : TEXCOORD0;\r\n\t\t\t\t#else\r\n\t\t\t\tfloat2 uv : TEXCOORD0;\t\r\n\t\t\t\t#endif\r\n\t\t\t\t#if VFX_NEEDS_COLOR_INTERPOLATOR\r\n\t\t\t\tnointerpolation float4 color : COLOR0;\r\n\t\t\t\t#endif\r\n\t\t\t\t#if USE_SOFT_PARTICLE || USE_ALPHA_TEST || USE_FLIPBOOK_INTERPOLATION\r\n\t\t\t\t// x: inverse soft particles fade distance\r\n\t\t\t\t// y: alpha threshold\r\n\t\t\t\t// z: frame blending factor\r\n\t\t\t\tnointerpolation float3 builtInInterpolants : TEXCOORD1;\r\n\t\t\t\t#endif\r\n\t\t\t\t#if USE_SOFT_PARTICLE\r\n\t\t\t\tfloat4 projPos : TEXCOORD2;\t\t\r\n\t\t\t\t#endif\r\n\t\t\t};\r\n\t\t\t\r\n\t\t\tstruct ps_output\r\n\t\t\t{\r\n\t\t\t\tfloat4 color : SV_Target0;\r\n\t\t\t};\r\n\t\t\r\n\t\t#define VFX_VARYING_PS_INPUTS ps_input\r\n\t\t#define VFX_VARYING_POSCS pos\r\n\t\t#define VFX_VARYING_POSSS projPos\r\n\t\t#define VFX_VARYING_COLOR color.rgb\r\n\t\t#define VFX_VARYING_ALPHA color.a\r\n\t\t#define VFX_VARYING_INVSOFTPARTICLEFADEDISTANCE builtInInterpolants.x\r\n\t\t#define VFX_VARYING_ALPHATHRESHOLD builtInInterpolants.y\r\n\t\t#define VFX_VARYING_FRAMEBLEND builtInInterpolants.z\r\n\t\t#define VFX_VARYING_UV uv\r\n\t\t\t\t\r\n\t\t\t#if !(defined(VFX_VARYING_PS_INPUTS) && defined(VFX_VARYING_POSCS))\r\n\t\t\t#error VFX_VARYING_PS_INPUTS, VFX_VARYING_POSCS and VFX_VARYING_UV must be defined.\r\n\t\t\t#endif\r\n\t\t\t\r\n\t\t\t#include \"/VisualEffectGraph/Shaders/RenderPipeline/Legacy/VFXCommon.cginc\"\r\n\t\t\t#include \"VisualEffectGraph/Shaders/VFXCommon.cginc\"\r\n\t\t\t\r\n\r\n\t\t\tvoid SetAttribute_CA95FE17(inout float3 color, float3 Color) /*attribute:color Composition:Overwrite Source:Slot Random:Off channels:XYZ */\r\n\t\t\t{\r\n\t\t\t    color = Color;\r\n\t\t\t}\r\n\t\t\tvoid SetAttribute_FA287C3A(inout float alpha, float Alpha) /*attribute:alpha Composition:Overwrite Source:Slot Random:Off channels:XYZ */\r\n\t\t\t{\r\n\t\t\t    alpha = Alpha;\r\n\t\t\t}\r\n\t\t\t\r\n\r\n\t\t\t\r\n\t\t\t#pragma vertex vert\r\n\t\t\tVFX_VARYING_PS_INPUTS vert(uint id : SV_VertexID, uint instanceID : SV_InstanceID)\r\n\t\t\t{\r\n\t\t\t\tuint index = (id >> 2) + instanceID * 2048;\r\n\t\t\t\tVFX_VARYING_PS_INPUTS o = (VFX_VARYING_PS_INPUTS)0;\r\n\t\t\t\t\r\n\t\t\t\t\r\n\t\t\t\t\t\t#if VFX_HAS_INDIRECT_DRAW\r\n\t\t\t\t\t\t#if USE_DEAD_LIST_COUNT\r\n\t\t\t\t\t\t\tif (index >= asuint(nbMax) - deadListCount.Load(0))\r\n\t\t\t\t\t\t\t\treturn o;\r\n\t\t\t\t\t\t#endif\r\n\t\t\t\t\t\t\r\n\t\t\t\t\t\t\tindex = indirectBuffer[index];\r\n\t\t\t\t\t\t\tfloat lifetime = asfloat(attributeBuffer.Load((index * 0x1 + 0x0) << 2));\r\n\t\t\t\t\t\t\tfloat3 color = asfloat(attributeBuffer.Load3((index * 0x4 + 0x8C) << 2));\r\n\t\t\t\t\t\t\tfloat alpha = asfloat(attributeBuffer.Load((index * 0x4 + 0x8F) << 2));\r\n\t\t\t\t\t\t\tfloat3 position = asfloat(attributeBuffer.Load3((index * 0x4 + 0xFC) << 2));\r\n\t\t\t\t\t\t\tbool alive = (attributeBuffer.Load((index * 0x2 + 0x16C) << 2));\r\n\t\t\t\t\t\t\tfloat3 axisX = float3(1,0,0);\r\n\t\t\t\t\t\t\tfloat3 axisY = float3(0,1,0);\r\n\t\t\t\t\t\t\tfloat3 axisZ = float3(0,0,1);\r\n\t\t\t\t\t\t\tfloat angleX = (float)0;\r\n\t\t\t\t\t\t\tfloat angleY = (float)0;\r\n\t\t\t\t\t\t\tfloat angleZ = (float)0;\r\n\t\t\t\t\t\t\tfloat3 pivot = float3(0,0,0);\r\n\t\t\t\t\t\t\tfloat sizeX = (float)0.1;\r\n\t\t\t\t\t\t\tfloat age = asfloat(attributeBuffer.Load((index * 0x2 + 0x16D) << 2));\r\n\t\t\t\t\t\t\t\r\n\t\t\t\t\r\n\t\t\t\t\t\t#else\r\n\t\t\t\t\t\t\tif (index >= asuint(nbMax))\r\n\t\t\t\t\t\t\t\treturn o;\r\n\t\t\t\t\t\t\t\r\n\t\t\t\t\t\t\tbool alive = (attributeBuffer.Load((index * 0x2 + 0x16C) << 2));\r\n\t\t\t\t\t\t\t\r\n\t\t\t\t\r\n\t\t\t\t\t\t\tif (!alive)\r\n\t\t\t\t\t\t\t\treturn o;\r\n\t\t\t\t\t\t\t\r\n\t\t\t\t\t\t\tfloat lifetime = asfloat(attributeBuffer.Load((index * 0x1 + 0x0) << 2));\r\n\t\t\t\t\t\t\tfloat3 color = asfloat(attributeBuffer.Load3((index * 0x4 + 0x8C) << 2));\r\n\t\t\t\t\t\t\tfloat alpha = asfloat(attributeBuffer.Load((index * 0x4 + 0x8F) << 2));\r\n\t\t\t\t\t\t\tfloat3 position = asfloat(attributeBuffer.Load3((index * 0x4 + 0xFC) << 2));\r\n\t\t\t\t\t\t\tfloat3 axisX = float3(1,0,0);\r\n\t\t\t\t\t\t\tfloat3 axisY = float3(0,1,0);\r\n\t\t\t\t\t\t\tfloat3 axisZ = float3(0,0,1);\r\n\t\t\t\t\t\t\tfloat angleX = (float)0;\r\n\t\t\t\t\t\t\tfloat angleY = (float)0;\r\n\t\t\t\t\t\t\tfloat angleZ = (float)0;\r\n\t\t\t\t\t\t\tfloat3 pivot = float3(0,0,0);\r\n\t\t\t\t\t\t\tfloat sizeX = (float)0.1;\r\n\t\t\t\t\t\t\tfloat age = asfloat(attributeBuffer.Load((index * 0x2 + 0x16D) << 2));\r\n\t\t\t\t\t\t\t\r\n\t\t\t\t\r\n\t\t\t\t\t\t#endif\r\n\t\t\t\t\t\t\r\n\t\t\t\t{\r\n\t\t\t\t    float tmp_r = color[0];\r\n\t\t\t\t    float tmp_s = color[1];\r\n\t\t\t\t    float tmp_t = color[2];\r\n\t\t\t\t    float4 tmp_v = float4(tmp_r, tmp_s, tmp_t, (float)1);\r\n\t\t\t\t    float tmp_w = age / lifetime;\r\n\t\t\t\t    float tmp_y = max(tmp_w, (float)0);\r\n\t\t\t\t    float tmp_z = min(tmp_y, (float)1);\r\n\t\t\t\t    float4 tmp_ba = SampleGradient(uniform_b,tmp_z);\r\n\t\t\t\t    float4 tmp_bb = tmp_v * tmp_ba;\r\n\t\t\t\t    float tmp_bc = tmp_bb[0];\r\n\t\t\t\t    float tmp_bd = tmp_bb[1];\r\n\t\t\t\t    float tmp_be = tmp_bb[2];\r\n\t\t\t\t    float3 tmp_bf = float3(tmp_bc, tmp_bd, tmp_be);\r\n\t\t\t\t    SetAttribute_CA95FE17( /*inout */color, tmp_bf);\r\n\t\t\t\t}\r\n\t\t\t\t{\r\n\t\t\t\t    float tmp_r = age / lifetime;\r\n\t\t\t\t    float tmp_t = max(tmp_r, (float)0);\r\n\t\t\t\t    float tmp_v = min(tmp_t, (float)1);\r\n\t\t\t\t    float4 tmp_w = SampleGradient(uniform_b,tmp_v);\r\n\t\t\t\t    float tmp_x = tmp_w[3];\r\n\t\t\t\t    float tmp_y = tmp_x * alpha;\r\n\t\t\t\t    SetAttribute_FA287C3A( /*inout */alpha, tmp_y);\r\n\t\t\t\t}\r\n\t\t\t\t\r\n\r\n\t\t\t\t\r\n\t\t\t\tif (!alive)\r\n\t\t\t\t\treturn o;\r\n\t\t\t\t\r\n\t\t\t\to.VFX_VARYING_UV.x = float(id & 1);\r\n\t\t\t\to.VFX_VARYING_UV.y = float((id & 2) >> 1);\r\n\t\t\t\t\r\n\t\t\t\t\r\n\t\t\t\t\t\tfloat3 size = float3(sizeX,sizeX,sizeX);\r\n\t\t\t\t\t\t#if VFX_USE_SIZEY_CURRENT\r\n\t\t\t\t\t\tsize.y = sizeY;\r\n\t\t\t\t\t\t#endif\r\n\t\t\t\t\t\t#if VFX_USE_SIZEZ_CURRENT\r\n\t\t\t\t\t\tsize.z = sizeZ;\r\n\t\t\t\t\t\t#else\r\n\t\t\t\t\t\tsize.z = min(size.x,size.y);\r\n\t\t\t\t\t\t#endif\r\n\t\t\t\t\t\t\r\n\t\t\t\t\r\n\t\t\t\tfloat4x4 elementToVFX = GetElementToVFXMatrix(axisX,axisY,axisZ,float3(angleX,angleY,angleZ),pivot,size,position);\r\n\t\t\t\tfloat3 vPos = mul(elementToVFX,float4(o.VFX_VARYING_UV.xy * 2.0f - 1.0f,0.0f,1.0f)).xyz;\r\n\t\t\t\r\n\t\t\t\to.VFX_VARYING_POSCS = TransformPositionVFXToClip(vPos);\r\n\t\t\t\r\n\t\t\t\t\r\n\t\t\t\t\t\t#if VFX_USE_COLOR_CURRENT && defined(VFX_VARYING_COLOR)\r\n\t\t\t\t\t\to.VFX_VARYING_COLOR = color;\r\n\t\t\t\t\t\t#endif\r\n\t\t\t\t\t\t#if VFX_USE_ALPHA_CURRENT && defined(VFX_VARYING_ALPHA) \r\n\t\t\t\t\t\to.VFX_VARYING_ALPHA = alpha;\r\n\t\t\t\t\t\t#endif\r\n\t\t\t\t\t\t\r\n\t\t\t\t\t\t\r\n\t\t\t\t\t\t#if USE_SOFT_PARTICLE && defined(VFX_VARYING_INVSOFTPARTICLEFADEDISTANCE)\r\n\t\t\t\t\t\t\r\n\t\t\t\t\t\to.VFX_VARYING_INVSOFTPARTICLEFADEDISTANCE = invSoftParticlesFadeDistance;\r\n\t\t\t\t\t\t#endif\r\n\t\t\t\t\t\t\r\n\t\t\t\t\t\t#if (VFX_NEEDS_POSSS || USE_SOFT_PARTICLE) && defined(VFX_VARYING_POSSS) && defined(VFX_VARYING_POSCS)\r\n\t\t\t\t\t\to.VFX_VARYING_POSSS = VFXGetPOSSS(o.VFX_VARYING_POSCS);\r\n\t\t\t\t\t\t#endif\r\n\t\t\t\t\t\t\r\n\t\t\t\t\t\t#if USE_ALPHA_TEST && defined(VFX_VARYING_ALPHATHRESHOLD)\r\n\t\t\t\t\t\t\r\n\t\t\t\t\t\to.VFX_VARYING_ALPHATHRESHOLD = alphaThreshold;\r\n\t\t\t\t\t\t#endif\r\n\t\t\t\t\t\t\r\n\t\t\t\t\t\t#if USE_UV_SCALE_BIAS\r\n\t\t\t\t\t\t\r\n\t\t\t\t\t\t\r\n\t\t\t\t\t\to.VFX_VARYING_UV.xy = o.VFX_VARYING_UV.xy * uvScale + uvBias;\r\n\t\t\t\t\t\t#endif\r\n\t\t\t\t\t\t\r\n\t\t\t\t\t\t\r\n\t\t\t\t\r\n\t\t\t\t\r\n\t\t\t\t\t\t#if USE_FLIPBOOK\r\n\t\t\t\t\t\t\r\n\t\t\t\t\t\t\r\n\t\t\t\t\t\tVFXUVData uvData = GetUVData(flipBookSize, invFlipBookSize, o.VFX_VARYING_UV.xy, texIndex);\r\n\t\t\t\t\t\to.VFX_VARYING_UV.xy = uvData.uvs.xy;\r\n\t\t\t\t\t\t#if USE_FLIPBOOK_INTERPOLATION\r\n\t\t\t\t\t\to.VFX_VARYING_UV.zw = uvData.uvs.zw;\r\n\t\t\t\t\t\to.VFX_VARYING_FRAMEBLEND = uvData.blend;\r\n\t\t\t\t\t\t#endif\r\n\t\t\t\t\t\t#endif\r\n\t\t\t\t\t\t\r\n\t\t\t\r\n\t\t\t\t\r\n\t\t\t\r\n\t\t\t\treturn o;\r\n\t\t\t}\r\n\t\t\t\r\n\t\t\t\r\n\t\t\t\r\n\t\t\t\r\n\t\t\t#include \"VisualEffectGraph/Shaders/VFXCommonOutput.cginc\"\r\n\t\t\t\r\n\t\t\t\t\r\n\t\t\t#pragma fragment frag\r\n\t\t\tps_output frag(ps_input i)\r\n\t\t\t{\r\n\t\t\t\tps_output o = (ps_output)0;\r\n\t\t\t\to.color = VFXGetFragmentColor(i);\r\n\t\t\t\to.color *= VFXGetTextureColor(VFX_SAMPLER(mainTexture),i);\t\t\r\n\t\t\t\tVFXClipFragmentColor(o.color.a,i);\r\n\t\t\t\treturn o;\r\n\t\t\t}\r\n\t\t\tENDHLSL\r\n\t\t}\r\n\t\t\r\n\r\n\t\t\r\n\t}\r\n}\r\n"
-=======
     source: "Shader \"Hidden/VFX/ParticleQuads\"\r\n{\r\n\tSubShader\r\n\t{\t\r\n\t\tCull Off\r\n\t\t\r\n\t\tTags { \"Queue\"=\"Transparent\" \"IgnoreProjector\"=\"True\" \"RenderType\"=\"Transparent\" }\r\n\t\t\r\n\t\t\r\n\t\t\r\n\t\t\r\n\t\t\r\n\t\t\r\n\t\t\r\n\t\t\r\n\t\t\r\n\t\t\r\n\t\t\r\n\t\t\r\n\t\tBlend SrcAlpha OneMinusSrcAlpha\r\n\t\tZTest LEqual\r\n\t\tZWrite Off\r\n\t\tCull Off\r\n\t\t\r\n\t\r\n\t\t\t\r\n\t\tHLSLINCLUDE\r\n\t\t#if !defined(VFX_WORLD_SPACE) && !defined(VFX_LOCAL_SPACE)\r\n\t\t#define VFX_LOCAL_SPACE 1\r\n\t\t#endif\r\n\t\t\r\n\t\t#include \"HLSLSupport.cginc\"\r\n\t\t#define NB_THREADS_PER_GROUP 64\r\n\t\t#define VFX_USE_LIFETIME_CURRENT 1\r\n\t\t#define VFX_USE_COLOR_CURRENT 1\r\n\t\t#define VFX_USE_ALPHA_CURRENT 1\r\n\t\t#define VFX_USE_POSITION_CURRENT 1\r\n\t\t#define VFX_USE_ALIVE_CURRENT 1\r\n\t\t#define VFX_USE_AXISX_CURRENT 1\r\n\t\t#define VFX_USE_AXISY_CURRENT 1\r\n\t\t#define VFX_USE_AXISZ_CURRENT 1\r\n\t\t#define VFX_USE_ANGLEX_CURRENT 1\r\n\t\t#define VFX_USE_ANGLEY_CURRENT 1\r\n\t\t#define VFX_USE_ANGLEZ_CURRENT 1\r\n\t\t#define VFX_USE_PIVOT_CURRENT 1\r\n\t\t#define VFX_USE_SIZEX_CURRENT 1\r\n\t\t#define VFX_USE_AGE_CURRENT 1\r\n\t\t#define VFX_HAS_INDIRECT_DRAW 1\r\n\t\t#define USE_DEAD_LIST_COUNT 1\r\n\t\t\r\n\t\t\r\n\t\t\r\n\t\t#define VFX_LOCAL_SPACE 1\r\n\t\t\r\n\r\n\t\tCBUFFER_START(parameters)\r\n\t\t    float4 uniform_c;\r\n\t\t    float uniform_a;\r\n\t\t    float uniform_b;\r\n\t\t    float uniform_d;\r\n\t\t    uint PADDING_0;\r\n\t\tCBUFFER_END\r\n\t\tTexture2D mainTexture;\r\n\t\tSamplerState samplermainTexture;\r\n\t\t\r\n\r\n\t\t\r\n\t\t#define VFX_NEEDS_COLOR_INTERPOLATOR (VFX_USE_COLOR_CURRENT || VFX_USE_ALPHA_CURRENT)\r\n\t\t#define IS_TRANSPARENT_PARTICLE (!IS_OPAQUE_PARTICLE)\r\n\t\t\r\n\t\tByteAddressBuffer attributeBuffer;\t\r\n\t\t\r\n\t\t#if VFX_HAS_INDIRECT_DRAW\r\n\t\tStructuredBuffer<uint> indirectBuffer;\t\r\n\t\t#endif\t\r\n\t\t\r\n\t\t#if USE_DEAD_LIST_COUNT\r\n\t\tByteAddressBuffer deadListCount;\r\n\t\t#endif\r\n\t\t\r\n\t\tCBUFFER_START(outputParams)\r\n\t\t\tfloat nbMax;\r\n\t\t\tfloat systemSeed;\r\n\t\tCBUFFER_END\r\n\t\t\r\n\t\tENDHLSL\r\n\t\t\r\n\r\n\t\t\r\n\t\t// Forward pass\r\n\t\tPass\r\n\t\t{\t\t\r\n\t\t\tTags { \"LightMode\"=\"ForwardOnly\" }\r\n\t\t\t\r\n\t\t\tHLSLPROGRAM\r\n\t\t\t#pragma target 4.5\r\n\t\t\t\r\n\t\t\tstruct ps_input\r\n\t\t\t{\r\n\t\t\t\tfloat4 pos : SV_POSITION;\r\n\t\t\t\t#if USE_FLIPBOOK_INTERPOLATION\r\n\t\t\t\tfloat4 uv : TEXCOORD0;\r\n\t\t\t\t#else\r\n\t\t\t\tfloat2 uv : TEXCOORD0;\t\r\n\t\t\t\t#endif\r\n\t\t\t\t#if VFX_NEEDS_COLOR_INTERPOLATOR\r\n\t\t\t\tnointerpolation float4 color : COLOR0;\r\n\t\t\t\t#endif\r\n\t\t\t\t#if USE_SOFT_PARTICLE || USE_ALPHA_TEST || USE_FLIPBOOK_INTERPOLATION\r\n\t\t\t\t// x: inverse soft particles fade distance\r\n\t\t\t\t// y: alpha threshold\r\n\t\t\t\t// z: frame blending factor\r\n\t\t\t\tnointerpolation float3 builtInInterpolants : TEXCOORD1;\r\n\t\t\t\t#endif\r\n\t\t\t\t#if USE_SOFT_PARTICLE\r\n\t\t\t\tfloat4 projPos : TEXCOORD2;\t\t\r\n\t\t\t\t#endif\r\n\t\t\t};\r\n\t\t\t\r\n\t\t\tstruct ps_output\r\n\t\t\t{\r\n\t\t\t\tfloat4 color : SV_Target0;\r\n\t\t\t};\r\n\t\t\r\n\t\t#define VFX_VARYING_PS_INPUTS ps_input\r\n\t\t#define VFX_VARYING_POSCS pos\r\n\t\t#define VFX_VARYING_POSSS projPos\r\n\t\t#define VFX_VARYING_COLOR color.rgb\r\n\t\t#define VFX_VARYING_ALPHA color.a\r\n\t\t#define VFX_VARYING_INVSOFTPARTICLEFADEDISTANCE builtInInterpolants.x\r\n\t\t#define VFX_VARYING_ALPHATHRESHOLD builtInInterpolants.y\r\n\t\t#define VFX_VARYING_FRAMEBLEND builtInInterpolants.z\r\n\t\t#define VFX_VARYING_UV uv\r\n\t\t\t\t\r\n\t\t\t#if !(defined(VFX_VARYING_PS_INPUTS) && defined(VFX_VARYING_POSCS))\r\n\t\t\t#error VFX_VARYING_PS_INPUTS, VFX_VARYING_POSCS and VFX_VARYING_UV must be defined.\r\n\t\t\t#endif\r\n\t\t\t\r\n\t\t\t#include \"Assets/VFXEditor/Shaders/RenderPipeline/HDRP/VFXCommon.cginc\"\r\n\t\t\t#include \"Assets/VFXEditor/Shaders/VFXCommon.cginc\"\r\n\t\t\t\r\n\r\n\t\t\tvoid SetAttribute_CA95FE17(inout float3 color, float3 Color) /*attribute:color Composition:Overwrite Source:Slot Random:Off channels:XYZ */\r\n\t\t\t{\r\n\t\t\t    color = Color;\r\n\t\t\t}\r\n\t\t\tvoid SetAttribute_FA287C3A(inout float alpha, float Alpha) /*attribute:alpha Composition:Overwrite Source:Slot Random:Off channels:XYZ */\r\n\t\t\t{\r\n\t\t\t    alpha = Alpha;\r\n\t\t\t}\r\n\t\t\t\r\n\r\n\t\t\t\r\n\t\t\t#pragma vertex vert\r\n\t\t\tVFX_VARYING_PS_INPUTS vert(uint id : SV_VertexID, uint instanceID : SV_InstanceID)\r\n\t\t\t{\r\n\t\t\t\tuint index = (id >> 2) + instanceID * 2048;\r\n\t\t\t\tVFX_VARYING_PS_INPUTS o = (VFX_VARYING_PS_INPUTS)0;\r\n\t\t\t\t\r\n\t\t\t\t\r\n\t\t\t\t\t\t#if VFX_HAS_INDIRECT_DRAW\r\n\t\t\t\t\t\t#if USE_DEAD_LIST_COUNT\r\n\t\t\t\t\t\t\tif (index >= asuint(nbMax) - deadListCount.Load(0))\r\n\t\t\t\t\t\t\t\treturn o;\r\n\t\t\t\t\t\t#endif\r\n\t\t\t\t\t\t\r\n\t\t\t\t\t\t\tindex = indirectBuffer[index];\r\n\t\t\t\t\t\t\tfloat lifetime = asfloat(attributeBuffer.Load((index * 0x1 + 0x0) << 2));\r\n\t\t\t\t\t\t\tfloat3 color = asfloat(attributeBuffer.Load3((index * 0x4 + 0x8C) << 2));\r\n\t\t\t\t\t\t\tfloat alpha = asfloat(attributeBuffer.Load((index * 0x4 + 0x8F) << 2));\r\n\t\t\t\t\t\t\tfloat3 position = asfloat(attributeBuffer.Load3((index * 0x4 + 0xFC) << 2));\r\n\t\t\t\t\t\t\tbool alive = (attributeBuffer.Load((index * 0x2 + 0x16C) << 2));\r\n\t\t\t\t\t\t\tfloat3 axisX = float3(1,0,0);\r\n\t\t\t\t\t\t\tfloat3 axisY = float3(0,1,0);\r\n\t\t\t\t\t\t\tfloat3 axisZ = float3(0,0,1);\r\n\t\t\t\t\t\t\tfloat angleX = (float)0;\r\n\t\t\t\t\t\t\tfloat angleY = (float)0;\r\n\t\t\t\t\t\t\tfloat angleZ = (float)0;\r\n\t\t\t\t\t\t\tfloat3 pivot = float3(0,0,0);\r\n\t\t\t\t\t\t\tfloat sizeX = (float)0.1;\r\n\t\t\t\t\t\t\tfloat age = asfloat(attributeBuffer.Load((index * 0x2 + 0x16D) << 2));\r\n\t\t\t\t\t\t\t\r\n\t\t\t\t\r\n\t\t\t\t\t\t#else\r\n\t\t\t\t\t\t\tif (index >= asuint(nbMax))\r\n\t\t\t\t\t\t\t\treturn o;\r\n\t\t\t\t\t\t\t\r\n\t\t\t\t\t\t\tbool alive = (attributeBuffer.Load((index * 0x2 + 0x16C) << 2));\r\n\t\t\t\t\t\t\t\r\n\t\t\t\t\r\n\t\t\t\t\t\t\tif (!alive)\r\n\t\t\t\t\t\t\t\treturn o;\r\n\t\t\t\t\t\t\t\r\n\t\t\t\t\t\t\tfloat lifetime = asfloat(attributeBuffer.Load((index * 0x1 + 0x0) << 2));\r\n\t\t\t\t\t\t\tfloat3 color = asfloat(attributeBuffer.Load3((index * 0x4 + 0x8C) << 2));\r\n\t\t\t\t\t\t\tfloat alpha = asfloat(attributeBuffer.Load((index * 0x4 + 0x8F) << 2));\r\n\t\t\t\t\t\t\tfloat3 position = asfloat(attributeBuffer.Load3((index * 0x4 + 0xFC) << 2));\r\n\t\t\t\t\t\t\tfloat3 axisX = float3(1,0,0);\r\n\t\t\t\t\t\t\tfloat3 axisY = float3(0,1,0);\r\n\t\t\t\t\t\t\tfloat3 axisZ = float3(0,0,1);\r\n\t\t\t\t\t\t\tfloat angleX = (float)0;\r\n\t\t\t\t\t\t\tfloat angleY = (float)0;\r\n\t\t\t\t\t\t\tfloat angleZ = (float)0;\r\n\t\t\t\t\t\t\tfloat3 pivot = float3(0,0,0);\r\n\t\t\t\t\t\t\tfloat sizeX = (float)0.1;\r\n\t\t\t\t\t\t\tfloat age = asfloat(attributeBuffer.Load((index * 0x2 + 0x16D) << 2));\r\n\t\t\t\t\t\t\t\r\n\t\t\t\t\r\n\t\t\t\t\t\t#endif\r\n\t\t\t\t\t\t\r\n\t\t\t\t{\r\n\t\t\t\t    float tmp_u = color[0];\r\n\t\t\t\t    float tmp_v = color[1];\r\n\t\t\t\t    float tmp_w = color[2];\r\n\t\t\t\t    float4 tmp_y = float4(tmp_u, tmp_v, tmp_w, (float)1);\r\n\t\t\t\t    float tmp_z = age / lifetime;\r\n\t\t\t\t    float tmp_ba = tmp_z / uniform_b;\r\n\t\t\t\t    float tmp_bc = max(tmp_ba, (float)0);\r\n\t\t\t\t    float tmp_bd = min(tmp_bc, (float)1);\r\n\t\t\t\t    float4 tmp_be = SampleGradient(uniform_a,tmp_bd);\r\n\t\t\t\t    float4 tmp_bf = tmp_y * tmp_be;\r\n\t\t\t\t    float4 tmp_bg = tmp_bf * uniform_c;\r\n\t\t\t\t    float tmp_bh = tmp_bg[0];\r\n\t\t\t\t    float tmp_bi = tmp_bg[1];\r\n\t\t\t\t    float tmp_bj = tmp_bg[2];\r\n\t\t\t\t    float3 tmp_bk = float3(tmp_bh, tmp_bi, tmp_bj);\r\n\t\t\t\t    SetAttribute_CA95FE17( /*inout */color, tmp_bk);\r\n\t\t\t\t}\r\n\t\t\t\t{\r\n\t\t\t\t    float tmp_u = age / lifetime;\r\n\t\t\t\t    float tmp_v = tmp_u / uniform_b;\r\n\t\t\t\t    float tmp_x = max(tmp_v, (float)0);\r\n\t\t\t\t    float tmp_z = min(tmp_x, (float)1);\r\n\t\t\t\t    float4 tmp_ba = SampleGradient(uniform_a,tmp_z);\r\n\t\t\t\t    float tmp_bb = tmp_ba[3];\r\n\t\t\t\t    float tmp_bc = tmp_bb * alpha;\r\n\t\t\t\t    float tmp_bd = tmp_bc * uniform_d;\r\n\t\t\t\t    SetAttribute_FA287C3A( /*inout */alpha, tmp_bd);\r\n\t\t\t\t}\r\n\t\t\t\t\r\n\r\n\t\t\t\t\r\n\t\t\t\tif (!alive)\r\n\t\t\t\t\treturn o;\r\n\t\t\t\t\r\n\t\t\t\to.VFX_VARYING_UV.x = float(id & 1);\r\n\t\t\t\to.VFX_VARYING_UV.y = float((id & 2) >> 1);\r\n\t\t\t\t\r\n\t\t\t\t\r\n\t\t\t\t\t\tfloat3 size = float3(sizeX,sizeX,sizeX);\r\n\t\t\t\t\t\t#if VFX_USE_SIZEY_CURRENT\r\n\t\t\t\t\t\tsize.y = sizeY;\r\n\t\t\t\t\t\t#endif\r\n\t\t\t\t\t\t#if VFX_USE_SIZEZ_CURRENT\r\n\t\t\t\t\t\tsize.z = sizeZ;\r\n\t\t\t\t\t\t#else\r\n\t\t\t\t\t\tsize.z = min(size.x,size.y);\r\n\t\t\t\t\t\t#endif\r\n\t\t\t\t\t\t\r\n\t\t\t\t\r\n\t\t\t\tconst float2 vOffsets = o.VFX_VARYING_UV.xy * 2.0f - 1.0f;\r\n\t\t\t\tconst float4x4 elementToVFX = GetElementToVFXMatrix(axisX,axisY,axisZ,float3(angleX,angleY,angleZ),pivot,size,position);\r\n\t\t\t\tconst float3 vPos = mul(elementToVFX,float4(vOffsets,0.0f,1.0f)).xyz;\r\n\t\t\t\r\n\t\t\t\to.VFX_VARYING_POSCS = TransformPositionVFXToClip(vPos);\r\n\t\t\t\r\n\t\t\t\t\r\n\t\t\t\t\t\t#if VFX_USE_COLOR_CURRENT && defined(VFX_VARYING_COLOR)\r\n\t\t\t\t\t\to.VFX_VARYING_COLOR = color;\r\n\t\t\t\t\t\t#endif\r\n\t\t\t\t\t\t#if VFX_USE_ALPHA_CURRENT && defined(VFX_VARYING_ALPHA) \r\n\t\t\t\t\t\to.VFX_VARYING_ALPHA = alpha;\r\n\t\t\t\t\t\t#endif\r\n\t\t\t\t\t\t\r\n\t\t\t\t\t\t\r\n\t\t\t\t\t\t#if USE_SOFT_PARTICLE && defined(VFX_VARYING_INVSOFTPARTICLEFADEDISTANCE)\r\n\t\t\t\t\t\t\r\n\t\t\t\t\t\to.VFX_VARYING_INVSOFTPARTICLEFADEDISTANCE = invSoftParticlesFadeDistance;\r\n\t\t\t\t\t\t#endif\r\n\t\t\t\t\t\t\r\n\t\t\t\t\t\t#if (VFX_NEEDS_POSSS || USE_SOFT_PARTICLE) && defined(VFX_VARYING_POSSS) && defined(VFX_VARYING_POSCS)\r\n\t\t\t\t\t\to.VFX_VARYING_POSSS = VFXGetPOSSS(o.VFX_VARYING_POSCS);\r\n\t\t\t\t\t\t#endif\r\n\t\t\t\t\t\t\r\n\t\t\t\t\t\t#if USE_ALPHA_TEST && defined(VFX_VARYING_ALPHATHRESHOLD)\r\n\t\t\t\t\t\t\r\n\t\t\t\t\t\to.VFX_VARYING_ALPHATHRESHOLD = alphaThreshold;\r\n\t\t\t\t\t\t#endif\r\n\t\t\t\t\t\t\r\n\t\t\t\t\t\t#if USE_UV_SCALE_BIAS\r\n\t\t\t\t\t\t\r\n\t\t\t\t\t\t\r\n\t\t\t\t\t\to.VFX_VARYING_UV.xy = o.VFX_VARYING_UV.xy * uvScale + uvBias;\r\n\t\t\t\t\t\t#endif\r\n\t\t\t\t\t\t\r\n\t\t\t\t\t\t\r\n\t\t\t\t\r\n\t\t\t\t\r\n\t\t\t\t\t\t#if USE_FLIPBOOK\r\n\t\t\t\t\t\t\r\n\t\t\t\t\t\t\r\n\t\t\t\t\t\tVFXUVData uvData = GetUVData(flipBookSize, invFlipBookSize, o.VFX_VARYING_UV.xy, texIndex);\r\n\t\t\t\t\t\to.VFX_VARYING_UV.xy = uvData.uvs.xy;\r\n\t\t\t\t\t\t#if USE_FLIPBOOK_INTERPOLATION\r\n\t\t\t\t\t\to.VFX_VARYING_UV.zw = uvData.uvs.zw;\r\n\t\t\t\t\t\to.VFX_VARYING_FRAMEBLEND = uvData.blend;\r\n\t\t\t\t\t\t#endif\r\n\t\t\t\t\t\t#endif\r\n\t\t\t\t\t\t\r\n\t\t\t\r\n\t\t\t\t\r\n\t\t\t\r\n\t\t\t\treturn o;\r\n\t\t\t}\r\n\t\t\t\r\n\t\t\t\r\n\t\t\t\r\n\t\t\t\r\n\t\t\t#include \"Assets/VFXEditor/Shaders/VFXCommonOutput.cginc\"\r\n\t\t\t\r\n\t\t\t\t\r\n\t\t\t#pragma fragment frag\r\n\t\t\tps_output frag(ps_input i)\r\n\t\t\t{\r\n\t\t\t\tps_output o = (ps_output)0;\r\n\t\t\t\to.color = VFXGetFragmentColor(i);\r\n\t\t\t\to.color *= VFXGetTextureColor(VFX_SAMPLER(mainTexture),i);\t\t\r\n\t\t\t\tVFXClipFragmentColor(o.color.a,i);\r\n\t\t\t\treturn o;\r\n\t\t\t}\r\n\t\t\tENDHLSL\r\n\t\t}\r\n\t\t\r\n\r\n\t\t\r\n\t}\r\n}\r\n"
->>>>>>> 8476ac7e
   - compute: 1
     name: Temp_compute_d_camerasort_Runtime.compute
-    source: "#pragma kernel CSMain\r\n#include \"HLSLSupport.cginc\"\r\n#define NB_THREADS_PER_GROUP 64\r\n#define VFX_USE_POSITION_CURRENT 1\r\n#define USE_DEAD_LIST_COUNT 1\r\n#define VFX_LOCAL_SPACE 1\r\n\r\n\r\nCBUFFER_START(parameters)\r\n    float4x4 localToWorld;\r\nCBUFFER_END\r\n\r\n\r\n#include \"VisualEffectGraph/Shaders/Common/VFXCommonCompute.cginc\"\r\n#include \"VisualEffectGraph/Shaders/VFXCommon.cginc\"\r\n\r\n\r\n\r\nCBUFFER_START(params)\r\n    uint nbMax;\r\nCBUFFER_END\r\n\r\nCBUFFER_START(cameraParams)\r\n    float3 cameraPosition;\r\nCBUFFER_END\r\n\r\nByteAddressBuffer attributeBuffer;\r\nStructuredBuffer<uint> inputBuffer;\r\n\r\n#if USE_DEAD_LIST_COUNT\r\nByteAddressBuffer deadListCount;\r\n#endif\r\n\r\nstruct Kvp\r\n{\r\n\tfloat sortKey;\r\n\tuint index;\r\n};\r\n\r\nRWStructuredBuffer<Kvp> outputBuffer;\r\n\r\n[numthreads(NB_THREADS_PER_GROUP,1,1)]\r\nvoid CSMain(uint3 id : SV_DispatchThreadID)\r\n{\r\n\tuint threshold = nbMax;\r\n#if USE_DEAD_LIST_COUNT\r\n\tthreshold -= deadListCount.Load(0);\r\n#endif\t\r\n\tif (id.x < threshold)\r\n\t{\r\n\t\tuint index = inputBuffer[id.x];\r\n\t\tfloat3 position = asfloat(attributeBuffer.Load3((index * 0x4 + 0xFC) << 2));\r\n\t\t\r\n\r\n\t\t\r\n#if VFX_LOCAL_SPACE\r\n\t\tfloat3 wPos = mul(localToWorld,float4(position,1.0f)).xyz;\r\n#else\r\n\t\tfloat3 wPos = position;\r\n#endif\r\n\t\tfloat3 camToPos = wPos - cameraPosition;\r\n\t\t\r\n\t\tKvp kvp;\r\n\t\tkvp.sortKey = dot(camToPos,camToPos); // sqr distance to the camera\r\n\t\tkvp.index = index;\r\n\r\n\t\toutputBuffer[id.x] = kvp;\r\n\t}\r\n}\r\n"
+    source: "#pragma kernel CSMain\r\n#include \"HLSLSupport.cginc\"\r\n#define NB_THREADS_PER_GROUP 64\r\n#define VFX_USE_POSITION_CURRENT 1\r\n#define USE_DEAD_LIST_COUNT 1\r\n#define VFX_LOCAL_SPACE 1\r\n\r\n\r\nCBUFFER_START(parameters)\r\n    float4x4 localToWorld;\r\nCBUFFER_END\r\n\r\n\r\n#include \"Assets/VFXEditor/Shaders/Common/VFXCommonCompute.cginc\"\r\n#include \"Assets/VFXEditor/Shaders/VFXCommon.cginc\"\r\n\r\n\r\n\r\nCBUFFER_START(params)\r\n    uint nbMax;\r\nCBUFFER_END\r\n\r\nCBUFFER_START(cameraParams)\r\n    float3 cameraPosition;\r\nCBUFFER_END\r\n\r\nByteAddressBuffer attributeBuffer;\r\nStructuredBuffer<uint> inputBuffer;\r\n\r\n#if USE_DEAD_LIST_COUNT\r\nByteAddressBuffer deadListCount;\r\n#endif\r\n\r\nstruct Kvp\r\n{\r\n\tfloat sortKey;\r\n\tuint index;\r\n};\r\n\r\nRWStructuredBuffer<Kvp> outputBuffer;\r\n\r\n[numthreads(NB_THREADS_PER_GROUP,1,1)]\r\nvoid CSMain(uint3 id : SV_DispatchThreadID)\r\n{\r\n\tuint threshold = nbMax;\r\n#if USE_DEAD_LIST_COUNT\r\n\tthreshold -= deadListCount.Load(0);\r\n#endif\t\r\n\tif (id.x < threshold)\r\n\t{\r\n\t\tuint index = inputBuffer[id.x];\r\n\t\tfloat3 position = asfloat(attributeBuffer.Load3((index * 0x4 + 0xFC) << 2));\r\n\t\t\r\n\r\n\t\t\r\n#if VFX_LOCAL_SPACE\r\n\t\tfloat3 wPos = mul(localToWorld,float4(position,1.0f)).xyz;\r\n#else\r\n\t\tfloat3 wPos = position;\r\n#endif\r\n\t\tfloat3 camToPos = wPos - cameraPosition;\r\n\t\t\r\n\t\tKvp kvp;\r\n\t\tkvp.sortKey = dot(camToPos,camToPos); // sqr distance to the camera\r\n\t\tkvp.index = index;\r\n\r\n\t\toutputBuffer[id.x] = kvp;\r\n\t}\r\n}\r\n"
   m_Infos:
     m_Expressions:
       m_Expressions:
-      - op: 7
+      - op: 1
         valueIndex: 0
         data[0]: -1
         data[1]: -1
         data[2]: -1
-        data[3]: -1
+        data[3]: 1
       - op: 1
         valueIndex: 1
         data[0]: -1
         data[1]: -1
         data[2]: -1
         data[3]: 1
+      - op: 7
+        valueIndex: 2
+        data[0]: -1
+        data[1]: -1
+        data[2]: -1
+        data[3]: -1
+      - op: 1
+        valueIndex: 3
+        data[0]: -1
+        data[1]: -1
+        data[2]: -1
+        data[3]: 1
       - op: 22
-        valueIndex: 2
-        data[0]: 0
+        valueIndex: 4
+        data[0]: 2
         data[1]: 1
         data[2]: -1
         data[3]: 1
       - op: 19
-        valueIndex: 3
-        data[0]: 2
+        valueIndex: 5
+        data[0]: 4
         data[1]: -1
-        data[2]: -1
-        data[3]: 1
-      - op: 1
-        valueIndex: 4
-        data[0]: -1
-        data[1]: -1
-        data[2]: -1
-        data[3]: 1
-      - op: 24
-        valueIndex: 5
-        data[0]: 2
-        data[1]: 3
         data[2]: -1
         data[3]: 1
       - op: 1
@@ -2357,138 +2324,248 @@
         data[0]: -1
         data[1]: -1
         data[2]: -1
-        data[3]: 1
+        data[3]: 14
       - op: 1
         valueIndex: 7
         data[0]: -1
         data[1]: -1
         data[2]: -1
-        data[3]: 14
-      - op: 26
-        valueIndex: 8
-        data[0]: 5
-        data[1]: 4
-        data[2]: -1
         data[3]: 1
       - op: 45
-        valueIndex: 9
-        data[0]: 7
+        valueIndex: 8
+        data[0]: 6
         data[1]: -1
         data[2]: -1
         data[3]: 0
+      - op: 24
+        valueIndex: 9
+        data[0]: 4
+        data[1]: 5
+        data[2]: -1
+        data[3]: 1
+      - op: 26
+        valueIndex: 10
+        data[0]: 9
+        data[1]: 3
+        data[2]: -1
+        data[3]: 1
       - op: 1
-        valueIndex: 10
+        valueIndex: 11
+        data[0]: -1
+        data[1]: -1
+        data[2]: -1
+        data[3]: 1
+      - op: 4
+        valueIndex: 12
+        data[0]: 11
+        data[1]: 11
+        data[2]: 11
+        data[3]: 11
+      - op: 25
+        valueIndex: 16
+        data[0]: 10
+        data[1]: 7
+        data[2]: -1
+        data[3]: 1
+      - op: 1
+        valueIndex: 17
         data[0]: -1
         data[1]: -1
         data[2]: -1
         data[3]: 14
-      - op: 25
-        valueIndex: 11
-        data[0]: 8
-        data[1]: 6
-        data[2]: -1
-        data[3]: 1
       - op: 43
-        valueIndex: 12
-        data[0]: 10
-        data[1]: 11
+        valueIndex: 18
+        data[0]: 14
+        data[1]: 13
         data[2]: -1
         data[3]: -1
       - op: 5
-        valueIndex: 16
-        data[0]: 12
+        valueIndex: 22
+        data[0]: 15
         data[1]: -1
         data[2]: 1
         data[3]: 4
       - op: 5
-        valueIndex: 17
-        data[0]: 12
+        valueIndex: 23
+        data[0]: 15
+        data[1]: -1
+        data[2]: 2
+        data[3]: 4
+      - op: 1
+        valueIndex: 24
+        data[0]: -1
+        data[1]: -1
+        data[2]: -1
+        data[3]: 1
+      - op: 5
+        valueIndex: 25
+        data[0]: 15
         data[1]: -1
         data[2]: 0
         data[3]: 4
-      - op: 5
-        valueIndex: 18
-        data[0]: 12
+      - op: 1
+        valueIndex: 26
+        data[0]: -1
         data[1]: -1
-        data[2]: 2
-        data[3]: 4
-      - op: 5
-        valueIndex: 19
-        data[0]: 12
+        data[2]: -1
+        data[3]: 1
+      - op: 1
+        valueIndex: 27
+        data[0]: -1
         data[1]: -1
-        data[2]: 3
-        data[3]: 4
+        data[2]: -1
+        data[3]: 1
       - op: 1
-        valueIndex: 20
+        valueIndex: 28
+        data[0]: -1
+        data[1]: -1
+        data[2]: -1
+        data[3]: 1
+      - op: 1
+        valueIndex: 29
+        data[0]: -1
+        data[1]: -1
+        data[2]: -1
+        data[3]: 1
+      - op: 1
+        valueIndex: 30
+        data[0]: -1
+        data[1]: -1
+        data[2]: -1
+        data[3]: 1
+      - op: 1
+        valueIndex: 31
+        data[0]: -1
+        data[1]: -1
+        data[2]: -1
+        data[3]: 1
+      - op: 1
+        valueIndex: 32
+        data[0]: -1
+        data[1]: -1
+        data[2]: -1
+        data[3]: 1
+      - op: 1
+        valueIndex: 33
+        data[0]: -1
+        data[1]: -1
+        data[2]: -1
+        data[3]: 1
+      - op: 1
+        valueIndex: 34
+        data[0]: -1
+        data[1]: -1
+        data[2]: -1
+        data[3]: 1
+      - op: 1
+        valueIndex: 35
+        data[0]: -1
+        data[1]: -1
+        data[2]: -1
+        data[3]: 1
+      - op: 1
+        valueIndex: 36
         data[0]: -1
         data[1]: -1
         data[2]: -1
         data[3]: 7
       - op: 9
-        valueIndex: 22
-        data[0]: -1
-        data[1]: -1
-        data[2]: -1
-        data[3]: -1
-      - op: 6
         valueIndex: 38
         data[0]: -1
         data[1]: -1
         data[2]: -1
         data[3]: -1
-      - op: 1
-        valueIndex: 39
-        data[0]: -1
-        data[1]: -1
-        data[2]: -1
-        data[3]: 3
       - op: 3
-        valueIndex: 42
-        data[0]: 14
-        data[1]: 13
-        data[2]: 15
+        valueIndex: 54
+        data[0]: 23
+        data[1]: 24
+        data[2]: 25
+        data[3]: -1
+      - op: 3
+        valueIndex: 57
+        data[0]: 19
+        data[1]: 16
+        data[2]: 17
+        data[3]: -1
+      - op: 3
+        valueIndex: 60
+        data[0]: 27
+        data[1]: 29
+        data[2]: 28
         data[3]: -1
       - op: 1
-        valueIndex: 45
+        valueIndex: 63
         data[0]: -1
         data[1]: -1
         data[2]: -1
         data[3]: 1
-      - op: 1
-        valueIndex: 46
+      - op: 26
+        valueIndex: 64
+        data[0]: 26
+        data[1]: 3
+        data[2]: -1
+        data[3]: 1
+      - op: 3
+        valueIndex: 65
+        data[0]: 20
+        data[1]: 21
+        data[2]: 22
+        data[3]: -1
+      - op: 6
+        valueIndex: 68
         data[0]: -1
         data[1]: -1
         data[2]: -1
-        data[3]: 3
-      - op: 1
-        valueIndex: 49
-        data[0]: -1
+        data[3]: -1
+      - op: 5
+        valueIndex: 69
+        data[0]: 15
         data[1]: -1
-        data[2]: -1
-        data[3]: 3
+        data[2]: 3
+        data[3]: 4
       m_NeedsLocalToWorld: 1
       m_NeedsWorldToLocal: 0
     m_PropertySheet:
       m_Float:
         m_Array:
+        - m_ExpressionIndex: 0
+          m_Value: 1
         - m_ExpressionIndex: 1
           m_Value: 3
-        - m_ExpressionIndex: 4
+        - m_ExpressionIndex: 3
           m_Value: 0
-        - m_ExpressionIndex: 6
+        - m_ExpressionIndex: 7
           m_Value: 1
+        - m_ExpressionIndex: 11
+          m_Value: 1
+        - m_ExpressionIndex: 18
+          m_Value: 1
+        - m_ExpressionIndex: 20
+          m_Value: 0.17495513
+        - m_ExpressionIndex: 21
+          m_Value: 1.9284629
         - m_ExpressionIndex: 22
+          m_Value: 0
+        - m_ExpressionIndex: 23
+          m_Value: -0.0013659596
+        - m_ExpressionIndex: 24
+          m_Value: 0.9251943
+        - m_ExpressionIndex: 25
+          m_Value: 0
+        - m_ExpressionIndex: 26
           m_Value: 8
+        - m_ExpressionIndex: 27
+          m_Value: 0
+        - m_ExpressionIndex: 28
+          m_Value: 0
+        - m_ExpressionIndex: 29
+          m_Value: 0.6
+        - m_ExpressionIndex: 35
+          m_Value: 3
       m_Vector2f:
         m_Array: []
       m_Vector3f:
-        m_Array:
-        - m_ExpressionIndex: 20
-          m_Value: {x: 0, y: 0.6, z: 0}
-        - m_ExpressionIndex: 23
-          m_Value: {x: -0.0013659596, y: 0.9251943, z: 0}
-        - m_ExpressionIndex: 24
-          m_Value: {x: 0.17495513, y: 1.9284629, z: 0}
+        m_Array: []
       m_Vector4f:
         m_Array: []
       m_Uint:
@@ -2501,7 +2578,7 @@
         m_Array: []
       m_Gradient:
         m_Array:
-        - m_ExpressionIndex: 7
+        - m_ExpressionIndex: 6
           m_Value:
             serializedVersion: 2
             key0: {r: 1, g: 1, b: 1, a: 1}
@@ -2531,7 +2608,7 @@
             m_Mode: 0
             m_NumColorKeys: 2
             m_NumAlphaKeys: 2
-        - m_ExpressionIndex: 10
+        - m_ExpressionIndex: 14
           m_Value:
             serializedVersion: 2
             key0: {r: 1, g: 1, b: 1, a: 1}
@@ -2563,15 +2640,15 @@
             m_NumAlphaKeys: 2
       m_NamedObject:
         m_Array:
-        - m_ExpressionIndex: 17
+        - m_ExpressionIndex: 30
           m_Value: {fileID: 2800000, guid: d01d8874889eebc4ab0cde7f2b3309de, type: 3}
       m_Bool:
         m_Array: []
     m_ExposedExpressions:
     - nameId: gradient
-      index: 7
+      index: 6
     - nameId: initialGradient
-      index: 10
+      index: 14
     m_Buffers:
     - type: 1
       size: 420
@@ -2741,7 +2818,6 @@
       reflectionProbeUsage: 0
       lightProbeUsage: 0
     m_CullingFlags: 3
-    m_UpdateMode: 0
   m_Systems:
   - type: 0
     flags: 0
@@ -2756,7 +2832,7 @@
       buffers: []
       values:
       - nameId: Rate
-        index: 22
+        index: 36
       params: []
       shaderSourceIndex: -1
   - type: 1
@@ -2782,9 +2858,9 @@
       index: 7
     values:
     - nameId: bounds_center
-      index: 23
+      index: 32
     - nameId: bounds_size
-      index: 24
+      index: 37
     tasks:
     - type: 536870912
       buffers:
@@ -2797,15 +2873,19 @@
       - nameId: sourceAttributeBuffer
         index: 2
       values:
+      - nameId: Lifetime_a
+        index: 35
+      - nameId: Velocity_b
+        index: 34
       - nameId: Color_c
-        index: 21
+        index: 33
       - nameId: Alpha_d
-        index: 16
+        index: 39
       params:
       - nameId: bounds_center
-        index: 23
+        index: 32
       - nameId: bounds_size
-        index: 24
+        index: 37
       shaderSourceIndex: 0
     - type: 805306368
       buffers:
@@ -2817,7 +2897,7 @@
         index: 5
       values:
       - nameId: deltaTime_a
-        index: 19
+        index: 38
       params: []
       shaderSourceIndex: 1
     - type: 805306369
@@ -2832,7 +2912,7 @@
         index: 4
       values:
       - nameId: localToWorld
-        index: 18
+        index: 31
       params: []
       shaderSourceIndex: 3
     - type: 1073741826
@@ -2844,10 +2924,16 @@
       - nameId: deadListCount
         index: 4
       values:
+      - nameId: uniform_a
+        index: 8
       - nameId: uniform_b
-        index: 9
+        index: 0
+      - nameId: uniform_c
+        index: 12
+      - nameId: uniform_d
+        index: 18
       - nameId: mainTexture
-        index: 17
+        index: 30
       params:
       - nameId: sortPriority
         index: 0
