--- conflicted
+++ resolved
@@ -1213,10 +1213,6 @@
   useSoftParticle: 0
   sortPriority: 0
   indirectDraw: 0
-<<<<<<< HEAD
-  preRefraction: 0
-=======
->>>>>>> 4d9bcff4
   useGeometryShader: 0
 --- !u!114 &114806364651043532
 MonoBehaviour:
