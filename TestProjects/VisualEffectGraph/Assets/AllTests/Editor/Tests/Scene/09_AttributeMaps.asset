--- conflicted
+++ resolved
@@ -4371,11 +4371,7 @@
       - index: 61
         nameId: texture_attributeMap_c
       params: []
-<<<<<<< HEAD
-      processor: {fileID: 7200000, guid: 51c817c62f455a24aa27c0ea57c4cfa1, type: 3}
-=======
       processor: {fileID: 7200000, guid: 9b1b2967e3048f242b23bd7efa8b16aa, type: 3}
->>>>>>> 5bc5809d
     - type: 805306368
       buffers:
       - index: 0
@@ -4398,11 +4394,7 @@
       - index: 65
         nameId: texture_VectorField_b
       params: []
-<<<<<<< HEAD
-      processor: {fileID: 7200000, guid: 0b956ab9d3fb713438bf30378e220bdb, type: 3}
-=======
       processor: {fileID: 7200000, guid: 2c49edd85153d354caa8b21b847c463e, type: 3}
->>>>>>> 5bc5809d
     - type: 1073741826
       buffers:
       - index: 0
@@ -4439,17 +4431,13 @@
       params:
       - index: 0
         nameId: sortPriority
-<<<<<<< HEAD
-      processor: {fileID: 4800000, guid: 3dbab1d47e7763341a6a20d9cfb456ce, type: 3}
-=======
       processor: {fileID: 4800000, guid: 69b933e6f0805ee40a70f3e4a92976d7, type: 3}
->>>>>>> 5bc5809d
   m_Events:
-  - name: OnPlay
-    playSystems: 00000000
+  - name: OnStart
+    startSystems: 00000000
     stopSystems: 
   - name: OnStop
-    playSystems: 
+    startSystems: 
     stopSystems: 00000000
   m_RendererSettings:
     motionVectorGenerationMode: 0
