%YAML 1.1
%TAG !u! tag:unity3d.com,2011:
--- !u!114 &114029476801211300
MonoBehaviour:
  m_ObjectHideFlags: 0
  m_PrefabParentObject: {fileID: 0}
  m_PrefabInternal: {fileID: 0}
  m_GameObject: {fileID: 0}
  m_Enabled: 1
  m_EditorHideFlags: 0
  m_Script: {fileID: 11500000, guid: f780aa281814f9842a7c076d436932e7, type: 3}
  m_Name: VFXSlotFloat
  m_EditorClassIdentifier: 
  m_Parent: {fileID: 114545528676916090}
  m_Children: []
  m_UIPosition: {x: 0, y: 0}
  m_UICollapsed: 1
  m_MasterSlot: {fileID: 114743771424086148}
  m_MasterData:
    m_Owner: {fileID: 0}
    m_Value:
      m_Type:
        m_SerializableType: 
      m_SerializableObject: 
  m_Property:
    name: y
    m_serializedType:
      m_SerializableType: System.Single, mscorlib, Version=2.0.0.0, Culture=neutral,
        PublicKeyToken=b77a5c561934e089
    attributes: []
  m_Direction: 0
  m_LinkedSlots: []
--- !u!114 &114040119676518576
MonoBehaviour:
  m_ObjectHideFlags: 0
  m_PrefabParentObject: {fileID: 0}
  m_PrefabInternal: {fileID: 0}
  m_GameObject: {fileID: 0}
  m_Enabled: 1
  m_EditorHideFlags: 0
  m_Script: {fileID: 11500000, guid: d78581a96eae8bf4398c282eb0b098bd, type: 3}
  m_Name: VFXDataParticle
  m_EditorClassIdentifier: 
  m_Parent: {fileID: 0}
  m_Children: []
  m_UIPosition: {x: 0, y: 0}
  m_UICollapsed: 1
  m_Owners:
  - {fileID: 114200878334508554}
  - {fileID: 114484488579883542}
  m_Capacity: 65536
  m_Bounds:
    m_Center: {x: 0, y: 0, z: 0}
    m_Extent: {x: 0, y: 0, z: 0}
  m_WorldSpace: 0
--- !u!114 &114047252597674588
MonoBehaviour:
  m_ObjectHideFlags: 0
  m_PrefabParentObject: {fileID: 0}
  m_PrefabInternal: {fileID: 0}
  m_GameObject: {fileID: 0}
  m_Enabled: 1
  m_EditorHideFlags: 0
  m_Script: {fileID: 11500000, guid: 2dc095764ededfa4bb32fa602511ea4b, type: 3}
  m_Name: VFXBasicUpdate
  m_EditorClassIdentifier: 
  m_Parent: {fileID: 114129279741489154}
  m_Children:
  - {fileID: 114048739214101262}
  m_UIPosition: {x: 0, y: 0}
  m_UICollapsed: 0
  m_InputSlots: []
  m_OutputSlots: []
  m_Data: {fileID: 114611280877946430}
  m_Space: 0
  m_InputFlowSlot:
  - link: []
  m_OutputFlowSlot:
  - link: []
  integration: 0
--- !u!114 &114048540332182834
MonoBehaviour:
  m_ObjectHideFlags: 0
  m_PrefabParentObject: {fileID: 0}
  m_PrefabInternal: {fileID: 0}
  m_GameObject: {fileID: 0}
  m_Enabled: 1
  m_EditorHideFlags: 0
  m_Script: {fileID: 11500000, guid: f780aa281814f9842a7c076d436932e7, type: 3}
  m_Name: VFXSlotFloat
  m_EditorClassIdentifier: 
  m_Parent: {fileID: 114725379979983904}
  m_Children: []
  m_UIPosition: {x: 0, y: 0}
  m_UICollapsed: 1
  m_MasterSlot: {fileID: 114615751966875702}
  m_MasterData:
    m_Owner: {fileID: 0}
    m_Value:
      m_Type:
        m_SerializableType: 
      m_SerializableObject: 
  m_Property:
    name: y
    m_serializedType:
      m_SerializableType: System.Single, mscorlib, Version=2.0.0.0, Culture=neutral,
        PublicKeyToken=b77a5c561934e089
    attributes: []
  m_Direction: 0
  m_LinkedSlots: []
--- !u!114 &114048739214101262
MonoBehaviour:
  m_ObjectHideFlags: 0
  m_PrefabParentObject: {fileID: 0}
  m_PrefabInternal: {fileID: 0}
  m_GameObject: {fileID: 0}
  m_Enabled: 1
  m_EditorHideFlags: 0
  m_Script: {fileID: 11500000, guid: ce3c8f2f082d66940aad4832890a5527, type: 3}
  m_Name: UpdateBlockTest
  m_EditorClassIdentifier: 
  m_Parent: {fileID: 114047252597674588}
  m_Children: []
  m_UIPosition: {x: 0, y: 0}
  m_UICollapsed: 0
  m_InputSlots: []
  m_OutputSlots: []
  m_Disabled: 0
--- !u!114 &114052695836065604
MonoBehaviour:
  m_ObjectHideFlags: 0
  m_PrefabParentObject: {fileID: 0}
  m_PrefabInternal: {fileID: 0}
  m_GameObject: {fileID: 0}
  m_Enabled: 1
  m_EditorHideFlags: 0
  m_Script: {fileID: 11500000, guid: f780aa281814f9842a7c076d436932e7, type: 3}
  m_Name: VFXSlotFloat
  m_EditorClassIdentifier: 
  m_Parent: {fileID: 114093573013388300}
  m_Children: []
  m_UIPosition: {x: 0, y: 0}
  m_UICollapsed: 1
  m_MasterSlot: {fileID: 114615751966875702}
  m_MasterData:
    m_Owner: {fileID: 0}
    m_Value:
      m_Type:
        m_SerializableType: 
      m_SerializableObject: 
  m_Property:
    name: y
    m_serializedType:
      m_SerializableType: System.Single, mscorlib, Version=2.0.0.0, Culture=neutral,
        PublicKeyToken=b77a5c561934e089
    attributes: []
  m_Direction: 0
  m_LinkedSlots: []
--- !u!114 &114093573013388300
MonoBehaviour:
  m_ObjectHideFlags: 0
  m_PrefabParentObject: {fileID: 0}
  m_PrefabInternal: {fileID: 0}
  m_GameObject: {fileID: 0}
  m_Enabled: 1
  m_EditorHideFlags: 0
  m_Script: {fileID: 11500000, guid: ac39bd03fca81b849929b9c966f1836a, type: 3}
  m_Name: VFXSlotFloat3
  m_EditorClassIdentifier: 
  m_Parent: {fileID: 114615751966875702}
  m_Children:
  - {fileID: 114129182450070648}
  - {fileID: 114052695836065604}
  - {fileID: 114097075034130166}
  m_UIPosition: {x: 0, y: 0}
  m_UICollapsed: 1
  m_MasterSlot: {fileID: 114615751966875702}
  m_MasterData:
    m_Owner: {fileID: 0}
    m_Value:
      m_Type:
        m_SerializableType: 
      m_SerializableObject: 
  m_Property:
    name: size
    m_serializedType:
      m_SerializableType: UnityEngine.Vector3, UnityEngine.CoreModule, Version=0.0.0.0,
        Culture=neutral, PublicKeyToken=null
    attributes:
    - m_Type: 3
      m_Min: -Infinity
      m_Max: Infinity
      m_Tooltip: The size of the box along each axis.
  m_Direction: 0
  m_LinkedSlots: []
--- !u!114 &114097075034130166
MonoBehaviour:
  m_ObjectHideFlags: 0
  m_PrefabParentObject: {fileID: 0}
  m_PrefabInternal: {fileID: 0}
  m_GameObject: {fileID: 0}
  m_Enabled: 1
  m_EditorHideFlags: 0
  m_Script: {fileID: 11500000, guid: f780aa281814f9842a7c076d436932e7, type: 3}
  m_Name: VFXSlotFloat
  m_EditorClassIdentifier: 
  m_Parent: {fileID: 114093573013388300}
  m_Children: []
  m_UIPosition: {x: 0, y: 0}
  m_UICollapsed: 1
  m_MasterSlot: {fileID: 114615751966875702}
  m_MasterData:
    m_Owner: {fileID: 0}
    m_Value:
      m_Type:
        m_SerializableType: 
      m_SerializableObject: 
  m_Property:
    name: z
    m_serializedType:
      m_SerializableType: System.Single, mscorlib, Version=2.0.0.0, Culture=neutral,
        PublicKeyToken=b77a5c561934e089
    attributes: []
  m_Direction: 0
  m_LinkedSlots: []
--- !u!114 &114099310227170732
MonoBehaviour:
  m_ObjectHideFlags: 0
  m_PrefabParentObject: {fileID: 0}
  m_PrefabInternal: {fileID: 0}
  m_GameObject: {fileID: 0}
  m_Enabled: 1
  m_EditorHideFlags: 0
  m_Script: {fileID: 11500000, guid: 1b605c022ee79394a8a776c0869b3f9a, type: 3}
  m_Name: VFXSlot
  m_EditorClassIdentifier: 
  m_Parent: {fileID: 0}
  m_Children:
  - {fileID: 114329578616659036}
  - {fileID: 114861894621155830}
  m_UIPosition: {x: 0, y: 0}
  m_UICollapsed: 1
  m_MasterSlot: {fileID: 114099310227170732}
  m_MasterData:
    m_Owner: {fileID: 114869919447921010}
    m_Value:
      m_Type:
        m_SerializableType: UnityEditor.VFX.AABox, Assembly-CSharp-Editor-testable,
          Version=0.0.0.0, Culture=neutral, PublicKeyToken=null
      m_SerializableObject: '{"space":0,"center":{"x":0.0,"y":0.0,"z":0.0},"size":{"x":1.0,"y":1.0,"z":1.0}}'
  m_Property:
    name: bounds
    m_serializedType:
      m_SerializableType: UnityEditor.VFX.AABox, Assembly-CSharp-Editor-testable,
        Version=0.0.0.0, Culture=neutral, PublicKeyToken=null
    attributes: []
  m_Direction: 0
  m_LinkedSlots: []
--- !u!114 &114122709806213944
MonoBehaviour:
  m_ObjectHideFlags: 0
  m_PrefabParentObject: {fileID: 0}
  m_PrefabInternal: {fileID: 0}
  m_GameObject: {fileID: 0}
  m_Enabled: 1
  m_EditorHideFlags: 0
  m_Script: {fileID: 11500000, guid: 87c154e0feeee864da39ba7591cf27e7, type: 3}
  m_Name: VFXSlotFloatN
  m_EditorClassIdentifier: 
  m_Parent: {fileID: 0}
  m_Children: []
  m_UIPosition: {x: 0, y: 0}
  m_UICollapsed: 1
  m_MasterSlot: {fileID: 114122709806213944}
  m_MasterData:
    m_Owner: {fileID: 114863652671212102}
    m_Value:
      m_Type:
        m_SerializableType: UnityEditor.VFX.FloatN, Assembly-CSharp-Editor-testable,
          Version=0.0.0.0, Culture=neutral, PublicKeyToken=null
      m_SerializableObject: '{"m_Components":[0.0]}'
  m_Property:
    name: a
    m_serializedType:
      m_SerializableType: UnityEditor.VFX.FloatN, Assembly-CSharp-Editor-testable,
        Version=0.0.0.0, Culture=neutral, PublicKeyToken=null
    attributes: []
  m_Direction: 0
  m_LinkedSlots: []
--- !u!114 &114129182450070648
MonoBehaviour:
  m_ObjectHideFlags: 0
  m_PrefabParentObject: {fileID: 0}
  m_PrefabInternal: {fileID: 0}
  m_GameObject: {fileID: 0}
  m_Enabled: 1
  m_EditorHideFlags: 0
  m_Script: {fileID: 11500000, guid: f780aa281814f9842a7c076d436932e7, type: 3}
  m_Name: VFXSlotFloat
  m_EditorClassIdentifier: 
  m_Parent: {fileID: 114093573013388300}
  m_Children: []
  m_UIPosition: {x: 0, y: 0}
  m_UICollapsed: 1
  m_MasterSlot: {fileID: 114615751966875702}
  m_MasterData:
    m_Owner: {fileID: 0}
    m_Value:
      m_Type:
        m_SerializableType: 
      m_SerializableObject: 
  m_Property:
    name: x
    m_serializedType:
      m_SerializableType: System.Single, mscorlib, Version=2.0.0.0, Culture=neutral,
        PublicKeyToken=b77a5c561934e089
    attributes: []
  m_Direction: 0
  m_LinkedSlots: []
--- !u!114 &114129279741489154
MonoBehaviour:
  m_ObjectHideFlags: 0
  m_PrefabParentObject: {fileID: 0}
  m_PrefabInternal: {fileID: 0}
  m_GameObject: {fileID: 0}
  m_Enabled: 1
  m_EditorHideFlags: 0
  m_Script: {fileID: 11500000, guid: 7d4c867f6b72b714dbb5fd1780afe208, type: 3}
  m_Name: VFXGraph
  m_EditorClassIdentifier: 
  m_Parent: {fileID: 0}
  m_Children:
  - {fileID: 114869919447921010}
  - {fileID: 114047252597674588}
  - {fileID: 114729319468502618}
  - {fileID: 114200878334508554}
  - {fileID: 114484488579883542}
  - {fileID: 114863652671212102}
  m_UIPosition: {x: 0, y: 0}
  m_UICollapsed: 1
  m_saved: 1
--- !u!114 &114161554677314360
MonoBehaviour:
  m_ObjectHideFlags: 0
  m_PrefabParentObject: {fileID: 0}
  m_PrefabInternal: {fileID: 0}
  m_GameObject: {fileID: 0}
  m_Enabled: 1
  m_EditorHideFlags: 0
  m_Script: {fileID: 11500000, guid: ac39bd03fca81b849929b9c966f1836a, type: 3}
  m_Name: VFXSlotFloat3
  m_EditorClassIdentifier: 
  m_Parent: {fileID: 114743771424086148}
  m_Children:
  - {fileID: 114840000741817686}
  - {fileID: 114863754430644578}
  - {fileID: 114647693180597306}
  m_UIPosition: {x: 0, y: 0}
  m_UICollapsed: 1
  m_MasterSlot: {fileID: 114743771424086148}
  m_MasterData:
    m_Owner: {fileID: 0}
    m_Value:
      m_Type:
        m_SerializableType: 
      m_SerializableObject: 
  m_Property:
    name: center
    m_serializedType:
      m_SerializableType: UnityEngine.Vector3, UnityEngine.CoreModule, Version=0.0.0.0,
        Culture=neutral, PublicKeyToken=null
    attributes:
    - m_Type: 3
      m_Min: -Infinity
      m_Max: Infinity
      m_Tooltip: The centre of the box.
  m_Direction: 0
  m_LinkedSlots: []
--- !u!114 &114163496887875870
MonoBehaviour:
  m_ObjectHideFlags: 0
  m_PrefabParentObject: {fileID: 0}
  m_PrefabInternal: {fileID: 0}
  m_GameObject: {fileID: 0}
  m_Enabled: 1
  m_EditorHideFlags: 0
  m_Script: {fileID: 11500000, guid: 515aa73a6b508f441a2ce0e583435f55, type: 3}
  m_Name: InitBlockTest
  m_EditorClassIdentifier: 
  m_Parent: {fileID: 114869919447921010}
  m_Children: []
  m_UIPosition: {x: 0, y: 0}
  m_UICollapsed: 0
  m_InputSlots: []
  m_OutputSlots: []
  m_Disabled: 0
--- !u!114 &114200878334508554
MonoBehaviour:
  m_ObjectHideFlags: 0
  m_PrefabParentObject: {fileID: 0}
  m_PrefabInternal: {fileID: 0}
  m_GameObject: {fileID: 0}
  m_Enabled: 1
  m_EditorHideFlags: 0
  m_Script: {fileID: 11500000, guid: 9dfea48843f53fc438eabc12a3a30abc, type: 3}
  m_Name: VFXBasicInitialize
  m_EditorClassIdentifier: 
  m_Parent: {fileID: 114129279741489154}
  m_Children: []
  m_UIPosition: {x: 0, y: 0}
  m_UICollapsed: 0
  m_InputSlots:
<<<<<<< HEAD
  - {fileID: 114666789002214216}
=======
  - {fileID: 114615751966875702}
>>>>>>> 8693f326
  m_OutputSlots: []
  m_Data: {fileID: 114040119676518576}
  m_Space: 0
  m_InputFlowSlot:
  - link: []
  m_OutputFlowSlot:
  - link: []
<<<<<<< HEAD
--- !u!114 &114216422713256210
=======
--- !u!114 &114283338313922124
>>>>>>> 8693f326
MonoBehaviour:
  m_ObjectHideFlags: 0
  m_PrefabParentObject: {fileID: 0}
  m_PrefabInternal: {fileID: 0}
  m_GameObject: {fileID: 0}
  m_Enabled: 1
  m_EditorHideFlags: 0
<<<<<<< HEAD
  m_Script: {fileID: 11500000, guid: ac39bd03fca81b849929b9c966f1836a, type: 3}
  m_Name: VFXSlotFloat3
  m_EditorClassIdentifier: 
  m_Parent: {fileID: 114666789002214216}
  m_Children:
  - {fileID: 114445330408409032}
  - {fileID: 114229398106766364}
  - {fileID: 114912771313996132}
  m_UIPosition: {x: 0, y: 0}
  m_UICollapsed: 1
  m_MasterSlot: {fileID: 114666789002214216}
=======
  m_Script: {fileID: 11500000, guid: f780aa281814f9842a7c076d436932e7, type: 3}
  m_Name: VFXSlotFloat
  m_EditorClassIdentifier: 
  m_Parent: {fileID: 114861894621155830}
  m_Children: []
  m_UIPosition: {x: 0, y: 0}
  m_UICollapsed: 1
  m_MasterSlot: {fileID: 114099310227170732}
>>>>>>> 8693f326
  m_MasterData:
    m_Owner: {fileID: 0}
    m_Value:
      m_Type:
        m_SerializableType: 
      m_SerializableObject: 
  m_Property:
<<<<<<< HEAD
    name: size
    m_serializedType:
      m_SerializableType: UnityEngine.Vector3, UnityEngine.CoreModule, Version=0.0.0.0,
        Culture=neutral, PublicKeyToken=null
    attributes:
    - m_Type: 3
      m_Min: -Infinity
      m_Max: Infinity
      m_Tooltip: The size of the box along each axis.
  m_Direction: 0
  m_LinkedSlots: []
--- !u!114 &114228174043336892
=======
    name: x
    m_serializedType:
      m_SerializableType: System.Single, mscorlib, Version=2.0.0.0, Culture=neutral,
        PublicKeyToken=b77a5c561934e089
    attributes: []
  m_Direction: 0
  m_LinkedSlots: []
--- !u!114 &114308753067897196
>>>>>>> 8693f326
MonoBehaviour:
  m_ObjectHideFlags: 0
  m_PrefabParentObject: {fileID: 0}
  m_PrefabInternal: {fileID: 0}
  m_GameObject: {fileID: 0}
  m_Enabled: 1
  m_EditorHideFlags: 0
  m_Script: {fileID: 11500000, guid: f780aa281814f9842a7c076d436932e7, type: 3}
  m_Name: VFXSlotFloat
  m_EditorClassIdentifier: 
<<<<<<< HEAD
  m_Parent: {fileID: 114439285235099658}
  m_Children: []
  m_UIPosition: {x: 0, y: 0}
  m_UICollapsed: 1
  m_MasterSlot: {fileID: 114666789002214216}
=======
  m_Parent: {fileID: 114861894621155830}
  m_Children: []
  m_UIPosition: {x: 0, y: 0}
  m_UICollapsed: 1
  m_MasterSlot: {fileID: 114099310227170732}
>>>>>>> 8693f326
  m_MasterData:
    m_Owner: {fileID: 0}
    m_Value:
      m_Type:
        m_SerializableType: 
      m_SerializableObject: 
  m_Property:
    name: y
    m_serializedType:
      m_SerializableType: System.Single, mscorlib, Version=2.0.0.0, Culture=neutral,
        PublicKeyToken=b77a5c561934e089
    attributes: []
  m_Direction: 0
  m_LinkedSlots: []
<<<<<<< HEAD
--- !u!114 &114229398106766364
=======
--- !u!114 &114322708043370152
>>>>>>> 8693f326
MonoBehaviour:
  m_ObjectHideFlags: 0
  m_PrefabParentObject: {fileID: 0}
  m_PrefabInternal: {fileID: 0}
  m_GameObject: {fileID: 0}
  m_Enabled: 1
  m_EditorHideFlags: 0
  m_Script: {fileID: 11500000, guid: f780aa281814f9842a7c076d436932e7, type: 3}
  m_Name: VFXSlotFloat
  m_EditorClassIdentifier: 
<<<<<<< HEAD
  m_Parent: {fileID: 114216422713256210}
  m_Children: []
  m_UIPosition: {x: 0, y: 0}
  m_UICollapsed: 1
  m_MasterSlot: {fileID: 114666789002214216}
=======
  m_Parent: {fileID: 114861894621155830}
  m_Children: []
  m_UIPosition: {x: 0, y: 0}
  m_UICollapsed: 1
  m_MasterSlot: {fileID: 114099310227170732}
>>>>>>> 8693f326
  m_MasterData:
    m_Owner: {fileID: 0}
    m_Value:
      m_Type:
        m_SerializableType: 
      m_SerializableObject: 
  m_Property:
<<<<<<< HEAD
    name: y
=======
    name: z
>>>>>>> 8693f326
    m_serializedType:
      m_SerializableType: System.Single, mscorlib, Version=2.0.0.0, Culture=neutral,
        PublicKeyToken=b77a5c561934e089
    attributes: []
  m_Direction: 0
  m_LinkedSlots: []
<<<<<<< HEAD
--- !u!114 &114389878617181188
=======
--- !u!114 &114329578616659036
>>>>>>> 8693f326
MonoBehaviour:
  m_ObjectHideFlags: 0
  m_PrefabParentObject: {fileID: 0}
  m_PrefabInternal: {fileID: 0}
  m_GameObject: {fileID: 0}
  m_Enabled: 1
  m_EditorHideFlags: 0
<<<<<<< HEAD
  m_Script: {fileID: 11500000, guid: f780aa281814f9842a7c076d436932e7, type: 3}
  m_Name: VFXSlotFloat
  m_EditorClassIdentifier: 
  m_Parent: {fileID: 114545528676916090}
  m_Children: []
  m_UIPosition: {x: 0, y: 0}
  m_UICollapsed: 1
  m_MasterSlot: {fileID: 114743771424086148}
=======
  m_Script: {fileID: 11500000, guid: ac39bd03fca81b849929b9c966f1836a, type: 3}
  m_Name: VFXSlotFloat3
  m_EditorClassIdentifier: 
  m_Parent: {fileID: 114099310227170732}
  m_Children:
  - {fileID: 114630674106870022}
  - {fileID: 114492092971132050}
  - {fileID: 114425727129433904}
  m_UIPosition: {x: 0, y: 0}
  m_UICollapsed: 1
  m_MasterSlot: {fileID: 114099310227170732}
>>>>>>> 8693f326
  m_MasterData:
    m_Owner: {fileID: 0}
    m_Value:
      m_Type:
        m_SerializableType: 
      m_SerializableObject: 
  m_Property:
<<<<<<< HEAD
    name: z
    m_serializedType:
      m_SerializableType: System.Single, mscorlib, Version=2.0.0.0, Culture=neutral,
        PublicKeyToken=b77a5c561934e089
    attributes: []
  m_Direction: 0
  m_LinkedSlots: []
--- !u!114 &114439285235099658
=======
    name: center
    m_serializedType:
      m_SerializableType: UnityEngine.Vector3, UnityEngine.CoreModule, Version=0.0.0.0,
        Culture=neutral, PublicKeyToken=null
    attributes:
    - m_Type: 3
      m_Min: -Infinity
      m_Max: Infinity
      m_Tooltip: The centre of the box.
  m_Direction: 0
  m_LinkedSlots: []
--- !u!114 &114333278932934212
>>>>>>> 8693f326
MonoBehaviour:
  m_ObjectHideFlags: 0
  m_PrefabParentObject: {fileID: 0}
  m_PrefabInternal: {fileID: 0}
  m_GameObject: {fileID: 0}
  m_Enabled: 1
  m_EditorHideFlags: 0
<<<<<<< HEAD
  m_Script: {fileID: 11500000, guid: ac39bd03fca81b849929b9c966f1836a, type: 3}
  m_Name: VFXSlotFloat3
  m_EditorClassIdentifier: 
  m_Parent: {fileID: 114666789002214216}
  m_Children:
  - {fileID: 114892270338743226}
  - {fileID: 114228174043336892}
  - {fileID: 114985173955124776}
  m_UIPosition: {x: 0, y: 0}
  m_UICollapsed: 1
  m_MasterSlot: {fileID: 114666789002214216}
=======
  m_Script: {fileID: 11500000, guid: f780aa281814f9842a7c076d436932e7, type: 3}
  m_Name: VFXSlotFloat
  m_EditorClassIdentifier: 
  m_Parent: {fileID: 114725379979983904}
  m_Children: []
  m_UIPosition: {x: 0, y: 0}
  m_UICollapsed: 1
  m_MasterSlot: {fileID: 114615751966875702}
>>>>>>> 8693f326
  m_MasterData:
    m_Owner: {fileID: 0}
    m_Value:
      m_Type:
        m_SerializableType: 
      m_SerializableObject: 
  m_Property:
<<<<<<< HEAD
    name: center
    m_serializedType:
      m_SerializableType: UnityEngine.Vector3, UnityEngine.CoreModule, Version=0.0.0.0,
        Culture=neutral, PublicKeyToken=null
    attributes:
    - m_Type: 3
      m_Min: -Infinity
      m_Max: Infinity
      m_Tooltip: The centre of the box.
  m_Direction: 0
  m_LinkedSlots: []
--- !u!114 &114445330408409032
=======
    name: z
    m_serializedType:
      m_SerializableType: System.Single, mscorlib, Version=2.0.0.0, Culture=neutral,
        PublicKeyToken=b77a5c561934e089
    attributes: []
  m_Direction: 0
  m_LinkedSlots: []
--- !u!114 &114425727129433904
>>>>>>> 8693f326
MonoBehaviour:
  m_ObjectHideFlags: 0
  m_PrefabParentObject: {fileID: 0}
  m_PrefabInternal: {fileID: 0}
  m_GameObject: {fileID: 0}
  m_Enabled: 1
  m_EditorHideFlags: 0
  m_Script: {fileID: 11500000, guid: f780aa281814f9842a7c076d436932e7, type: 3}
  m_Name: VFXSlotFloat
  m_EditorClassIdentifier: 
<<<<<<< HEAD
  m_Parent: {fileID: 114216422713256210}
  m_Children: []
  m_UIPosition: {x: 0, y: 0}
  m_UICollapsed: 1
  m_MasterSlot: {fileID: 114666789002214216}
=======
  m_Parent: {fileID: 114329578616659036}
  m_Children: []
  m_UIPosition: {x: 0, y: 0}
  m_UICollapsed: 1
  m_MasterSlot: {fileID: 114099310227170732}
>>>>>>> 8693f326
  m_MasterData:
    m_Owner: {fileID: 0}
    m_Value:
      m_Type:
        m_SerializableType: 
      m_SerializableObject: 
  m_Property:
<<<<<<< HEAD
    name: x
=======
    name: z
>>>>>>> 8693f326
    m_serializedType:
      m_SerializableType: System.Single, mscorlib, Version=2.0.0.0, Culture=neutral,
        PublicKeyToken=b77a5c561934e089
    attributes: []
  m_Direction: 0
  m_LinkedSlots: []
--- !u!114 &114484488579883542
MonoBehaviour:
  m_ObjectHideFlags: 0
  m_PrefabParentObject: {fileID: 0}
  m_PrefabInternal: {fileID: 0}
  m_GameObject: {fileID: 0}
  m_Enabled: 1
  m_EditorHideFlags: 0
  m_Script: {fileID: 11500000, guid: f574644f84c35a64e94e2cfae807c1a3, type: 3}
  m_Name: VFXPointOutput
  m_EditorClassIdentifier: 
  m_Parent: {fileID: 114129279741489154}
  m_Children: []
  m_UIPosition: {x: 0, y: 0}
  m_UICollapsed: 0
  m_InputSlots: []
  m_OutputSlots: []
  m_Data: {fileID: 114040119676518576}
  m_Space: 0
  m_InputFlowSlot:
  - link: []
  m_OutputFlowSlot:
  - link: []
  blendMode: 1
  useSoftParticle: 0
<<<<<<< HEAD
--- !u!114 &114545528676916090
=======
--- !u!114 &114492092971132050
>>>>>>> 8693f326
MonoBehaviour:
  m_ObjectHideFlags: 0
  m_PrefabParentObject: {fileID: 0}
  m_PrefabInternal: {fileID: 0}
  m_GameObject: {fileID: 0}
  m_Enabled: 1
  m_EditorHideFlags: 0
<<<<<<< HEAD
  m_Script: {fileID: 11500000, guid: ac39bd03fca81b849929b9c966f1836a, type: 3}
  m_Name: VFXSlotFloat3
  m_EditorClassIdentifier: 
  m_Parent: {fileID: 114743771424086148}
  m_Children:
  - {fileID: 114889533446455808}
  - {fileID: 114029476801211300}
  - {fileID: 114389878617181188}
  m_UIPosition: {x: 0, y: 0}
  m_UICollapsed: 1
  m_MasterSlot: {fileID: 114743771424086148}
=======
  m_Script: {fileID: 11500000, guid: f780aa281814f9842a7c076d436932e7, type: 3}
  m_Name: VFXSlotFloat
  m_EditorClassIdentifier: 
  m_Parent: {fileID: 114329578616659036}
  m_Children: []
  m_UIPosition: {x: 0, y: 0}
  m_UICollapsed: 1
  m_MasterSlot: {fileID: 114099310227170732}
>>>>>>> 8693f326
  m_MasterData:
    m_Owner: {fileID: 0}
    m_Value:
      m_Type:
        m_SerializableType: 
      m_SerializableObject: 
  m_Property:
<<<<<<< HEAD
    name: size
    m_serializedType:
      m_SerializableType: UnityEngine.Vector3, UnityEngine.CoreModule, Version=0.0.0.0,
        Culture=neutral, PublicKeyToken=null
    attributes:
    - m_Type: 3
      m_Min: -Infinity
      m_Max: Infinity
      m_Tooltip: The size of the box along each axis.
=======
    name: y
    m_serializedType:
      m_SerializableType: System.Single, mscorlib, Version=2.0.0.0, Culture=neutral,
        PublicKeyToken=b77a5c561934e089
    attributes: []
>>>>>>> 8693f326
  m_Direction: 0
  m_LinkedSlots: []
--- !u!114 &114607115980411934
MonoBehaviour:
  m_ObjectHideFlags: 0
  m_PrefabParentObject: {fileID: 0}
  m_PrefabInternal: {fileID: 0}
  m_GameObject: {fileID: 0}
  m_Enabled: 1
  m_EditorHideFlags: 0
  m_Script: {fileID: 11500000, guid: 87c154e0feeee864da39ba7591cf27e7, type: 3}
  m_Name: VFXSlotFloatN
  m_EditorClassIdentifier: 
  m_Parent: {fileID: 0}
  m_Children: []
  m_UIPosition: {x: 0, y: 0}
  m_UICollapsed: 1
  m_MasterSlot: {fileID: 114607115980411934}
  m_MasterData:
    m_Owner: {fileID: 114863652671212102}
    m_Value:
      m_Type:
        m_SerializableType: UnityEditor.VFX.FloatN, Assembly-CSharp-Editor-testable,
          Version=0.0.0.0, Culture=neutral, PublicKeyToken=null
      m_SerializableObject: '{"m_Components":[0.0]}'
  m_Property:
    name: b
    m_serializedType:
      m_SerializableType: UnityEditor.VFX.FloatN, Assembly-CSharp-Editor-testable,
        Version=0.0.0.0, Culture=neutral, PublicKeyToken=null
    attributes: []
  m_Direction: 0
  m_LinkedSlots: []
--- !u!114 &114611280877946430
MonoBehaviour:
  m_ObjectHideFlags: 0
  m_PrefabParentObject: {fileID: 0}
  m_PrefabInternal: {fileID: 0}
  m_GameObject: {fileID: 0}
  m_Enabled: 1
  m_EditorHideFlags: 0
  m_Script: {fileID: 11500000, guid: d78581a96eae8bf4398c282eb0b098bd, type: 3}
  m_Name: VFXDataParticle
  m_EditorClassIdentifier: 
  m_Parent: {fileID: 0}
  m_Children: []
  m_UIPosition: {x: 0, y: 0}
  m_UICollapsed: 1
  m_Owners:
  - {fileID: 114869919447921010}
  - {fileID: 114047252597674588}
  - {fileID: 114729319468502618}
  m_Capacity: 65536
  m_Bounds:
    m_Center: {x: 0, y: 0, z: 0}
    m_Extent: {x: 0, y: 0, z: 0}
  m_WorldSpace: 0
<<<<<<< HEAD
--- !u!114 &114647693180597306
=======
--- !u!114 &114615751966875702
MonoBehaviour:
  m_ObjectHideFlags: 0
  m_PrefabParentObject: {fileID: 0}
  m_PrefabInternal: {fileID: 0}
  m_GameObject: {fileID: 0}
  m_Enabled: 1
  m_EditorHideFlags: 0
  m_Script: {fileID: 11500000, guid: 1b605c022ee79394a8a776c0869b3f9a, type: 3}
  m_Name: VFXSlot
  m_EditorClassIdentifier: 
  m_Parent: {fileID: 0}
  m_Children:
  - {fileID: 114725379979983904}
  - {fileID: 114093573013388300}
  m_UIPosition: {x: 0, y: 0}
  m_UICollapsed: 1
  m_MasterSlot: {fileID: 114615751966875702}
  m_MasterData:
    m_Owner: {fileID: 114200878334508554}
    m_Value:
      m_Type:
        m_SerializableType: UnityEditor.VFX.AABox, Assembly-CSharp-Editor-testable,
          Version=0.0.0.0, Culture=neutral, PublicKeyToken=null
      m_SerializableObject: '{"space":0,"center":{"x":0.0,"y":0.0,"z":0.0},"size":{"x":1.0,"y":1.0,"z":1.0}}'
  m_Property:
    name: bounds
    m_serializedType:
      m_SerializableType: UnityEditor.VFX.AABox, Assembly-CSharp-Editor-testable,
        Version=0.0.0.0, Culture=neutral, PublicKeyToken=null
    attributes: []
  m_Direction: 0
  m_LinkedSlots: []
--- !u!114 &114630674106870022
>>>>>>> 8693f326
MonoBehaviour:
  m_ObjectHideFlags: 0
  m_PrefabParentObject: {fileID: 0}
  m_PrefabInternal: {fileID: 0}
  m_GameObject: {fileID: 0}
  m_Enabled: 1
  m_EditorHideFlags: 0
  m_Script: {fileID: 11500000, guid: f780aa281814f9842a7c076d436932e7, type: 3}
  m_Name: VFXSlotFloat
  m_EditorClassIdentifier: 
<<<<<<< HEAD
  m_Parent: {fileID: 114161554677314360}
  m_Children: []
  m_UIPosition: {x: 0, y: 0}
  m_UICollapsed: 1
  m_MasterSlot: {fileID: 114743771424086148}
=======
  m_Parent: {fileID: 114329578616659036}
  m_Children: []
  m_UIPosition: {x: 0, y: 0}
  m_UICollapsed: 1
  m_MasterSlot: {fileID: 114099310227170732}
>>>>>>> 8693f326
  m_MasterData:
    m_Owner: {fileID: 0}
    m_Value:
      m_Type:
        m_SerializableType: 
      m_SerializableObject: 
  m_Property:
<<<<<<< HEAD
    name: z
=======
    name: x
>>>>>>> 8693f326
    m_serializedType:
      m_SerializableType: System.Single, mscorlib, Version=2.0.0.0, Culture=neutral,
        PublicKeyToken=b77a5c561934e089
    attributes: []
  m_Direction: 0
  m_LinkedSlots: []
<<<<<<< HEAD
--- !u!114 &114666789002214216
=======
--- !u!114 &114725379979983904
>>>>>>> 8693f326
MonoBehaviour:
  m_ObjectHideFlags: 0
  m_PrefabParentObject: {fileID: 0}
  m_PrefabInternal: {fileID: 0}
  m_GameObject: {fileID: 0}
  m_Enabled: 1
  m_EditorHideFlags: 0
<<<<<<< HEAD
  m_Script: {fileID: 11500000, guid: 1b605c022ee79394a8a776c0869b3f9a, type: 3}
  m_Name: VFXSlot
  m_EditorClassIdentifier: 
  m_Parent: {fileID: 0}
  m_Children:
  - {fileID: 114439285235099658}
  - {fileID: 114216422713256210}
  m_UIPosition: {x: 0, y: 0}
  m_UICollapsed: 1
  m_MasterSlot: {fileID: 114666789002214216}
  m_MasterData:
    m_Owner: {fileID: 114200878334508554}
    m_Value:
      m_Type:
        m_SerializableType: UnityEditor.VFX.AABox, Assembly-CSharp-Editor-testable,
          Version=0.0.0.0, Culture=neutral, PublicKeyToken=null
      m_SerializableObject: '{"space":0,"center":{"x":0.0,"y":0.0,"z":0.0},"size":{"x":1.0,"y":1.0,"z":1.0}}'
  m_Property:
    name: bounds
    m_serializedType:
      m_SerializableType: UnityEditor.VFX.AABox, Assembly-CSharp-Editor-testable,
        Version=0.0.0.0, Culture=neutral, PublicKeyToken=null
    attributes: []
=======
  m_Script: {fileID: 11500000, guid: ac39bd03fca81b849929b9c966f1836a, type: 3}
  m_Name: VFXSlotFloat3
  m_EditorClassIdentifier: 
  m_Parent: {fileID: 114615751966875702}
  m_Children:
  - {fileID: 114773341602962136}
  - {fileID: 114048540332182834}
  - {fileID: 114333278932934212}
  m_UIPosition: {x: 0, y: 0}
  m_UICollapsed: 1
  m_MasterSlot: {fileID: 114615751966875702}
  m_MasterData:
    m_Owner: {fileID: 0}
    m_Value:
      m_Type:
        m_SerializableType: 
      m_SerializableObject: 
  m_Property:
    name: center
    m_serializedType:
      m_SerializableType: UnityEngine.Vector3, UnityEngine.CoreModule, Version=0.0.0.0,
        Culture=neutral, PublicKeyToken=null
    attributes:
    - m_Type: 3
      m_Min: -Infinity
      m_Max: Infinity
      m_Tooltip: The centre of the box.
>>>>>>> 8693f326
  m_Direction: 0
  m_LinkedSlots: []
--- !u!114 &114729319468502618
MonoBehaviour:
  m_ObjectHideFlags: 0
  m_PrefabParentObject: {fileID: 0}
  m_PrefabInternal: {fileID: 0}
  m_GameObject: {fileID: 0}
  m_Enabled: 1
  m_EditorHideFlags: 0
  m_Script: {fileID: 11500000, guid: f574644f84c35a64e94e2cfae807c1a3, type: 3}
  m_Name: VFXPointOutput
  m_EditorClassIdentifier: 
  m_Parent: {fileID: 114129279741489154}
  m_Children:
  - {fileID: 114734629157382162}
  m_UIPosition: {x: 0, y: 0}
  m_UICollapsed: 0
  m_InputSlots: []
  m_OutputSlots: []
  m_Data: {fileID: 114611280877946430}
  m_Space: 0
  m_InputFlowSlot:
  - link: []
  m_OutputFlowSlot:
  - link: []
  blendMode: 1
  useSoftParticle: 0
--- !u!114 &114734629157382162
MonoBehaviour:
  m_ObjectHideFlags: 0
  m_PrefabParentObject: {fileID: 0}
  m_PrefabInternal: {fileID: 0}
  m_GameObject: {fileID: 0}
  m_Enabled: 1
  m_EditorHideFlags: 0
  m_Script: {fileID: 11500000, guid: 85a065f9117f7204f869b219219f2105, type: 3}
  m_Name: OutputBlockTest
  m_EditorClassIdentifier: 
  m_Parent: {fileID: 114729319468502618}
  m_Children: []
  m_UIPosition: {x: 0, y: 0}
  m_UICollapsed: 0
  m_InputSlots: []
  m_OutputSlots: []
  m_Disabled: 0
--- !u!114 &114743771424086148
MonoBehaviour:
  m_ObjectHideFlags: 0
  m_PrefabParentObject: {fileID: 0}
  m_PrefabInternal: {fileID: 0}
  m_GameObject: {fileID: 0}
  m_Enabled: 1
  m_EditorHideFlags: 0
  m_Script: {fileID: 11500000, guid: 1b605c022ee79394a8a776c0869b3f9a, type: 3}
  m_Name: VFXSlot
  m_EditorClassIdentifier: 
  m_Parent: {fileID: 0}
  m_Children:
  - {fileID: 114161554677314360}
  - {fileID: 114545528676916090}
  m_UIPosition: {x: 0, y: 0}
  m_UICollapsed: 1
  m_MasterSlot: {fileID: 114743771424086148}
  m_MasterData:
    m_Owner: {fileID: 114869919447921010}
    m_Value:
      m_Type:
        m_SerializableType: UnityEditor.VFX.AABox, Assembly-CSharp-Editor-testable,
          Version=0.0.0.0, Culture=neutral, PublicKeyToken=null
      m_SerializableObject: '{"space":0,"center":{"x":0.0,"y":0.0,"z":0.0},"size":{"x":1.0,"y":1.0,"z":1.0}}'
  m_Property:
    name: bounds
    m_serializedType:
      m_SerializableType: UnityEditor.VFX.AABox, Assembly-CSharp-Editor-testable,
        Version=0.0.0.0, Culture=neutral, PublicKeyToken=null
    attributes: []
  m_Direction: 0
  m_LinkedSlots: []
--- !u!114 &114769979241967938
MonoBehaviour:
  m_ObjectHideFlags: 0
  m_PrefabParentObject: {fileID: 0}
  m_PrefabInternal: {fileID: 0}
  m_GameObject: {fileID: 0}
  m_Enabled: 1
  m_EditorHideFlags: 0
  m_Script: {fileID: 11500000, guid: f780aa281814f9842a7c076d436932e7, type: 3}
  m_Name: VFXSlotFloat
  m_EditorClassIdentifier: 
  m_Parent: {fileID: 0}
  m_Children: []
  m_UIPosition: {x: 0, y: 0}
  m_UICollapsed: 1
  m_MasterSlot: {fileID: 114769979241967938}
  m_MasterData:
    m_Owner: {fileID: 114863652671212102}
    m_Value:
      m_Type:
        m_SerializableType: System.Single, mscorlib, Version=2.0.0.0, Culture=neutral,
          PublicKeyToken=b77a5c561934e089
      m_SerializableObject: 
  m_Property:
    name: o
    m_serializedType:
      m_SerializableType: System.Single, mscorlib, Version=2.0.0.0, Culture=neutral,
        PublicKeyToken=b77a5c561934e089
    attributes: []
  m_Direction: 1
  m_LinkedSlots: []
<<<<<<< HEAD
--- !u!114 &114840000741817686
=======
--- !u!114 &114773341602962136
>>>>>>> 8693f326
MonoBehaviour:
  m_ObjectHideFlags: 0
  m_PrefabParentObject: {fileID: 0}
  m_PrefabInternal: {fileID: 0}
  m_GameObject: {fileID: 0}
  m_Enabled: 1
  m_EditorHideFlags: 0
  m_Script: {fileID: 11500000, guid: f780aa281814f9842a7c076d436932e7, type: 3}
  m_Name: VFXSlotFloat
  m_EditorClassIdentifier: 
<<<<<<< HEAD
  m_Parent: {fileID: 114161554677314360}
  m_Children: []
  m_UIPosition: {x: 0, y: 0}
  m_UICollapsed: 1
  m_MasterSlot: {fileID: 114743771424086148}
=======
  m_Parent: {fileID: 114725379979983904}
  m_Children: []
  m_UIPosition: {x: 0, y: 0}
  m_UICollapsed: 1
  m_MasterSlot: {fileID: 114615751966875702}
>>>>>>> 8693f326
  m_MasterData:
    m_Owner: {fileID: 0}
    m_Value:
      m_Type:
        m_SerializableType: 
      m_SerializableObject: 
  m_Property:
    name: x
    m_serializedType:
      m_SerializableType: System.Single, mscorlib, Version=2.0.0.0, Culture=neutral,
        PublicKeyToken=b77a5c561934e089
    attributes: []
  m_Direction: 0
  m_LinkedSlots: []
<<<<<<< HEAD
=======
--- !u!114 &114861894621155830
MonoBehaviour:
  m_ObjectHideFlags: 0
  m_PrefabParentObject: {fileID: 0}
  m_PrefabInternal: {fileID: 0}
  m_GameObject: {fileID: 0}
  m_Enabled: 1
  m_EditorHideFlags: 0
  m_Script: {fileID: 11500000, guid: ac39bd03fca81b849929b9c966f1836a, type: 3}
  m_Name: VFXSlotFloat3
  m_EditorClassIdentifier: 
  m_Parent: {fileID: 114099310227170732}
  m_Children:
  - {fileID: 114283338313922124}
  - {fileID: 114308753067897196}
  - {fileID: 114322708043370152}
  m_UIPosition: {x: 0, y: 0}
  m_UICollapsed: 1
  m_MasterSlot: {fileID: 114099310227170732}
  m_MasterData:
    m_Owner: {fileID: 0}
    m_Value:
      m_Type:
        m_SerializableType: 
      m_SerializableObject: 
  m_Property:
    name: size
    m_serializedType:
      m_SerializableType: UnityEngine.Vector3, UnityEngine.CoreModule, Version=0.0.0.0,
        Culture=neutral, PublicKeyToken=null
    attributes:
    - m_Type: 3
      m_Min: -Infinity
      m_Max: Infinity
      m_Tooltip: The size of the box along each axis.
  m_Direction: 0
  m_LinkedSlots: []
>>>>>>> 8693f326
--- !u!114 &114863652671212102
MonoBehaviour:
  m_ObjectHideFlags: 0
  m_PrefabParentObject: {fileID: 0}
  m_PrefabInternal: {fileID: 0}
  m_GameObject: {fileID: 0}
  m_Enabled: 1
  m_EditorHideFlags: 0
  m_Script: {fileID: 11500000, guid: 6a4fafe57d357aa45a701ba22aa6a49e, type: 3}
  m_Name: VFXOperatorAdd
  m_EditorClassIdentifier: 
  m_Parent: {fileID: 114129279741489154}
  m_Children: []
  m_UIPosition: {x: 0, y: 0}
  m_UICollapsed: 0
  m_InputSlots:
  - {fileID: 114122709806213944}
  - {fileID: 114607115980411934}
  m_OutputSlots:
  - {fileID: 114769979241967938}
--- !u!114 &114863754430644578
MonoBehaviour:
  m_ObjectHideFlags: 0
  m_PrefabParentObject: {fileID: 0}
  m_PrefabInternal: {fileID: 0}
  m_GameObject: {fileID: 0}
  m_Enabled: 1
  m_EditorHideFlags: 0
  m_Script: {fileID: 11500000, guid: f780aa281814f9842a7c076d436932e7, type: 3}
  m_Name: VFXSlotFloat
  m_EditorClassIdentifier: 
  m_Parent: {fileID: 114161554677314360}
  m_Children: []
  m_UIPosition: {x: 0, y: 0}
  m_UICollapsed: 1
  m_MasterSlot: {fileID: 114743771424086148}
  m_MasterData:
    m_Owner: {fileID: 0}
    m_Value:
      m_Type:
        m_SerializableType: 
      m_SerializableObject: 
  m_Property:
    name: y
    m_serializedType:
      m_SerializableType: System.Single, mscorlib, Version=2.0.0.0, Culture=neutral,
        PublicKeyToken=b77a5c561934e089
    attributes: []
  m_Direction: 0
  m_LinkedSlots: []
--- !u!114 &114869919447921010
MonoBehaviour:
  m_ObjectHideFlags: 0
  m_PrefabParentObject: {fileID: 0}
  m_PrefabInternal: {fileID: 0}
  m_GameObject: {fileID: 0}
  m_Enabled: 1
  m_EditorHideFlags: 0
  m_Script: {fileID: 11500000, guid: 9dfea48843f53fc438eabc12a3a30abc, type: 3}
  m_Name: VFXBasicInitialize
  m_EditorClassIdentifier: 
  m_Parent: {fileID: 114129279741489154}
  m_Children:
  - {fileID: 114163496887875870}
  m_UIPosition: {x: 0, y: 0}
  m_UICollapsed: 0
  m_InputSlots:
<<<<<<< HEAD
  - {fileID: 114743771424086148}
=======
  - {fileID: 114099310227170732}
>>>>>>> 8693f326
  m_OutputSlots: []
  m_Data: {fileID: 114611280877946430}
  m_Space: 0
  m_InputFlowSlot:
  - link: []
  m_OutputFlowSlot:
  - link: []
<<<<<<< HEAD
--- !u!114 &114889533446455808
MonoBehaviour:
  m_ObjectHideFlags: 0
  m_PrefabParentObject: {fileID: 0}
  m_PrefabInternal: {fileID: 0}
  m_GameObject: {fileID: 0}
  m_Enabled: 1
  m_EditorHideFlags: 0
  m_Script: {fileID: 11500000, guid: f780aa281814f9842a7c076d436932e7, type: 3}
  m_Name: VFXSlotFloat
  m_EditorClassIdentifier: 
  m_Parent: {fileID: 114545528676916090}
  m_Children: []
  m_UIPosition: {x: 0, y: 0}
  m_UICollapsed: 1
  m_MasterSlot: {fileID: 114743771424086148}
  m_MasterData:
    m_Owner: {fileID: 0}
    m_Value:
      m_Type:
        m_SerializableType: 
      m_SerializableObject: 
  m_Property:
    name: x
    m_serializedType:
      m_SerializableType: System.Single, mscorlib, Version=2.0.0.0, Culture=neutral,
        PublicKeyToken=b77a5c561934e089
    attributes: []
  m_Direction: 0
  m_LinkedSlots: []
--- !u!114 &114892270338743226
MonoBehaviour:
  m_ObjectHideFlags: 0
  m_PrefabParentObject: {fileID: 0}
  m_PrefabInternal: {fileID: 0}
  m_GameObject: {fileID: 0}
  m_Enabled: 1
  m_EditorHideFlags: 0
  m_Script: {fileID: 11500000, guid: f780aa281814f9842a7c076d436932e7, type: 3}
  m_Name: VFXSlotFloat
  m_EditorClassIdentifier: 
  m_Parent: {fileID: 114439285235099658}
  m_Children: []
  m_UIPosition: {x: 0, y: 0}
  m_UICollapsed: 1
  m_MasterSlot: {fileID: 114666789002214216}
  m_MasterData:
    m_Owner: {fileID: 0}
    m_Value:
      m_Type:
        m_SerializableType: 
      m_SerializableObject: 
  m_Property:
    name: x
    m_serializedType:
      m_SerializableType: System.Single, mscorlib, Version=2.0.0.0, Culture=neutral,
        PublicKeyToken=b77a5c561934e089
    attributes: []
  m_Direction: 0
  m_LinkedSlots: []
--- !u!114 &114912771313996132
MonoBehaviour:
  m_ObjectHideFlags: 0
  m_PrefabParentObject: {fileID: 0}
  m_PrefabInternal: {fileID: 0}
  m_GameObject: {fileID: 0}
  m_Enabled: 1
  m_EditorHideFlags: 0
  m_Script: {fileID: 11500000, guid: f780aa281814f9842a7c076d436932e7, type: 3}
  m_Name: VFXSlotFloat
  m_EditorClassIdentifier: 
  m_Parent: {fileID: 114216422713256210}
  m_Children: []
  m_UIPosition: {x: 0, y: 0}
  m_UICollapsed: 1
  m_MasterSlot: {fileID: 114666789002214216}
  m_MasterData:
    m_Owner: {fileID: 0}
    m_Value:
      m_Type:
        m_SerializableType: 
      m_SerializableObject: 
  m_Property:
    name: z
    m_serializedType:
      m_SerializableType: System.Single, mscorlib, Version=2.0.0.0, Culture=neutral,
        PublicKeyToken=b77a5c561934e089
    attributes: []
  m_Direction: 0
  m_LinkedSlots: []
--- !u!114 &114985173955124776
MonoBehaviour:
  m_ObjectHideFlags: 0
  m_PrefabParentObject: {fileID: 0}
  m_PrefabInternal: {fileID: 0}
  m_GameObject: {fileID: 0}
  m_Enabled: 1
  m_EditorHideFlags: 0
  m_Script: {fileID: 11500000, guid: f780aa281814f9842a7c076d436932e7, type: 3}
  m_Name: VFXSlotFloat
  m_EditorClassIdentifier: 
  m_Parent: {fileID: 114439285235099658}
  m_Children: []
  m_UIPosition: {x: 0, y: 0}
  m_UICollapsed: 1
  m_MasterSlot: {fileID: 114666789002214216}
  m_MasterData:
    m_Owner: {fileID: 0}
    m_Value:
      m_Type:
        m_SerializableType: 
      m_SerializableObject: 
  m_Property:
    name: z
    m_serializedType:
      m_SerializableType: System.Single, mscorlib, Version=2.0.0.0, Culture=neutral,
        PublicKeyToken=b77a5c561934e089
    attributes: []
  m_Direction: 0
  m_LinkedSlots: []
=======
>>>>>>> 8693f326
--- !u!2058629509 &8926484042661614526
VFXAsset:
  m_ObjectHideFlags: 0
  m_PrefabParentObject: {fileID: 0}
  m_PrefabInternal: {fileID: 0}
  m_Name: TestAsset
  m_Graph: {fileID: 114129279741489154}
  m_Expressions:
    m_Expressions:
    - op: 0
      valueIndex: 0
      data[0]: -1
      data[1]: -1
      data[2]: -1
      data[3]: 1
    - op: 0
      valueIndex: 1
      data[0]: -1
      data[1]: -1
      data[2]: -1
      data[3]: 1
    - op: 0
      valueIndex: 2
      data[0]: -1
      data[1]: -1
      data[2]: -1
      data[3]: 1
    - op: 0
      valueIndex: 3
      data[0]: -1
      data[1]: -1
      data[2]: -1
      data[3]: 1
    - op: 0
      valueIndex: 4
      data[0]: -1
      data[1]: -1
      data[2]: -1
      data[3]: 1
    - op: 0
      valueIndex: 5
      data[0]: -1
      data[1]: -1
      data[2]: -1
      data[3]: 1
    - op: 0
      valueIndex: 6
      data[0]: -1
      data[1]: -1
      data[2]: -1
      data[3]: 1
    - op: 0
      valueIndex: 7
      data[0]: -1
      data[1]: -1
      data[2]: -1
      data[3]: 1
    - op: 0
      valueIndex: 8
      data[0]: -1
      data[1]: -1
      data[2]: -1
      data[3]: 1
    - op: 0
      valueIndex: 9
      data[0]: -1
      data[1]: -1
      data[2]: -1
      data[3]: 1
    - op: 0
      valueIndex: 10
      data[0]: -1
      data[1]: -1
      data[2]: -1
      data[3]: 1
    - op: 0
      valueIndex: 11
      data[0]: -1
      data[1]: -1
      data[2]: -1
      data[3]: 1
    - op: 2
      valueIndex: 12
      data[0]: 9
      data[1]: 8
      data[2]: 7
      data[3]: -1
    - op: 2
      valueIndex: 15
      data[0]: 1
      data[1]: 0
      data[2]: 3
      data[3]: -1
    - op: 2
      valueIndex: 18
      data[0]: 11
      data[1]: 10
      data[2]: 2
      data[3]: -1
    - op: 2
      valueIndex: 21
      data[0]: 6
      data[1]: 5
      data[2]: 4
      data[3]: -1
    m_NeedsLocalToWorld: 0
    m_NeedsWorldToLocal: 0
  m_ExposedExpressions: []
  m_PropertySheet:
    m_Float:
      m_Array:
      - m_ExpressionIndex: 0
        m_Value: 0
      - m_ExpressionIndex: 1
        m_Value: 0
      - m_ExpressionIndex: 2
        m_Value: 1
      - m_ExpressionIndex: 3
        m_Value: 0
      - m_ExpressionIndex: 4
        m_Value: 1
      - m_ExpressionIndex: 5
        m_Value: 1
      - m_ExpressionIndex: 6
        m_Value: 1
      - m_ExpressionIndex: 7
        m_Value: 0
      - m_ExpressionIndex: 8
        m_Value: 0
      - m_ExpressionIndex: 9
        m_Value: 0
      - m_ExpressionIndex: 10
        m_Value: 1
      - m_ExpressionIndex: 11
        m_Value: 1
    m_Vector2f:
      m_Array: []
    m_Vector3f:
      m_Array: []
    m_Vector4f:
      m_Array: []
    m_Uint:
      m_Array: []
    m_Int:
      m_Array: []
    m_Matrix4x4f:
      m_Array: []
    m_AnimationCurve:
      m_Array: []
    m_Gradient:
      m_Array: []
    m_NamedObject:
      m_Array: []
    m_Bool:
      m_Array: []
<<<<<<< HEAD
  m_Buffers: []
  m_CPUBuffers:
  - capacity: 1
    stride: 1
    layout:
    - name: spawnCount
      type: 1
      offset:
        bucket: 0
        structure: 1
        element: 0
=======
  m_Buffers:
  - type: 1
    stride: 4
    capacity: 262144
  m_CPUBuffers: []
>>>>>>> 8693f326
  m_Systems:
  - type: 1
    flags: 0
    capacity: 65536
<<<<<<< HEAD
    buffers: []
=======
    buffers:
    - bufferIndex: 0
      nameId: attributeBuffer
>>>>>>> 8693f326
    values:
    - expressionIndex: 12
      nameId: bounds_center
    - expressionIndex: 14
      nameId: bounds_size
    tasks:
    - type: 536870912
      buffers:
      - bufferIndex: 0
        nameId: attributeBuffer
      values: []
<<<<<<< HEAD
      processor: {fileID: 7200000, guid: d262011738893004d86419cb4c0df682, type: 3}
=======
      processor: {fileID: 7200000, guid: 34630fa5f453c4c48a722d160ec8e2a0, type: 3}
>>>>>>> 8693f326
    - type: 805306368
      buffers:
      - bufferIndex: 0
        nameId: attributeBuffer
      values: []
<<<<<<< HEAD
      processor: {fileID: 7200000, guid: 883388de56d46584aad4ddded2f7cf30, type: 3}
=======
      processor: {fileID: 7200000, guid: ca8d18d09c4182e4796e0b05ac42e094, type: 3}
>>>>>>> 8693f326
    - type: 1073741825
      buffers:
      - bufferIndex: 0
        nameId: attributeBuffer
      values: []
<<<<<<< HEAD
      processor: {fileID: 4800000, guid: b3b1df58fb2df634b849162fd20984dc, type: 3}
=======
      processor: {fileID: 4800000, guid: d5cd5ffefb045024aa747d04bcbcbdaf, type: 3}
>>>>>>> 8693f326
  - type: 1
    flags: 0
    capacity: 65536
    buffers: []
    values:
    - expressionIndex: 13
      nameId: bounds_center
    - expressionIndex: 15
      nameId: bounds_size
    tasks:
    - type: 536870912
      buffers: []
      values: []
<<<<<<< HEAD
      processor: {fileID: 7200000, guid: 7ce433045b7e892469fa553f986ea826, type: 3}
    - type: 1073741825
      buffers: []
      values: []
      processor: {fileID: 4800000, guid: 898b54d0979a5694e94fce82dd1c21c5, type: 3}
=======
      processor: {fileID: 7200000, guid: 343c8c460852d0e4a9ca5de76690deb4, type: 3}
    - type: 1073741825
      buffers: []
      values: []
      processor: {fileID: 4800000, guid: 390ca5eee0be0d341850efc1f7e7c9d1, type: 3}
>>>>>>> 8693f326
  m_Events:
  - name: OnStart
    startSystems: 
    stopSystems: 
  - name: OnStop
    startSystems: 
<<<<<<< HEAD
    stopSystems: 
=======
    stopSystems: 
  m_RendererSettings:
    motionVectorGenerationMode: 0
    shadowCastingMode: 0
    receiveShadows: 0
    reflectionProbeUsage: 0
    lightProbeUsage: 0
>>>>>>> 8693f326
<|MERGE_RESOLUTION|>--- conflicted
+++ resolved
@@ -1,35 +1,5 @@
 %YAML 1.1
 %TAG !u! tag:unity3d.com,2011:
---- !u!114 &114029476801211300
-MonoBehaviour:
-  m_ObjectHideFlags: 0
-  m_PrefabParentObject: {fileID: 0}
-  m_PrefabInternal: {fileID: 0}
-  m_GameObject: {fileID: 0}
-  m_Enabled: 1
-  m_EditorHideFlags: 0
-  m_Script: {fileID: 11500000, guid: f780aa281814f9842a7c076d436932e7, type: 3}
-  m_Name: VFXSlotFloat
-  m_EditorClassIdentifier: 
-  m_Parent: {fileID: 114545528676916090}
-  m_Children: []
-  m_UIPosition: {x: 0, y: 0}
-  m_UICollapsed: 1
-  m_MasterSlot: {fileID: 114743771424086148}
-  m_MasterData:
-    m_Owner: {fileID: 0}
-    m_Value:
-      m_Type:
-        m_SerializableType: 
-      m_SerializableObject: 
-  m_Property:
-    name: y
-    m_serializedType:
-      m_SerializableType: System.Single, mscorlib, Version=2.0.0.0, Culture=neutral,
-        PublicKeyToken=b77a5c561934e089
-    attributes: []
-  m_Direction: 0
-  m_LinkedSlots: []
 --- !u!114 &114040119676518576
 MonoBehaviour:
   m_ObjectHideFlags: 0
@@ -48,6 +18,7 @@
   m_Owners:
   - {fileID: 114200878334508554}
   - {fileID: 114484488579883542}
+  m_TestId: 1048902260
   m_Capacity: 65536
   m_Bounds:
     m_Center: {x: 0, y: 0, z: 0}
@@ -339,7 +310,139 @@
   m_UIPosition: {x: 0, y: 0}
   m_UICollapsed: 1
   m_saved: 1
---- !u!114 &114161554677314360
+--- !u!114 &114163496887875870
+MonoBehaviour:
+  m_ObjectHideFlags: 0
+  m_PrefabParentObject: {fileID: 0}
+  m_PrefabInternal: {fileID: 0}
+  m_GameObject: {fileID: 0}
+  m_Enabled: 1
+  m_EditorHideFlags: 0
+  m_Script: {fileID: 11500000, guid: 515aa73a6b508f441a2ce0e583435f55, type: 3}
+  m_Name: InitBlockTest
+  m_EditorClassIdentifier: 
+  m_Parent: {fileID: 114869919447921010}
+  m_Children: []
+  m_UIPosition: {x: 0, y: 0}
+  m_UICollapsed: 0
+  m_InputSlots: []
+  m_OutputSlots: []
+  m_Disabled: 0
+--- !u!114 &114200878334508554
+MonoBehaviour:
+  m_ObjectHideFlags: 0
+  m_PrefabParentObject: {fileID: 0}
+  m_PrefabInternal: {fileID: 0}
+  m_GameObject: {fileID: 0}
+  m_Enabled: 1
+  m_EditorHideFlags: 0
+  m_Script: {fileID: 11500000, guid: 9dfea48843f53fc438eabc12a3a30abc, type: 3}
+  m_Name: VFXBasicInitialize
+  m_EditorClassIdentifier: 
+  m_Parent: {fileID: 114129279741489154}
+  m_Children: []
+  m_UIPosition: {x: 0, y: 0}
+  m_UICollapsed: 0
+  m_InputSlots:
+  - {fileID: 114615751966875702}
+  m_OutputSlots: []
+  m_Data: {fileID: 114040119676518576}
+  m_Space: 0
+  m_InputFlowSlot:
+  - link: []
+  m_OutputFlowSlot:
+  - link: []
+--- !u!114 &114283338313922124
+MonoBehaviour:
+  m_ObjectHideFlags: 0
+  m_PrefabParentObject: {fileID: 0}
+  m_PrefabInternal: {fileID: 0}
+  m_GameObject: {fileID: 0}
+  m_Enabled: 1
+  m_EditorHideFlags: 0
+  m_Script: {fileID: 11500000, guid: f780aa281814f9842a7c076d436932e7, type: 3}
+  m_Name: VFXSlotFloat
+  m_EditorClassIdentifier: 
+  m_Parent: {fileID: 114861894621155830}
+  m_Children: []
+  m_UIPosition: {x: 0, y: 0}
+  m_UICollapsed: 1
+  m_MasterSlot: {fileID: 114099310227170732}
+  m_MasterData:
+    m_Owner: {fileID: 0}
+    m_Value:
+      m_Type:
+        m_SerializableType: 
+      m_SerializableObject: 
+  m_Property:
+    name: x
+    m_serializedType:
+      m_SerializableType: System.Single, mscorlib, Version=2.0.0.0, Culture=neutral,
+        PublicKeyToken=b77a5c561934e089
+    attributes: []
+  m_Direction: 0
+  m_LinkedSlots: []
+--- !u!114 &114308753067897196
+MonoBehaviour:
+  m_ObjectHideFlags: 0
+  m_PrefabParentObject: {fileID: 0}
+  m_PrefabInternal: {fileID: 0}
+  m_GameObject: {fileID: 0}
+  m_Enabled: 1
+  m_EditorHideFlags: 0
+  m_Script: {fileID: 11500000, guid: f780aa281814f9842a7c076d436932e7, type: 3}
+  m_Name: VFXSlotFloat
+  m_EditorClassIdentifier: 
+  m_Parent: {fileID: 114861894621155830}
+  m_Children: []
+  m_UIPosition: {x: 0, y: 0}
+  m_UICollapsed: 1
+  m_MasterSlot: {fileID: 114099310227170732}
+  m_MasterData:
+    m_Owner: {fileID: 0}
+    m_Value:
+      m_Type:
+        m_SerializableType: 
+      m_SerializableObject: 
+  m_Property:
+    name: y
+    m_serializedType:
+      m_SerializableType: System.Single, mscorlib, Version=2.0.0.0, Culture=neutral,
+        PublicKeyToken=b77a5c561934e089
+    attributes: []
+  m_Direction: 0
+  m_LinkedSlots: []
+--- !u!114 &114322708043370152
+MonoBehaviour:
+  m_ObjectHideFlags: 0
+  m_PrefabParentObject: {fileID: 0}
+  m_PrefabInternal: {fileID: 0}
+  m_GameObject: {fileID: 0}
+  m_Enabled: 1
+  m_EditorHideFlags: 0
+  m_Script: {fileID: 11500000, guid: f780aa281814f9842a7c076d436932e7, type: 3}
+  m_Name: VFXSlotFloat
+  m_EditorClassIdentifier: 
+  m_Parent: {fileID: 114861894621155830}
+  m_Children: []
+  m_UIPosition: {x: 0, y: 0}
+  m_UICollapsed: 1
+  m_MasterSlot: {fileID: 114099310227170732}
+  m_MasterData:
+    m_Owner: {fileID: 0}
+    m_Value:
+      m_Type:
+        m_SerializableType: 
+      m_SerializableObject: 
+  m_Property:
+    name: z
+    m_serializedType:
+      m_SerializableType: System.Single, mscorlib, Version=2.0.0.0, Culture=neutral,
+        PublicKeyToken=b77a5c561934e089
+    attributes: []
+  m_Direction: 0
+  m_LinkedSlots: []
+--- !u!114 &114329578616659036
 MonoBehaviour:
   m_ObjectHideFlags: 0
   m_PrefabParentObject: {fileID: 0}
@@ -350,14 +453,14 @@
   m_Script: {fileID: 11500000, guid: ac39bd03fca81b849929b9c966f1836a, type: 3}
   m_Name: VFXSlotFloat3
   m_EditorClassIdentifier: 
-  m_Parent: {fileID: 114743771424086148}
+  m_Parent: {fileID: 114099310227170732}
   m_Children:
-  - {fileID: 114840000741817686}
-  - {fileID: 114863754430644578}
-  - {fileID: 114647693180597306}
-  m_UIPosition: {x: 0, y: 0}
-  m_UICollapsed: 1
-  m_MasterSlot: {fileID: 114743771424086148}
+  - {fileID: 114630674106870022}
+  - {fileID: 114492092971132050}
+  - {fileID: 114425727129433904}
+  m_UIPosition: {x: 0, y: 0}
+  m_UICollapsed: 1
+  m_MasterSlot: {fileID: 114099310227170732}
   m_MasterData:
     m_Owner: {fileID: 0}
     m_Value:
@@ -376,357 +479,60 @@
       m_Tooltip: The centre of the box.
   m_Direction: 0
   m_LinkedSlots: []
---- !u!114 &114163496887875870
-MonoBehaviour:
-  m_ObjectHideFlags: 0
-  m_PrefabParentObject: {fileID: 0}
-  m_PrefabInternal: {fileID: 0}
-  m_GameObject: {fileID: 0}
-  m_Enabled: 1
-  m_EditorHideFlags: 0
-  m_Script: {fileID: 11500000, guid: 515aa73a6b508f441a2ce0e583435f55, type: 3}
-  m_Name: InitBlockTest
-  m_EditorClassIdentifier: 
-  m_Parent: {fileID: 114869919447921010}
-  m_Children: []
-  m_UIPosition: {x: 0, y: 0}
-  m_UICollapsed: 0
-  m_InputSlots: []
-  m_OutputSlots: []
-  m_Disabled: 0
---- !u!114 &114200878334508554
-MonoBehaviour:
-  m_ObjectHideFlags: 0
-  m_PrefabParentObject: {fileID: 0}
-  m_PrefabInternal: {fileID: 0}
-  m_GameObject: {fileID: 0}
-  m_Enabled: 1
-  m_EditorHideFlags: 0
-  m_Script: {fileID: 11500000, guid: 9dfea48843f53fc438eabc12a3a30abc, type: 3}
-  m_Name: VFXBasicInitialize
-  m_EditorClassIdentifier: 
-  m_Parent: {fileID: 114129279741489154}
-  m_Children: []
-  m_UIPosition: {x: 0, y: 0}
-  m_UICollapsed: 0
-  m_InputSlots:
-<<<<<<< HEAD
-  - {fileID: 114666789002214216}
-=======
-  - {fileID: 114615751966875702}
->>>>>>> 8693f326
-  m_OutputSlots: []
-  m_Data: {fileID: 114040119676518576}
-  m_Space: 0
-  m_InputFlowSlot:
-  - link: []
-  m_OutputFlowSlot:
-  - link: []
-<<<<<<< HEAD
---- !u!114 &114216422713256210
-=======
---- !u!114 &114283338313922124
->>>>>>> 8693f326
-MonoBehaviour:
-  m_ObjectHideFlags: 0
-  m_PrefabParentObject: {fileID: 0}
-  m_PrefabInternal: {fileID: 0}
-  m_GameObject: {fileID: 0}
-  m_Enabled: 1
-  m_EditorHideFlags: 0
-<<<<<<< HEAD
-  m_Script: {fileID: 11500000, guid: ac39bd03fca81b849929b9c966f1836a, type: 3}
-  m_Name: VFXSlotFloat3
-  m_EditorClassIdentifier: 
-  m_Parent: {fileID: 114666789002214216}
-  m_Children:
-  - {fileID: 114445330408409032}
-  - {fileID: 114229398106766364}
-  - {fileID: 114912771313996132}
-  m_UIPosition: {x: 0, y: 0}
-  m_UICollapsed: 1
-  m_MasterSlot: {fileID: 114666789002214216}
-=======
-  m_Script: {fileID: 11500000, guid: f780aa281814f9842a7c076d436932e7, type: 3}
-  m_Name: VFXSlotFloat
-  m_EditorClassIdentifier: 
-  m_Parent: {fileID: 114861894621155830}
+--- !u!114 &114333278932934212
+MonoBehaviour:
+  m_ObjectHideFlags: 0
+  m_PrefabParentObject: {fileID: 0}
+  m_PrefabInternal: {fileID: 0}
+  m_GameObject: {fileID: 0}
+  m_Enabled: 1
+  m_EditorHideFlags: 0
+  m_Script: {fileID: 11500000, guid: f780aa281814f9842a7c076d436932e7, type: 3}
+  m_Name: VFXSlotFloat
+  m_EditorClassIdentifier: 
+  m_Parent: {fileID: 114725379979983904}
+  m_Children: []
+  m_UIPosition: {x: 0, y: 0}
+  m_UICollapsed: 1
+  m_MasterSlot: {fileID: 114615751966875702}
+  m_MasterData:
+    m_Owner: {fileID: 0}
+    m_Value:
+      m_Type:
+        m_SerializableType: 
+      m_SerializableObject: 
+  m_Property:
+    name: z
+    m_serializedType:
+      m_SerializableType: System.Single, mscorlib, Version=2.0.0.0, Culture=neutral,
+        PublicKeyToken=b77a5c561934e089
+    attributes: []
+  m_Direction: 0
+  m_LinkedSlots: []
+--- !u!114 &114425727129433904
+MonoBehaviour:
+  m_ObjectHideFlags: 0
+  m_PrefabParentObject: {fileID: 0}
+  m_PrefabInternal: {fileID: 0}
+  m_GameObject: {fileID: 0}
+  m_Enabled: 1
+  m_EditorHideFlags: 0
+  m_Script: {fileID: 11500000, guid: f780aa281814f9842a7c076d436932e7, type: 3}
+  m_Name: VFXSlotFloat
+  m_EditorClassIdentifier: 
+  m_Parent: {fileID: 114329578616659036}
   m_Children: []
   m_UIPosition: {x: 0, y: 0}
   m_UICollapsed: 1
   m_MasterSlot: {fileID: 114099310227170732}
->>>>>>> 8693f326
-  m_MasterData:
-    m_Owner: {fileID: 0}
-    m_Value:
-      m_Type:
-        m_SerializableType: 
-      m_SerializableObject: 
-  m_Property:
-<<<<<<< HEAD
-    name: size
-    m_serializedType:
-      m_SerializableType: UnityEngine.Vector3, UnityEngine.CoreModule, Version=0.0.0.0,
-        Culture=neutral, PublicKeyToken=null
-    attributes:
-    - m_Type: 3
-      m_Min: -Infinity
-      m_Max: Infinity
-      m_Tooltip: The size of the box along each axis.
-  m_Direction: 0
-  m_LinkedSlots: []
---- !u!114 &114228174043336892
-=======
-    name: x
-    m_serializedType:
-      m_SerializableType: System.Single, mscorlib, Version=2.0.0.0, Culture=neutral,
-        PublicKeyToken=b77a5c561934e089
-    attributes: []
-  m_Direction: 0
-  m_LinkedSlots: []
---- !u!114 &114308753067897196
->>>>>>> 8693f326
-MonoBehaviour:
-  m_ObjectHideFlags: 0
-  m_PrefabParentObject: {fileID: 0}
-  m_PrefabInternal: {fileID: 0}
-  m_GameObject: {fileID: 0}
-  m_Enabled: 1
-  m_EditorHideFlags: 0
-  m_Script: {fileID: 11500000, guid: f780aa281814f9842a7c076d436932e7, type: 3}
-  m_Name: VFXSlotFloat
-  m_EditorClassIdentifier: 
-<<<<<<< HEAD
-  m_Parent: {fileID: 114439285235099658}
-  m_Children: []
-  m_UIPosition: {x: 0, y: 0}
-  m_UICollapsed: 1
-  m_MasterSlot: {fileID: 114666789002214216}
-=======
-  m_Parent: {fileID: 114861894621155830}
-  m_Children: []
-  m_UIPosition: {x: 0, y: 0}
-  m_UICollapsed: 1
-  m_MasterSlot: {fileID: 114099310227170732}
->>>>>>> 8693f326
-  m_MasterData:
-    m_Owner: {fileID: 0}
-    m_Value:
-      m_Type:
-        m_SerializableType: 
-      m_SerializableObject: 
-  m_Property:
-    name: y
-    m_serializedType:
-      m_SerializableType: System.Single, mscorlib, Version=2.0.0.0, Culture=neutral,
-        PublicKeyToken=b77a5c561934e089
-    attributes: []
-  m_Direction: 0
-  m_LinkedSlots: []
-<<<<<<< HEAD
---- !u!114 &114229398106766364
-=======
---- !u!114 &114322708043370152
->>>>>>> 8693f326
-MonoBehaviour:
-  m_ObjectHideFlags: 0
-  m_PrefabParentObject: {fileID: 0}
-  m_PrefabInternal: {fileID: 0}
-  m_GameObject: {fileID: 0}
-  m_Enabled: 1
-  m_EditorHideFlags: 0
-  m_Script: {fileID: 11500000, guid: f780aa281814f9842a7c076d436932e7, type: 3}
-  m_Name: VFXSlotFloat
-  m_EditorClassIdentifier: 
-<<<<<<< HEAD
-  m_Parent: {fileID: 114216422713256210}
-  m_Children: []
-  m_UIPosition: {x: 0, y: 0}
-  m_UICollapsed: 1
-  m_MasterSlot: {fileID: 114666789002214216}
-=======
-  m_Parent: {fileID: 114861894621155830}
-  m_Children: []
-  m_UIPosition: {x: 0, y: 0}
-  m_UICollapsed: 1
-  m_MasterSlot: {fileID: 114099310227170732}
->>>>>>> 8693f326
-  m_MasterData:
-    m_Owner: {fileID: 0}
-    m_Value:
-      m_Type:
-        m_SerializableType: 
-      m_SerializableObject: 
-  m_Property:
-<<<<<<< HEAD
-    name: y
-=======
+  m_MasterData:
+    m_Owner: {fileID: 0}
+    m_Value:
+      m_Type:
+        m_SerializableType: 
+      m_SerializableObject: 
+  m_Property:
     name: z
->>>>>>> 8693f326
-    m_serializedType:
-      m_SerializableType: System.Single, mscorlib, Version=2.0.0.0, Culture=neutral,
-        PublicKeyToken=b77a5c561934e089
-    attributes: []
-  m_Direction: 0
-  m_LinkedSlots: []
-<<<<<<< HEAD
---- !u!114 &114389878617181188
-=======
---- !u!114 &114329578616659036
->>>>>>> 8693f326
-MonoBehaviour:
-  m_ObjectHideFlags: 0
-  m_PrefabParentObject: {fileID: 0}
-  m_PrefabInternal: {fileID: 0}
-  m_GameObject: {fileID: 0}
-  m_Enabled: 1
-  m_EditorHideFlags: 0
-<<<<<<< HEAD
-  m_Script: {fileID: 11500000, guid: f780aa281814f9842a7c076d436932e7, type: 3}
-  m_Name: VFXSlotFloat
-  m_EditorClassIdentifier: 
-  m_Parent: {fileID: 114545528676916090}
-  m_Children: []
-  m_UIPosition: {x: 0, y: 0}
-  m_UICollapsed: 1
-  m_MasterSlot: {fileID: 114743771424086148}
-=======
-  m_Script: {fileID: 11500000, guid: ac39bd03fca81b849929b9c966f1836a, type: 3}
-  m_Name: VFXSlotFloat3
-  m_EditorClassIdentifier: 
-  m_Parent: {fileID: 114099310227170732}
-  m_Children:
-  - {fileID: 114630674106870022}
-  - {fileID: 114492092971132050}
-  - {fileID: 114425727129433904}
-  m_UIPosition: {x: 0, y: 0}
-  m_UICollapsed: 1
-  m_MasterSlot: {fileID: 114099310227170732}
->>>>>>> 8693f326
-  m_MasterData:
-    m_Owner: {fileID: 0}
-    m_Value:
-      m_Type:
-        m_SerializableType: 
-      m_SerializableObject: 
-  m_Property:
-<<<<<<< HEAD
-    name: z
-    m_serializedType:
-      m_SerializableType: System.Single, mscorlib, Version=2.0.0.0, Culture=neutral,
-        PublicKeyToken=b77a5c561934e089
-    attributes: []
-  m_Direction: 0
-  m_LinkedSlots: []
---- !u!114 &114439285235099658
-=======
-    name: center
-    m_serializedType:
-      m_SerializableType: UnityEngine.Vector3, UnityEngine.CoreModule, Version=0.0.0.0,
-        Culture=neutral, PublicKeyToken=null
-    attributes:
-    - m_Type: 3
-      m_Min: -Infinity
-      m_Max: Infinity
-      m_Tooltip: The centre of the box.
-  m_Direction: 0
-  m_LinkedSlots: []
---- !u!114 &114333278932934212
->>>>>>> 8693f326
-MonoBehaviour:
-  m_ObjectHideFlags: 0
-  m_PrefabParentObject: {fileID: 0}
-  m_PrefabInternal: {fileID: 0}
-  m_GameObject: {fileID: 0}
-  m_Enabled: 1
-  m_EditorHideFlags: 0
-<<<<<<< HEAD
-  m_Script: {fileID: 11500000, guid: ac39bd03fca81b849929b9c966f1836a, type: 3}
-  m_Name: VFXSlotFloat3
-  m_EditorClassIdentifier: 
-  m_Parent: {fileID: 114666789002214216}
-  m_Children:
-  - {fileID: 114892270338743226}
-  - {fileID: 114228174043336892}
-  - {fileID: 114985173955124776}
-  m_UIPosition: {x: 0, y: 0}
-  m_UICollapsed: 1
-  m_MasterSlot: {fileID: 114666789002214216}
-=======
-  m_Script: {fileID: 11500000, guid: f780aa281814f9842a7c076d436932e7, type: 3}
-  m_Name: VFXSlotFloat
-  m_EditorClassIdentifier: 
-  m_Parent: {fileID: 114725379979983904}
-  m_Children: []
-  m_UIPosition: {x: 0, y: 0}
-  m_UICollapsed: 1
-  m_MasterSlot: {fileID: 114615751966875702}
->>>>>>> 8693f326
-  m_MasterData:
-    m_Owner: {fileID: 0}
-    m_Value:
-      m_Type:
-        m_SerializableType: 
-      m_SerializableObject: 
-  m_Property:
-<<<<<<< HEAD
-    name: center
-    m_serializedType:
-      m_SerializableType: UnityEngine.Vector3, UnityEngine.CoreModule, Version=0.0.0.0,
-        Culture=neutral, PublicKeyToken=null
-    attributes:
-    - m_Type: 3
-      m_Min: -Infinity
-      m_Max: Infinity
-      m_Tooltip: The centre of the box.
-  m_Direction: 0
-  m_LinkedSlots: []
---- !u!114 &114445330408409032
-=======
-    name: z
-    m_serializedType:
-      m_SerializableType: System.Single, mscorlib, Version=2.0.0.0, Culture=neutral,
-        PublicKeyToken=b77a5c561934e089
-    attributes: []
-  m_Direction: 0
-  m_LinkedSlots: []
---- !u!114 &114425727129433904
->>>>>>> 8693f326
-MonoBehaviour:
-  m_ObjectHideFlags: 0
-  m_PrefabParentObject: {fileID: 0}
-  m_PrefabInternal: {fileID: 0}
-  m_GameObject: {fileID: 0}
-  m_Enabled: 1
-  m_EditorHideFlags: 0
-  m_Script: {fileID: 11500000, guid: f780aa281814f9842a7c076d436932e7, type: 3}
-  m_Name: VFXSlotFloat
-  m_EditorClassIdentifier: 
-<<<<<<< HEAD
-  m_Parent: {fileID: 114216422713256210}
-  m_Children: []
-  m_UIPosition: {x: 0, y: 0}
-  m_UICollapsed: 1
-  m_MasterSlot: {fileID: 114666789002214216}
-=======
-  m_Parent: {fileID: 114329578616659036}
-  m_Children: []
-  m_UIPosition: {x: 0, y: 0}
-  m_UICollapsed: 1
-  m_MasterSlot: {fileID: 114099310227170732}
->>>>>>> 8693f326
-  m_MasterData:
-    m_Owner: {fileID: 0}
-    m_Value:
-      m_Type:
-        m_SerializableType: 
-      m_SerializableObject: 
-  m_Property:
-<<<<<<< HEAD
-    name: x
-=======
-    name: z
->>>>>>> 8693f326
     m_serializedType:
       m_SerializableType: System.Single, mscorlib, Version=2.0.0.0, Culture=neutral,
         PublicKeyToken=b77a5c561934e089
@@ -758,31 +564,14 @@
   - link: []
   blendMode: 1
   useSoftParticle: 0
-<<<<<<< HEAD
---- !u!114 &114545528676916090
-=======
 --- !u!114 &114492092971132050
->>>>>>> 8693f326
-MonoBehaviour:
-  m_ObjectHideFlags: 0
-  m_PrefabParentObject: {fileID: 0}
-  m_PrefabInternal: {fileID: 0}
-  m_GameObject: {fileID: 0}
-  m_Enabled: 1
-  m_EditorHideFlags: 0
-<<<<<<< HEAD
-  m_Script: {fileID: 11500000, guid: ac39bd03fca81b849929b9c966f1836a, type: 3}
-  m_Name: VFXSlotFloat3
-  m_EditorClassIdentifier: 
-  m_Parent: {fileID: 114743771424086148}
-  m_Children:
-  - {fileID: 114889533446455808}
-  - {fileID: 114029476801211300}
-  - {fileID: 114389878617181188}
-  m_UIPosition: {x: 0, y: 0}
-  m_UICollapsed: 1
-  m_MasterSlot: {fileID: 114743771424086148}
-=======
+MonoBehaviour:
+  m_ObjectHideFlags: 0
+  m_PrefabParentObject: {fileID: 0}
+  m_PrefabInternal: {fileID: 0}
+  m_GameObject: {fileID: 0}
+  m_Enabled: 1
+  m_EditorHideFlags: 0
   m_Script: {fileID: 11500000, guid: f780aa281814f9842a7c076d436932e7, type: 3}
   m_Name: VFXSlotFloat
   m_EditorClassIdentifier: 
@@ -791,31 +580,18 @@
   m_UIPosition: {x: 0, y: 0}
   m_UICollapsed: 1
   m_MasterSlot: {fileID: 114099310227170732}
->>>>>>> 8693f326
-  m_MasterData:
-    m_Owner: {fileID: 0}
-    m_Value:
-      m_Type:
-        m_SerializableType: 
-      m_SerializableObject: 
-  m_Property:
-<<<<<<< HEAD
-    name: size
-    m_serializedType:
-      m_SerializableType: UnityEngine.Vector3, UnityEngine.CoreModule, Version=0.0.0.0,
-        Culture=neutral, PublicKeyToken=null
-    attributes:
-    - m_Type: 3
-      m_Min: -Infinity
-      m_Max: Infinity
-      m_Tooltip: The size of the box along each axis.
-=======
+  m_MasterData:
+    m_Owner: {fileID: 0}
+    m_Value:
+      m_Type:
+        m_SerializableType: 
+      m_SerializableObject: 
+  m_Property:
     name: y
     m_serializedType:
       m_SerializableType: System.Single, mscorlib, Version=2.0.0.0, Culture=neutral,
         PublicKeyToken=b77a5c561934e089
     attributes: []
->>>>>>> 8693f326
   m_Direction: 0
   m_LinkedSlots: []
 --- !u!114 &114607115980411934
@@ -868,14 +644,12 @@
   - {fileID: 114869919447921010}
   - {fileID: 114047252597674588}
   - {fileID: 114729319468502618}
+  m_TestId: 1123777830
   m_Capacity: 65536
   m_Bounds:
     m_Center: {x: 0, y: 0, z: 0}
     m_Extent: {x: 0, y: 0, z: 0}
   m_WorldSpace: 0
-<<<<<<< HEAD
---- !u!114 &114647693180597306
-=======
 --- !u!114 &114615751966875702
 MonoBehaviour:
   m_ObjectHideFlags: 0
@@ -910,85 +684,43 @@
   m_Direction: 0
   m_LinkedSlots: []
 --- !u!114 &114630674106870022
->>>>>>> 8693f326
-MonoBehaviour:
-  m_ObjectHideFlags: 0
-  m_PrefabParentObject: {fileID: 0}
-  m_PrefabInternal: {fileID: 0}
-  m_GameObject: {fileID: 0}
-  m_Enabled: 1
-  m_EditorHideFlags: 0
-  m_Script: {fileID: 11500000, guid: f780aa281814f9842a7c076d436932e7, type: 3}
-  m_Name: VFXSlotFloat
-  m_EditorClassIdentifier: 
-<<<<<<< HEAD
-  m_Parent: {fileID: 114161554677314360}
-  m_Children: []
-  m_UIPosition: {x: 0, y: 0}
-  m_UICollapsed: 1
-  m_MasterSlot: {fileID: 114743771424086148}
-=======
+MonoBehaviour:
+  m_ObjectHideFlags: 0
+  m_PrefabParentObject: {fileID: 0}
+  m_PrefabInternal: {fileID: 0}
+  m_GameObject: {fileID: 0}
+  m_Enabled: 1
+  m_EditorHideFlags: 0
+  m_Script: {fileID: 11500000, guid: f780aa281814f9842a7c076d436932e7, type: 3}
+  m_Name: VFXSlotFloat
+  m_EditorClassIdentifier: 
   m_Parent: {fileID: 114329578616659036}
   m_Children: []
   m_UIPosition: {x: 0, y: 0}
   m_UICollapsed: 1
   m_MasterSlot: {fileID: 114099310227170732}
->>>>>>> 8693f326
-  m_MasterData:
-    m_Owner: {fileID: 0}
-    m_Value:
-      m_Type:
-        m_SerializableType: 
-      m_SerializableObject: 
-  m_Property:
-<<<<<<< HEAD
-    name: z
-=======
+  m_MasterData:
+    m_Owner: {fileID: 0}
+    m_Value:
+      m_Type:
+        m_SerializableType: 
+      m_SerializableObject: 
+  m_Property:
     name: x
->>>>>>> 8693f326
-    m_serializedType:
-      m_SerializableType: System.Single, mscorlib, Version=2.0.0.0, Culture=neutral,
-        PublicKeyToken=b77a5c561934e089
-    attributes: []
-  m_Direction: 0
-  m_LinkedSlots: []
-<<<<<<< HEAD
---- !u!114 &114666789002214216
-=======
+    m_serializedType:
+      m_SerializableType: System.Single, mscorlib, Version=2.0.0.0, Culture=neutral,
+        PublicKeyToken=b77a5c561934e089
+    attributes: []
+  m_Direction: 0
+  m_LinkedSlots: []
 --- !u!114 &114725379979983904
->>>>>>> 8693f326
-MonoBehaviour:
-  m_ObjectHideFlags: 0
-  m_PrefabParentObject: {fileID: 0}
-  m_PrefabInternal: {fileID: 0}
-  m_GameObject: {fileID: 0}
-  m_Enabled: 1
-  m_EditorHideFlags: 0
-<<<<<<< HEAD
-  m_Script: {fileID: 11500000, guid: 1b605c022ee79394a8a776c0869b3f9a, type: 3}
-  m_Name: VFXSlot
-  m_EditorClassIdentifier: 
-  m_Parent: {fileID: 0}
-  m_Children:
-  - {fileID: 114439285235099658}
-  - {fileID: 114216422713256210}
-  m_UIPosition: {x: 0, y: 0}
-  m_UICollapsed: 1
-  m_MasterSlot: {fileID: 114666789002214216}
-  m_MasterData:
-    m_Owner: {fileID: 114200878334508554}
-    m_Value:
-      m_Type:
-        m_SerializableType: UnityEditor.VFX.AABox, Assembly-CSharp-Editor-testable,
-          Version=0.0.0.0, Culture=neutral, PublicKeyToken=null
-      m_SerializableObject: '{"space":0,"center":{"x":0.0,"y":0.0,"z":0.0},"size":{"x":1.0,"y":1.0,"z":1.0}}'
-  m_Property:
-    name: bounds
-    m_serializedType:
-      m_SerializableType: UnityEditor.VFX.AABox, Assembly-CSharp-Editor-testable,
-        Version=0.0.0.0, Culture=neutral, PublicKeyToken=null
-    attributes: []
-=======
+MonoBehaviour:
+  m_ObjectHideFlags: 0
+  m_PrefabParentObject: {fileID: 0}
+  m_PrefabInternal: {fileID: 0}
+  m_GameObject: {fileID: 0}
+  m_Enabled: 1
+  m_EditorHideFlags: 0
   m_Script: {fileID: 11500000, guid: ac39bd03fca81b849929b9c966f1836a, type: 3}
   m_Name: VFXSlotFloat3
   m_EditorClassIdentifier: 
@@ -1016,7 +748,6 @@
       m_Min: -Infinity
       m_Max: Infinity
       m_Tooltip: The centre of the box.
->>>>>>> 8693f326
   m_Direction: 0
   m_LinkedSlots: []
 --- !u!114 &114729319468502618
@@ -1063,39 +794,6 @@
   m_InputSlots: []
   m_OutputSlots: []
   m_Disabled: 0
---- !u!114 &114743771424086148
-MonoBehaviour:
-  m_ObjectHideFlags: 0
-  m_PrefabParentObject: {fileID: 0}
-  m_PrefabInternal: {fileID: 0}
-  m_GameObject: {fileID: 0}
-  m_Enabled: 1
-  m_EditorHideFlags: 0
-  m_Script: {fileID: 11500000, guid: 1b605c022ee79394a8a776c0869b3f9a, type: 3}
-  m_Name: VFXSlot
-  m_EditorClassIdentifier: 
-  m_Parent: {fileID: 0}
-  m_Children:
-  - {fileID: 114161554677314360}
-  - {fileID: 114545528676916090}
-  m_UIPosition: {x: 0, y: 0}
-  m_UICollapsed: 1
-  m_MasterSlot: {fileID: 114743771424086148}
-  m_MasterData:
-    m_Owner: {fileID: 114869919447921010}
-    m_Value:
-      m_Type:
-        m_SerializableType: UnityEditor.VFX.AABox, Assembly-CSharp-Editor-testable,
-          Version=0.0.0.0, Culture=neutral, PublicKeyToken=null
-      m_SerializableObject: '{"space":0,"center":{"x":0.0,"y":0.0,"z":0.0},"size":{"x":1.0,"y":1.0,"z":1.0}}'
-  m_Property:
-    name: bounds
-    m_serializedType:
-      m_SerializableType: UnityEditor.VFX.AABox, Assembly-CSharp-Editor-testable,
-        Version=0.0.0.0, Culture=neutral, PublicKeyToken=null
-    attributes: []
-  m_Direction: 0
-  m_LinkedSlots: []
 --- !u!114 &114769979241967938
 MonoBehaviour:
   m_ObjectHideFlags: 0
@@ -1127,34 +825,22 @@
     attributes: []
   m_Direction: 1
   m_LinkedSlots: []
-<<<<<<< HEAD
---- !u!114 &114840000741817686
-=======
 --- !u!114 &114773341602962136
->>>>>>> 8693f326
-MonoBehaviour:
-  m_ObjectHideFlags: 0
-  m_PrefabParentObject: {fileID: 0}
-  m_PrefabInternal: {fileID: 0}
-  m_GameObject: {fileID: 0}
-  m_Enabled: 1
-  m_EditorHideFlags: 0
-  m_Script: {fileID: 11500000, guid: f780aa281814f9842a7c076d436932e7, type: 3}
-  m_Name: VFXSlotFloat
-  m_EditorClassIdentifier: 
-<<<<<<< HEAD
-  m_Parent: {fileID: 114161554677314360}
-  m_Children: []
-  m_UIPosition: {x: 0, y: 0}
-  m_UICollapsed: 1
-  m_MasterSlot: {fileID: 114743771424086148}
-=======
+MonoBehaviour:
+  m_ObjectHideFlags: 0
+  m_PrefabParentObject: {fileID: 0}
+  m_PrefabInternal: {fileID: 0}
+  m_GameObject: {fileID: 0}
+  m_Enabled: 1
+  m_EditorHideFlags: 0
+  m_Script: {fileID: 11500000, guid: f780aa281814f9842a7c076d436932e7, type: 3}
+  m_Name: VFXSlotFloat
+  m_EditorClassIdentifier: 
   m_Parent: {fileID: 114725379979983904}
   m_Children: []
   m_UIPosition: {x: 0, y: 0}
   m_UICollapsed: 1
   m_MasterSlot: {fileID: 114615751966875702}
->>>>>>> 8693f326
   m_MasterData:
     m_Owner: {fileID: 0}
     m_Value:
@@ -1169,8 +855,6 @@
     attributes: []
   m_Direction: 0
   m_LinkedSlots: []
-<<<<<<< HEAD
-=======
 --- !u!114 &114861894621155830
 MonoBehaviour:
   m_ObjectHideFlags: 0
@@ -1208,7 +892,6 @@
       m_Tooltip: The size of the box along each axis.
   m_Direction: 0
   m_LinkedSlots: []
->>>>>>> 8693f326
 --- !u!114 &114863652671212102
 MonoBehaviour:
   m_ObjectHideFlags: 0
@@ -1229,36 +912,6 @@
   - {fileID: 114607115980411934}
   m_OutputSlots:
   - {fileID: 114769979241967938}
---- !u!114 &114863754430644578
-MonoBehaviour:
-  m_ObjectHideFlags: 0
-  m_PrefabParentObject: {fileID: 0}
-  m_PrefabInternal: {fileID: 0}
-  m_GameObject: {fileID: 0}
-  m_Enabled: 1
-  m_EditorHideFlags: 0
-  m_Script: {fileID: 11500000, guid: f780aa281814f9842a7c076d436932e7, type: 3}
-  m_Name: VFXSlotFloat
-  m_EditorClassIdentifier: 
-  m_Parent: {fileID: 114161554677314360}
-  m_Children: []
-  m_UIPosition: {x: 0, y: 0}
-  m_UICollapsed: 1
-  m_MasterSlot: {fileID: 114743771424086148}
-  m_MasterData:
-    m_Owner: {fileID: 0}
-    m_Value:
-      m_Type:
-        m_SerializableType: 
-      m_SerializableObject: 
-  m_Property:
-    name: y
-    m_serializedType:
-      m_SerializableType: System.Single, mscorlib, Version=2.0.0.0, Culture=neutral,
-        PublicKeyToken=b77a5c561934e089
-    attributes: []
-  m_Direction: 0
-  m_LinkedSlots: []
 --- !u!114 &114869919447921010
 MonoBehaviour:
   m_ObjectHideFlags: 0
@@ -1276,11 +929,7 @@
   m_UIPosition: {x: 0, y: 0}
   m_UICollapsed: 0
   m_InputSlots:
-<<<<<<< HEAD
-  - {fileID: 114743771424086148}
-=======
   - {fileID: 114099310227170732}
->>>>>>> 8693f326
   m_OutputSlots: []
   m_Data: {fileID: 114611280877946430}
   m_Space: 0
@@ -1288,129 +937,6 @@
   - link: []
   m_OutputFlowSlot:
   - link: []
-<<<<<<< HEAD
---- !u!114 &114889533446455808
-MonoBehaviour:
-  m_ObjectHideFlags: 0
-  m_PrefabParentObject: {fileID: 0}
-  m_PrefabInternal: {fileID: 0}
-  m_GameObject: {fileID: 0}
-  m_Enabled: 1
-  m_EditorHideFlags: 0
-  m_Script: {fileID: 11500000, guid: f780aa281814f9842a7c076d436932e7, type: 3}
-  m_Name: VFXSlotFloat
-  m_EditorClassIdentifier: 
-  m_Parent: {fileID: 114545528676916090}
-  m_Children: []
-  m_UIPosition: {x: 0, y: 0}
-  m_UICollapsed: 1
-  m_MasterSlot: {fileID: 114743771424086148}
-  m_MasterData:
-    m_Owner: {fileID: 0}
-    m_Value:
-      m_Type:
-        m_SerializableType: 
-      m_SerializableObject: 
-  m_Property:
-    name: x
-    m_serializedType:
-      m_SerializableType: System.Single, mscorlib, Version=2.0.0.0, Culture=neutral,
-        PublicKeyToken=b77a5c561934e089
-    attributes: []
-  m_Direction: 0
-  m_LinkedSlots: []
---- !u!114 &114892270338743226
-MonoBehaviour:
-  m_ObjectHideFlags: 0
-  m_PrefabParentObject: {fileID: 0}
-  m_PrefabInternal: {fileID: 0}
-  m_GameObject: {fileID: 0}
-  m_Enabled: 1
-  m_EditorHideFlags: 0
-  m_Script: {fileID: 11500000, guid: f780aa281814f9842a7c076d436932e7, type: 3}
-  m_Name: VFXSlotFloat
-  m_EditorClassIdentifier: 
-  m_Parent: {fileID: 114439285235099658}
-  m_Children: []
-  m_UIPosition: {x: 0, y: 0}
-  m_UICollapsed: 1
-  m_MasterSlot: {fileID: 114666789002214216}
-  m_MasterData:
-    m_Owner: {fileID: 0}
-    m_Value:
-      m_Type:
-        m_SerializableType: 
-      m_SerializableObject: 
-  m_Property:
-    name: x
-    m_serializedType:
-      m_SerializableType: System.Single, mscorlib, Version=2.0.0.0, Culture=neutral,
-        PublicKeyToken=b77a5c561934e089
-    attributes: []
-  m_Direction: 0
-  m_LinkedSlots: []
---- !u!114 &114912771313996132
-MonoBehaviour:
-  m_ObjectHideFlags: 0
-  m_PrefabParentObject: {fileID: 0}
-  m_PrefabInternal: {fileID: 0}
-  m_GameObject: {fileID: 0}
-  m_Enabled: 1
-  m_EditorHideFlags: 0
-  m_Script: {fileID: 11500000, guid: f780aa281814f9842a7c076d436932e7, type: 3}
-  m_Name: VFXSlotFloat
-  m_EditorClassIdentifier: 
-  m_Parent: {fileID: 114216422713256210}
-  m_Children: []
-  m_UIPosition: {x: 0, y: 0}
-  m_UICollapsed: 1
-  m_MasterSlot: {fileID: 114666789002214216}
-  m_MasterData:
-    m_Owner: {fileID: 0}
-    m_Value:
-      m_Type:
-        m_SerializableType: 
-      m_SerializableObject: 
-  m_Property:
-    name: z
-    m_serializedType:
-      m_SerializableType: System.Single, mscorlib, Version=2.0.0.0, Culture=neutral,
-        PublicKeyToken=b77a5c561934e089
-    attributes: []
-  m_Direction: 0
-  m_LinkedSlots: []
---- !u!114 &114985173955124776
-MonoBehaviour:
-  m_ObjectHideFlags: 0
-  m_PrefabParentObject: {fileID: 0}
-  m_PrefabInternal: {fileID: 0}
-  m_GameObject: {fileID: 0}
-  m_Enabled: 1
-  m_EditorHideFlags: 0
-  m_Script: {fileID: 11500000, guid: f780aa281814f9842a7c076d436932e7, type: 3}
-  m_Name: VFXSlotFloat
-  m_EditorClassIdentifier: 
-  m_Parent: {fileID: 114439285235099658}
-  m_Children: []
-  m_UIPosition: {x: 0, y: 0}
-  m_UICollapsed: 1
-  m_MasterSlot: {fileID: 114666789002214216}
-  m_MasterData:
-    m_Owner: {fileID: 0}
-    m_Value:
-      m_Type:
-        m_SerializableType: 
-      m_SerializableObject: 
-  m_Property:
-    name: z
-    m_serializedType:
-      m_SerializableType: System.Single, mscorlib, Version=2.0.0.0, Culture=neutral,
-        PublicKeyToken=b77a5c561934e089
-    attributes: []
-  m_Direction: 0
-  m_LinkedSlots: []
-=======
->>>>>>> 8693f326
 --- !u!2058629509 &8926484042661614526
 VFXAsset:
   m_ObjectHideFlags: 0
@@ -1566,36 +1092,18 @@
       m_Array: []
     m_Bool:
       m_Array: []
-<<<<<<< HEAD
-  m_Buffers: []
-  m_CPUBuffers:
-  - capacity: 1
-    stride: 1
-    layout:
-    - name: spawnCount
-      type: 1
-      offset:
-        bucket: 0
-        structure: 1
-        element: 0
-=======
   m_Buffers:
   - type: 1
     stride: 4
     capacity: 262144
   m_CPUBuffers: []
->>>>>>> 8693f326
   m_Systems:
   - type: 1
     flags: 0
     capacity: 65536
-<<<<<<< HEAD
-    buffers: []
-=======
     buffers:
     - bufferIndex: 0
       nameId: attributeBuffer
->>>>>>> 8693f326
     values:
     - expressionIndex: 12
       nameId: bounds_center
@@ -1607,31 +1115,19 @@
       - bufferIndex: 0
         nameId: attributeBuffer
       values: []
-<<<<<<< HEAD
-      processor: {fileID: 7200000, guid: d262011738893004d86419cb4c0df682, type: 3}
-=======
       processor: {fileID: 7200000, guid: 34630fa5f453c4c48a722d160ec8e2a0, type: 3}
->>>>>>> 8693f326
     - type: 805306368
       buffers:
       - bufferIndex: 0
         nameId: attributeBuffer
       values: []
-<<<<<<< HEAD
-      processor: {fileID: 7200000, guid: 883388de56d46584aad4ddded2f7cf30, type: 3}
-=======
       processor: {fileID: 7200000, guid: ca8d18d09c4182e4796e0b05ac42e094, type: 3}
->>>>>>> 8693f326
     - type: 1073741825
       buffers:
       - bufferIndex: 0
         nameId: attributeBuffer
       values: []
-<<<<<<< HEAD
-      processor: {fileID: 4800000, guid: b3b1df58fb2df634b849162fd20984dc, type: 3}
-=======
       processor: {fileID: 4800000, guid: d5cd5ffefb045024aa747d04bcbcbdaf, type: 3}
->>>>>>> 8693f326
   - type: 1
     flags: 0
     capacity: 65536
@@ -1645,33 +1141,21 @@
     - type: 536870912
       buffers: []
       values: []
-<<<<<<< HEAD
-      processor: {fileID: 7200000, guid: 7ce433045b7e892469fa553f986ea826, type: 3}
-    - type: 1073741825
-      buffers: []
-      values: []
-      processor: {fileID: 4800000, guid: 898b54d0979a5694e94fce82dd1c21c5, type: 3}
-=======
       processor: {fileID: 7200000, guid: 343c8c460852d0e4a9ca5de76690deb4, type: 3}
     - type: 1073741825
       buffers: []
       values: []
       processor: {fileID: 4800000, guid: 390ca5eee0be0d341850efc1f7e7c9d1, type: 3}
->>>>>>> 8693f326
   m_Events:
   - name: OnStart
     startSystems: 
     stopSystems: 
   - name: OnStop
     startSystems: 
-<<<<<<< HEAD
-    stopSystems: 
-=======
     stopSystems: 
   m_RendererSettings:
     motionVectorGenerationMode: 0
     shadowCastingMode: 0
     receiveShadows: 0
     reflectionProbeUsage: 0
-    lightProbeUsage: 0
->>>>>>> 8693f326
+    lightProbeUsage: 0