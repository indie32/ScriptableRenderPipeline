--- conflicted
+++ resolved
@@ -73,8 +73,6 @@
       m_RegexMaxLength: 0
   m_Direction: 0
   m_LinkedSlots: []
-<<<<<<< HEAD
-=======
 --- !u!114 &114048700727034872
 MonoBehaviour:
   m_ObjectHideFlags: 1
@@ -132,7 +130,6 @@
     attributes: []
   m_Direction: 0
   m_LinkedSlots: []
->>>>>>> c0844db2
 --- !u!114 &114090920935096644
 MonoBehaviour:
   m_ObjectHideFlags: 1
@@ -197,8 +194,6 @@
     attributes: []
   m_Direction: 1
   m_LinkedSlots: []
-<<<<<<< HEAD
-=======
 --- !u!114 &114129052791461314
 MonoBehaviour:
   m_ObjectHideFlags: 1
@@ -237,7 +232,6 @@
       m_RegexMaxLength: 0
   m_Direction: 0
   m_LinkedSlots: []
->>>>>>> c0844db2
 --- !u!114 &114129306971060638
 MonoBehaviour:
   m_ObjectHideFlags: 1
@@ -369,7 +363,7 @@
     attributes: []
   m_Direction: 1
   m_LinkedSlots:
-  - {fileID: 8926484042661614548}
+  - {fileID: 114767782892964482}
 --- !u!114 &114190932133667664
 MonoBehaviour:
   m_ObjectHideFlags: 1
@@ -587,10 +581,10 @@
   categories: []
   uiBounds:
     serializedVersion: 2
-    x: 509
-    y: 104
-    width: 1855
-    height: 543
+    x: 517
+    y: 112
+    width: 1849
+    height: 542
 --- !u!114 &114251390124489172
 MonoBehaviour:
   m_ObjectHideFlags: 1
@@ -623,8 +617,6 @@
     attributes: []
   m_Direction: 1
   m_LinkedSlots: []
-<<<<<<< HEAD
-=======
 --- !u!114 &114290428250536560
 MonoBehaviour:
   m_ObjectHideFlags: 1
@@ -666,7 +658,6 @@
       m_RegexMaxLength: 0
   m_Direction: 0
   m_LinkedSlots: []
->>>>>>> c0844db2
 --- !u!114 &114294774560835716
 MonoBehaviour:
   m_ObjectHideFlags: 1
@@ -772,8 +763,6 @@
       m_RegexMaxLength: 0
   m_Direction: 0
   m_LinkedSlots: []
-<<<<<<< HEAD
-=======
 --- !u!114 &114448636893292582
 MonoBehaviour:
   m_ObjectHideFlags: 1
@@ -806,7 +795,6 @@
     attributes: []
   m_Direction: 0
   m_LinkedSlots: []
->>>>>>> c0844db2
 --- !u!114 &114489255305981998
 MonoBehaviour:
   m_ObjectHideFlags: 1
@@ -933,7 +921,7 @@
   m_Enabled: 1
   m_EditorHideFlags: 0
   m_Script: {fileID: 11500000, guid: 7d4c867f6b72b714dbb5fd1780afe208, type: 3}
-  m_Name: CopyPasteTest
+  m_Name: VFXGraph
   m_EditorClassIdentifier: 
   m_Parent: {fileID: 0}
   m_Children:
@@ -1361,8 +1349,6 @@
     attributes: []
   m_Direction: 1
   m_LinkedSlots: []
-<<<<<<< HEAD
-=======
 --- !u!114 &114713624122831960
 MonoBehaviour:
   m_ObjectHideFlags: 1
@@ -1395,7 +1381,6 @@
     attributes: []
   m_Direction: 0
   m_LinkedSlots: []
->>>>>>> c0844db2
 --- !u!114 &114718897262716678
 MonoBehaviour:
   m_ObjectHideFlags: 1
@@ -1462,8 +1447,6 @@
     attributes: []
   m_Direction: 0
   m_LinkedSlots: []
-<<<<<<< HEAD
-=======
 --- !u!114 &114767782892964482
 MonoBehaviour:
   m_ObjectHideFlags: 1
@@ -1504,7 +1487,6 @@
   m_Direction: 0
   m_LinkedSlots:
   - {fileID: 114181942277193260}
->>>>>>> c0844db2
 --- !u!114 &114775257838550786
 MonoBehaviour:
   m_ObjectHideFlags: 1
@@ -1551,7 +1533,7 @@
   m_EditorClassIdentifier: 
   m_Parent: {fileID: 114504534302082020}
   m_Children:
-  - {fileID: 8926484042661614547}
+  - {fileID: 114048700727034872}
   m_UIPosition: {x: 1974.8335, y: 338.1118}
   m_UICollapsed: 0
   m_UISuperCollapsed: 0
@@ -1804,8 +1786,6 @@
   m_Direction: 1
   m_LinkedSlots:
   - {fileID: 114490695020445978}
-<<<<<<< HEAD
-=======
 --- !u!114 &114956230055637208
 MonoBehaviour:
   m_ObjectHideFlags: 1
@@ -1850,7 +1830,6 @@
       m_RegexMaxLength: 0
   m_Direction: 0
   m_LinkedSlots: []
->>>>>>> c0844db2
 --- !u!114 &114983481121338282
 MonoBehaviour:
   m_ObjectHideFlags: 1
@@ -1991,197 +1970,4 @@
       lightProbeUsage: 0
     m_CullingFlags: 3
     m_UpdateMode: 0
-  m_Systems: []
---- !u!114 &8926484042661614547
-MonoBehaviour:
-  m_ObjectHideFlags: 0
-  m_CorrespondingSourceObject: {fileID: 0}
-  m_PrefabInstance: {fileID: 0}
-  m_PrefabAsset: {fileID: 0}
-  m_GameObject: {fileID: 0}
-  m_Enabled: 1
-  m_EditorHideFlags: 0
-  m_Script: {fileID: 11500000, guid: d16c6aeaef944094b9a1633041804207, type: 3}
-  m_Name: 
-  m_EditorClassIdentifier: 
-  m_Parent: {fileID: 114792578739552882}
-  m_Children: []
-  m_UIPosition: {x: 0, y: 0}
-  m_UICollapsed: 0
-  m_UISuperCollapsed: 0
-  m_InputSlots:
-  - {fileID: 8926484042661614548}
-  m_OutputSlots: []
-  m_Disabled: 0
-  mode: 5
---- !u!114 &8926484042661614548
-MonoBehaviour:
-  m_ObjectHideFlags: 0
-  m_CorrespondingSourceObject: {fileID: 0}
-  m_PrefabInstance: {fileID: 0}
-  m_PrefabAsset: {fileID: 0}
-  m_GameObject: {fileID: 0}
-  m_Enabled: 1
-  m_EditorHideFlags: 0
-  m_Script: {fileID: 11500000, guid: e8f2b4a846fd4c14a893cde576ad172b, type: 3}
-  m_Name: 
-  m_EditorClassIdentifier: 
-  m_Parent: {fileID: 0}
-  m_Children:
-  - {fileID: 8926484042661614549}
-  m_UIPosition: {x: 0, y: 0}
-  m_UICollapsed: 1
-  m_UISuperCollapsed: 0
-  m_MasterSlot: {fileID: 8926484042661614548}
-  m_MasterData:
-    m_Owner: {fileID: 8926484042661614547}
-    m_Value:
-      m_Type:
-        m_SerializableType: UnityEditor.VFX.DirectionType, Unity.VisualEffectGraph.Editor, Version=0.0.0.0, Culture=neutral, PublicKeyToken=null
-      m_SerializableObject: '{"direction":{"x":0.0,"y":1.0,"z":0.0}}'
-    m_Space: 0
-  m_Property:
-    name: Up
-    m_serializedType:
-      m_SerializableType: UnityEditor.VFX.DirectionType, Unity.VisualEffectGraph.Editor, Version=0.0.0.0, Culture=neutral, PublicKeyToken=null
-    attributes: []
-  m_Direction: 0
-  m_LinkedSlots:
-  - {fileID: 114181942277193260}
---- !u!114 &8926484042661614549
-MonoBehaviour:
-  m_ObjectHideFlags: 0
-  m_CorrespondingSourceObject: {fileID: 0}
-  m_PrefabInstance: {fileID: 0}
-  m_PrefabAsset: {fileID: 0}
-  m_GameObject: {fileID: 0}
-  m_Enabled: 1
-  m_EditorHideFlags: 0
-  m_Script: {fileID: 11500000, guid: ac39bd03fca81b849929b9c966f1836a, type: 3}
-  m_Name: 
-  m_EditorClassIdentifier: 
-  m_Parent: {fileID: 8926484042661614548}
-  m_Children:
-  - {fileID: 8926484042661614550}
-  - {fileID: 8926484042661614551}
-  - {fileID: 8926484042661614552}
-  m_UIPosition: {x: 0, y: 0}
-  m_UICollapsed: 1
-  m_UISuperCollapsed: 0
-  m_MasterSlot: {fileID: 8926484042661614548}
-  m_MasterData:
-    m_Owner: {fileID: 0}
-    m_Value:
-      m_Type:
-        m_SerializableType: 
-      m_SerializableObject: 
-    m_Space: 2147483647
-  m_Property:
-    name: direction
-    m_serializedType:
-      m_SerializableType: UnityEngine.Vector3, UnityEngine.CoreModule, Version=0.0.0.0, Culture=neutral, PublicKeyToken=null
-    attributes:
-    - m_Type: 3
-      m_Min: -Infinity
-      m_Max: Infinity
-      m_Tooltip: The normalized direction.
-      m_Regex: 
-      m_RegexMaxLength: 0
-  m_Direction: 0
-  m_LinkedSlots: []
---- !u!114 &8926484042661614550
-MonoBehaviour:
-  m_ObjectHideFlags: 0
-  m_CorrespondingSourceObject: {fileID: 0}
-  m_PrefabInstance: {fileID: 0}
-  m_PrefabAsset: {fileID: 0}
-  m_GameObject: {fileID: 0}
-  m_Enabled: 1
-  m_EditorHideFlags: 0
-  m_Script: {fileID: 11500000, guid: f780aa281814f9842a7c076d436932e7, type: 3}
-  m_Name: 
-  m_EditorClassIdentifier: 
-  m_Parent: {fileID: 8926484042661614549}
-  m_Children: []
-  m_UIPosition: {x: 0, y: 0}
-  m_UICollapsed: 1
-  m_UISuperCollapsed: 0
-  m_MasterSlot: {fileID: 8926484042661614548}
-  m_MasterData:
-    m_Owner: {fileID: 0}
-    m_Value:
-      m_Type:
-        m_SerializableType: 
-      m_SerializableObject: 
-    m_Space: 2147483647
-  m_Property:
-    name: x
-    m_serializedType:
-      m_SerializableType: System.Single, mscorlib, Version=2.0.0.0, Culture=neutral, PublicKeyToken=b77a5c561934e089
-    attributes: []
-  m_Direction: 0
-  m_LinkedSlots: []
---- !u!114 &8926484042661614551
-MonoBehaviour:
-  m_ObjectHideFlags: 0
-  m_CorrespondingSourceObject: {fileID: 0}
-  m_PrefabInstance: {fileID: 0}
-  m_PrefabAsset: {fileID: 0}
-  m_GameObject: {fileID: 0}
-  m_Enabled: 1
-  m_EditorHideFlags: 0
-  m_Script: {fileID: 11500000, guid: f780aa281814f9842a7c076d436932e7, type: 3}
-  m_Name: 
-  m_EditorClassIdentifier: 
-  m_Parent: {fileID: 8926484042661614549}
-  m_Children: []
-  m_UIPosition: {x: 0, y: 0}
-  m_UICollapsed: 1
-  m_UISuperCollapsed: 0
-  m_MasterSlot: {fileID: 8926484042661614548}
-  m_MasterData:
-    m_Owner: {fileID: 0}
-    m_Value:
-      m_Type:
-        m_SerializableType: 
-      m_SerializableObject: 
-    m_Space: 2147483647
-  m_Property:
-    name: y
-    m_serializedType:
-      m_SerializableType: System.Single, mscorlib, Version=2.0.0.0, Culture=neutral, PublicKeyToken=b77a5c561934e089
-    attributes: []
-  m_Direction: 0
-  m_LinkedSlots: []
---- !u!114 &8926484042661614552
-MonoBehaviour:
-  m_ObjectHideFlags: 0
-  m_CorrespondingSourceObject: {fileID: 0}
-  m_PrefabInstance: {fileID: 0}
-  m_PrefabAsset: {fileID: 0}
-  m_GameObject: {fileID: 0}
-  m_Enabled: 1
-  m_EditorHideFlags: 0
-  m_Script: {fileID: 11500000, guid: f780aa281814f9842a7c076d436932e7, type: 3}
-  m_Name: 
-  m_EditorClassIdentifier: 
-  m_Parent: {fileID: 8926484042661614549}
-  m_Children: []
-  m_UIPosition: {x: 0, y: 0}
-  m_UICollapsed: 1
-  m_UISuperCollapsed: 0
-  m_MasterSlot: {fileID: 8926484042661614548}
-  m_MasterData:
-    m_Owner: {fileID: 0}
-    m_Value:
-      m_Type:
-        m_SerializableType: 
-      m_SerializableObject: 
-    m_Space: 2147483647
-  m_Property:
-    name: z
-    m_serializedType:
-      m_SerializableType: System.Single, mscorlib, Version=2.0.0.0, Culture=neutral, PublicKeyToken=b77a5c561934e089
-    attributes: []
-  m_Direction: 0
-  m_LinkedSlots: []+  m_Systems: []